/* paraHub - Parasol hub server.  This is the heart of the parasol system
 * and consists of several threads - sucketSucker, heartbeat, a collection
 * of spokes, as well as the main hub thread.  The system is synchronized
 * around a message queue.
 *
 * The purpose of socketSucker is to move messages from the UDP
 * socket, which has a limited queue size, to the message queue, which
 * can be much larger.  The spoke daemons exist to send messages to compute
 * nodes.  Since sending a message to a node can take a while depending on
 * the network conditions, the multiple spokes allow the system to be
 * delivering messages to multiple nodes simultaniously.  The heartbeat
 * daemon simply sits in a loop adding a heartbeat message to the message
 * queue every 15 seconds or so. The hub thead is responsible for
 * keeping track of everything. The hub thread puts jobs 
 * on the job list, moves machines from the busy list to the free list,  
 * and calls the 'runner' routines, and appends job results to results
 * files in batch directories.
 *
 * The runner routine looks to see if there is a free machine, a free spoke,
 * and a job to run.  If so it will send a message to the spoke telling
 * it to run the job on the machine,  and then move the job from the 'pending'
 * to the 'running' list,  the spoke from the freeSpoke to the busySpoke list, 
 * and the machine from the freeMachine to the busyMachine list.   This
 * indirection of starting jobs via a separate spoke process avoids the
 * hub daemon itself having to wait for a response from a compute node
 * over the network.
 *
 * When a spoke is done assigning a job, the spoke sends a 'recycleSpoke'
 * message to the hub, which puts the spoke back on the freeSpoke list.
 * Likewise when a job is done the machine running the jobs sends a 
 * 'job done' message to the hub, which puts the machine back on the
 * free list,  writes the job exit code to a file, and removes the job
 * from the system.
 *
 * Sometimes a spoke will find that a machine is down.  In this case it
 * sends a 'node down' message to the hub as well as the 'spoke free'
 * message.   The hub will then move the machine to the deadMachines list,
 * and put the job back on the top of the pending list.
 *
 * The heartbeat messages stimulate the hub to do various background
 * chores.  When the hub gets a heartbeat message it
 * does a few things:
 *     o - It calls runner to try and start some more jobs.  (Runner
 *         is also called at the end of processing a recycleSpoke, 
 *         jobDone, addJob or addMachine message.  Typically runner
 *         won't find anything new to run in the heartbeat, but this
 *         is put here mostly just in case of unforseen issues.)
 *    o -  It calls graveDigger, a routine which sees if machines
 *         on the dead list have come back to life.
 *    o -  It calls hangman, a routine which sees if jobs the system
 *         thinks have been running for a long time are still 
 *         running on the machine they have been assigned to.
 *         If the machine has gone down it is moved to the dead list
 *         and the job is reassigned. 
 */

#include "paraCommon.h"
#include "options.h"
#include "linefile.h"
#include "hash.h"
#include "errabort.h"
#include "dystring.h"
#include "dlist.h"
#include "net.h"
#include "internet.h"
#include "paraHub.h"
#include "machSpec.h"
#include "log.h"

/* command line option specifications */
static struct optionSpec optionSpecs[] = {
    {"spokes", OPTION_INT},
    {"jobCheckPeriod", OPTION_INT},
    {"machineCheckPeriod", OPTION_INT},
    {"subnet", OPTION_STRING},
    {"nextJobId", OPTION_INT},
    {"logFacility", OPTION_STRING},
    {"noResume", OPTION_BOOLEAN},
    {NULL, 0}
};

int version = 9;	/* Version number. */

/* Some command-line configurable quantities and their defaults. */
int jobCheckPeriod = 10;	/* Minutes between checking running jobs. */
int machineCheckPeriod = 20; /* Minutes between checking dead machines. */
int assumeDeadPeriod = 60;   /* If haven't heard from job in this long assume
                                 * machine running it is dead. */
int initialSpokes = 30;		/* Number of spokes to start with. */
unsigned char hubSubnet[4] = {255,255,255,255};   /* Subnet to check. */
int nextJobId = 0;		/* Next free job id. */
time_t startupTime;		/* Clock tick of paraHub startup. */

void usage()
/* Explain usage and exit. */
{
errAbort("paraHub - parasol hub server version %d\n"
         "usage:\n"
	 "    paraHub machineList\n"
	 "Where machine list is a file with machine names in the\n"
	 "first column, and number of CPUs in the second column.\n"
	 "options:\n"
<<<<<<< HEAD
	 "    spokes=N  Number of processes that feed jobs to nodes - default %d\n"
	 "    jobCheckPeriod=N  Minutes between checking on job - default %d\n"
	 "    machineCheckPeriod=N Minutes between checking on machine - default %d\n"
	 "    subnet=XXX.YYY.ZZZ Only accept connections from subnet (example 192.168)\n"
	 "    nextJobId=N  Starting job ID number\n"
	 "    logFacility=facility log to the specified syslog facility.\n"
	 "    noResume  Don't try to reconnect with jobs running on nodes\n"
=======
	 "   -spokes=N  Number of processes that feed jobs to nodes - default %d\n"
	 "   -jobCheckPeriod=N  Minutes between checking on job - default %d\n"
	 "   -machineCheckPeriod=N Minutes between checking on machine - default %d\n"
	 "   -subnet=XXX.YYY.ZZZ Only accept connections from subnet (example 192.168)\n"
	 "   -nextJobId=N  Starting job ID number\n"
	 "   -logFacility=facility log to the specified syslog facility - default local0.\n"
	 "   -noResume  Don't try to reconnect with jobs running on nodes\n"
>>>>>>> 5f3cb707
	               ,
	 version, initialSpokes, jobCheckPeriod, machineCheckPeriod
	 );
}

struct spoke *spokeList;	/* List of all spokes. */
struct dlList *freeSpokes;      /* List of free spokes. */
struct dlList *busySpokes;	/* List of busy spokes. */
struct dlList *deadSpokes;	/* List of dead spokes. */

struct machine *machineList; /* List of all machines. */
struct dlList *freeMachines;     /* List of machines ready for jobs. */
struct dlList *busyMachines;     /* List of machines running jobs. */
struct dlList *deadMachines;     /* List of machines that aren't running. */

struct dlList *runningJobs;     /* Jobs that are running. */

struct hash *userHash;		/* Hash of all users. */
struct user *userList;		/* List of all users. */
struct batch *batchList;	/* List of all batches. */
struct dlList *queuedUsers;	/* Users with jobs in queue. */
struct dlList *unqueuedUsers;   /* Users with no jobs in queue. */

struct hash *stringHash;	/* Unique strings throughout system go here
                                 * including directory names and results file
				 * names/batch names. */

struct resultQueue *resultQueues; /* Result files. */
int finishedJobCount = 0;		/* Number of finished jobs. */
int crashedJobCount = 0;		/* Number of crashed jobs. */

char *jobIdFileName = "parasol.jid";	/* File name where jobId file is. */
FILE *jobIdFile = NULL;			/* Handle to jobId file. */

char *hubHost;	/* Name of machine running this. */
struct rudp *rudpOut;	/* Our rUDP socket. */

boolean removeJobId(int id);
/* Remove job with given ID. */

void setupLists()
/* Make up machine, spoke, user and job lists - all doubly linked
 * so it is fast to remove items from one list and put them
 * on another. */
{
freeMachines = newDlList();
busyMachines = newDlList();
deadMachines = newDlList();
runningJobs = newDlList();
freeSpokes = newDlList();
busySpokes = newDlList();
deadSpokes = newDlList();
queuedUsers = newDlList();
unqueuedUsers = newDlList();
userHash = newHash(6);
}

struct batch *findBatchInList(struct dlList *list,  char *nameString)
/* Find a batch of jobs in list or return NULL. 
 * nameString must be from stringHash. */
{
struct dlNode *node;
for (node = list->head; !dlEnd(node); node = node->next)
    {
    struct batch *batch = node->val;
    if (nameString == batch->name)
        return batch;
    }
return NULL;
}

struct batch *newBatch(char *nameString, struct user *user)
/* Make new batch.  NameString must be in stringHash already */
{
struct batch *batch;
AllocVar(batch);
slAddHead(&batchList, batch);
AllocVar(batch->node);
batch->node->val = batch;
batch->name = nameString;
batch->user = user;
batch->jobQueue = newDlList();
return batch;
}

struct batch *findBatch(struct user *user, char *name)
/* Find batch of jobs.  If no such batch yet make it. */
{
struct batch *batch;
name = hashStoreName(stringHash, name);
batch = findBatchInList(user->curBatches, name);
if (batch == NULL)
     {
     batch = findBatchInList(user->oldBatches, name);
     if (batch != NULL)
	 dlRemove(batch->node);
     else
	 batch = newBatch(name, user);
     dlAddTail(user->curBatches, batch->node);
     }
return batch;
}

struct user *findUser(char *name)
/* Find user.  If it's the first time we've seen this
 * user then make up a user object and put it on the
 * idle user list. */
{
struct user *user = hashFindVal(userHash, name);
if (user == NULL)
    {
    AllocVar(user);
    slAddHead(&userList, user);
    hashAddSaveName(userHash, name, user, &user->name);
    AllocVar(user->node);
    user->node->val = user;
    dlAddTail(unqueuedUsers, user->node);
    user->curBatches = newDlList();
    user->oldBatches = newDlList();
    }
return user;
}


int userQueuedCount(struct user *user)
/* Count up jobs user has waiting */
{
struct dlNode *node;
struct batch *batch;
int count = 0;
for (node = user->curBatches->head; !dlEnd(node); node = node->next)
    {
    batch = node->val;
    count += dlCount(batch->jobQueue);
    }
return count;
}


struct user *findLuckyUser()
/* Find lucky user who gets to run a job. */
{
struct user *minUser = NULL;
int minCount = BIGNUM;
struct dlNode *node;
for (node = queuedUsers->head; !dlEnd(node); node = node->next)
    {
    struct user *user = node->val;
    if (!dlEmpty(user->curBatches) && user->runningCount < minCount)
        {
	minCount = user->runningCount;
	minUser = user;
	}
    }
return minUser;
}

struct batch *findLuckyBatch(struct user *user)
/* Find the batch that gets to run a job. */
{
struct batch *minBatch = NULL;
int minCount = BIGNUM;
struct dlNode *node;
for (node = user->curBatches->head; !dlEnd(node); node = node->next)
    {
    struct batch *batch = node->val;
    if (batch->runningCount < minCount)
        {
	minCount = batch->runningCount;
	minBatch = batch;
	}
    }
return minBatch;
}

void unactivateBatchIfEmpty(struct batch *batch)
/* If job queue on batch is empty then remove batch from
 * user's active batch list, and possibly user from active
 * user list. */
{
if (dlEmpty(batch->jobQueue))
    {
    struct user *user = batch->user;
    dlRemove(batch->node);
    dlAddTail(user->oldBatches, batch->node);
    /* Check if it's last user batch and if so take them off queue */
    if (dlEmpty(user->curBatches))
	{
	dlRemove(user->node);
	dlAddTail(unqueuedUsers, user->node);
	}
    }
}


boolean runNextJob()
/* Assign next job in pending queue if any to a machine. */
{
struct user *user;
user = findLuckyUser();
if (user != NULL && !dlEmpty(freeMachines) && !dlEmpty(freeSpokes))
    {
    struct dlNode *mNode, *jNode, *sNode;
    struct spoke *spoke;
    struct batch *batch = findLuckyBatch(user);
    struct job *job;
    struct machine *machine;

    /* Get free machine and spoke and move them to busy lists. */
    mNode = dlPopHead(freeMachines);
    dlAddTail(busyMachines, mNode);
    machine = mNode->val;
    machine->lastChecked = now;
    sNode = dlPopHead(freeSpokes);
    dlAddTail(busySpokes, sNode);
    spoke = sNode->val;

    /* Get active batch from user and take job off of it.
     * If it's the last job in the batch move batch to
     * finished list. */
    jNode = dlPopHead(batch->jobQueue);
    dlAddTail(runningJobs, jNode);
    job = jNode->val;
    ++batch->runningCount;
    ++user->runningCount;
    unactivateBatchIfEmpty(batch);

    /* Tell machine, job, and spoke about each other. */
    machine->job = job;
    job->machine = machine;
    job->startTime = job->lastClockIn = now;
    spokeSendJob(spoke, machine, job);
    return TRUE;
    }
else
    return FALSE;
}

void runner(int count)
/* Try to run a couple of jobs. */
{
while (--count >= 0)
    if (!runNextJob())
        break;
}

struct machine *machineNew(char *name, char *tempDir)
/* Create a new machine structure. */
{
struct machine *mach;
AllocVar(mach);
mach->name = cloneString(name);
mach->tempDir = cloneString(tempDir);
AllocVar(mach->node);
mach->node->val = mach;
return mach;
}

void machineFree(struct machine **pMach)
/* Delete machine structure. */
{
struct machine *mach = *pMach;
if (mach != NULL)
    {
    freeMem(mach->node);
    freeMem(mach->name);
    freeMem(mach->tempDir);
    freez(pMach);
    }
}

void doAddMachine(char *name, char *tempDir, bits32 ip)
/* Add machine to pool.  If you don't know ip yet just pass
 * in 0 for that argument. */
{
struct machine *mach;
mach = machineNew(name, tempDir);
mach->ip = ip;
dlAddTail(freeMachines, mach->node);
slAddHead(&machineList, mach);
}

void addMachine(char *line)
/* Process message to add machine to pool. */
{
char *name = nextWord(&line);
char *tempDir = nextWord(&line);
if (tempDir != NULL)
    {
    doAddMachine(name, tempDir, 0);
    runner(1);
    }
}

struct machine *findMachine(char *name)
/* Find named machine. */
{
struct machine *mach;
for (mach = machineList; mach != NULL; mach = mach->next)
     {
     if (sameString(mach->name, name))
         return mach;
     }
return NULL;
}

struct machine *findMachineWithJob(char *name, int jobId)
/* Find named machine that is running job.  If jobId is
 * 0, find it regardless of job it's running. */
{
struct machine *mach;
for (mach = machineList; mach != NULL; mach = mach->next)
     {
     if (sameString(mach->name, name))
	 {
	 struct job *job = mach->job;
	 if (jobId == 0)
	     return mach;
	 if (job != NULL && job->id == jobId)
	     return mach;
	 }
     }
return NULL;
}

struct job *jobFind(struct dlList *list, int id)
/* Find node of job with given id on list.  Return NULL if
 * not found. */
{
struct dlNode *el;
struct job *job;
for (el = list->head; !dlEnd(el); el = el->next)
    {
    job = el->val;
    if (job->id == id)
        return job;
    }
return NULL;
}

struct job *findWaitingJob(int id)
/* Find job that's waiting (as opposed to running).  Return
 * NULL if it can't be found. */
{
/* If it's not running look in user job queues. */
struct user *user;
struct job *job = NULL;
for (user = userList; user != NULL; user = user->next)
    {
    struct dlNode *node;
    for (node = user->curBatches->head; !dlEnd(node); node = node->next)
	{
	struct batch *batch = node->val;
	if ((job = jobFind(batch->jobQueue, id)) != NULL)
	    break;
	}
    if (job != NULL)
	break;
    }
return job;
}


void requeueJob(struct job *job)
/* Move job from running queue back to a user pending
 * queue.  This happens when a node is down or when
 * it missed the message about a job. */
{
struct batch *batch = job->batch;
struct user *user = batch->user;
struct machine *mach = job->machine;
if (mach != NULL)
    mach->job = NULL;
job->machine = NULL;
dlRemove(job->node);
dlAddTail(batch->jobQueue, job->node);
batch->runningCount -= 1;
batch->user->runningCount -= 1;
dlRemove(batch->node);
dlAddHead(user->curBatches, batch->node);
dlRemove(user->node);
dlAddHead(queuedUsers, user->node);
}

void removeMachine(char *name)
/* Remove machine from pool. */
{
struct machine *mach;
name = trimSpaces(name);
if ((mach = findMachine(name)) != NULL)
    {
    if (mach->job != NULL)
	requeueJob(mach->job);
    dlRemove(mach->node);
    slRemoveEl(&machineList, mach);
    machineFree(&mach);
    }
}


void machineDown(struct machine *mach)
/* Mark machine as down and move it to dead list. */
{
dlRemove(mach->node);
mach->lastChecked = time(NULL);
mach->isDead = TRUE;
dlAddTail(deadMachines, mach->node);
}

void buryMachine(struct machine *machine)
/* Reassign job that machine is processing and bury machine
 * in dead list. */
{
struct job *job;
if ((job = machine->job) != NULL)
    {
    machine->deadJobId = job->id;
    requeueJob(job);
    }
machineDown(machine);
}

void nodeDown(char *line)
/* Deal with a node going down - move it to dead list and
 * put job back on job list. */
{
struct machine *mach;
char *machName = nextWord(&line);
char *jobIdString = nextWord(&line);
int jobId;

if (jobIdString == NULL)
    return;
jobId = atoi(jobIdString);
if ((mach = findMachineWithJob(machName, jobId)) != NULL)
    buryMachine(mach);
runner(1);
}

char *exeFromCommand(char *cmd)
/* Return executable name (without path) given command line. */
{
static char exe[128];
char *s,*e;
int i, size;
int lastSlash = -1;

/* Isolate first space-delimited word between s and e. */
s = skipLeadingSpaces(cmd);
e = skipToSpaces(cmd);
if (e == NULL) 
    e = s + strlen(s);
size = e - s;

/* Find last '/' in this word if any, and reposition s after it. */
for (i=0; i<size; ++i)
    {
    if (s[i] == '/')
        lastSlash = i;
    }
if (lastSlash > 0)
    s += lastSlash + 1;

/* Copy whats left to string to return . */
size = e - s;
if (size >= sizeof(exe))
    size = sizeof(exe)-1;
memcpy(exe, s, size);
exe[size] = 0;
return exe;
}

struct job *jobNew(char *cmd, char *userName, char *dir, char *in, char *out, 
	char *results)
/* Create a new job structure */
{
struct job *job;
struct user *user = findUser(userName);
struct batch *batch = findBatch(user, results);

AllocVar(job);
AllocVar(job->node);
job->node->val = job;
job->id = ++nextJobId;
job->exe = cloneString(exeFromCommand(cmd));
job->cmd = cloneString(cmd);
job->batch = batch;
job->dir = hashStoreName(stringHash, dir);
job->in = cloneString(in);
job->out = cloneString(out);
return job;
}

void jobFree(struct job **pJob)
/* Free up a job. */
{
struct job *job = *pJob;
if (job != NULL)
    {
    freeMem(job->node);
    freeMem(job->exe);
    freeMem(job->cmd);
    freeMem(job->in);
    freeMem(job->out);
    freeMem(job->err);
    freez(pJob);
    }
}

boolean sendViaSpoke(struct machine *machine, char *message)
/* Send a message to machine via spoke. */
{
struct dlNode *node = dlPopHead(freeSpokes);
struct spoke *spoke;
if (node == NULL)
    {
    logDebug("hub: out of spokes!\n");
    return FALSE;
    }
dlAddTail(busySpokes, node);
spoke = node->val;
spokeSendMessage(spoke, machine, message);
return TRUE;
}

void checkPeriodically(struct dlList *machList, int period, char *checkMessage,
	int spokesToUse)
/* Periodically send checkup messages to machines on list. */
{
struct dlNode *mNode;
struct machine *machine;
char message[512];
int i;

sprintf(message, "%s", checkMessage);
for (i=0; i<spokesToUse; ++i)
    {
    /* If we have some free spokes and some busy machines, and
     * the busy machines haven't been checked for a while, go
     * check them. */
    if (dlEmpty(freeSpokes) || dlEmpty(machList))
        break;
    machine = machList->head->val;
    if (now - machine->lastChecked < period)
        break;
    machine->lastChecked = now;
    mNode = dlPopHead(machList);
    dlAddTail(machList, mNode);
    sendViaSpoke(machine, message);
    }
}

void hangman(int spokesToUse)
/* Check that busy nodes aren't dead.  Also send message for 
 * busy nodes to check in, in case we missed one of their earlier
 * jobDone messages. */
{
int i, period = jobCheckPeriod*MINUTE;
struct dlNode *mNode;
struct machine *machine;
struct job *job;

for (i=0; i<spokesToUse; ++i)
    {
    if (dlEmpty(freeSpokes) || dlEmpty(busyMachines))
        break;
    machine = busyMachines->head->val;
    if (now - machine->lastChecked < period)
        break;
    machine->lastChecked = now;
    mNode = dlPopHead(busyMachines);
    dlAddTail(busyMachines, mNode);
    job = machine->job;
    if (job != NULL)
        {
	if (now - job->lastClockIn >= MINUTE * assumeDeadPeriod)
	    {
	    warn("hub: node %s running %d looks dead, burying\n", machine->name, job->id);
	    buryMachine(machine);
	    }
	else
	    {
	    char message[512];
	    sprintf(message, "check %d", job->id);
	    sendViaSpoke(machine, message);
	    }
	}
    }
}

void graveDigger(int spokesToUse)
/* Check out dead nodes.  Try and resurrect them periodically. */
{
checkPeriodically(deadMachines, MINUTE * machineCheckPeriod, "resurrect", 
	spokesToUse);
}


void flushResults()
/* Flush all results files. */
{
struct resultQueue *rq;
for (rq = resultQueues; rq != NULL; rq = rq->next)
    {
    if (rq->f != NULL)
       fflush(rq->f);
    }
}


void writeResults(char *fileName, char *userName, char *machineName,
	int jobId, char *exe, time_t submitTime, time_t startTime,
	char *errFile, char *cmd,
	char *status, char *uTime, char *sTime)
/* Write out job results to output queue.  This
 * will create the output queue if it doesn't yet
 * exist. */
{
struct resultQueue *rq;
for (rq = resultQueues; rq != NULL; rq = rq->next)
    if (sameString(fileName, rq->name))
        break;
if (rq == NULL)
    {
    AllocVar(rq);
    slAddHead(&resultQueues, rq);
    rq->name = fileName;
    rq->f = fopen(rq->name, "a");
    if (rq->f == NULL)
        warn("hub: couldn't open results file %s", rq->name);
    rq->lastUsed = now;
    }
if (rq->f != NULL)
    {
    fprintf(rq->f, "%s %s %d %s %s %s %lu %lu %lu %s %s '%s'\n",
        status, machineName, jobId, exe, 
	uTime, sTime, 
	submitTime, startTime, now,
	userName, errFile, cmd);
    fflush(rq->f);
    rq->lastUsed = now;
    }
}

void writeJobResults(struct job *job, char *status,
	char *uTime, char *sTime)
/* Write out job results to output queue.  This
 * will create the output queue if it doesn't yet
 * exist. */
{
struct batch *batch = job->batch;
if (sameString(status, "0"))
    {
    ++finishedJobCount;
    ++batch->doneCount;
    ++batch->user->doneCount;
    }
else
    {
    ++crashedJobCount;
    ++batch->crashCount;
    }
writeResults(batch->name, batch->user->name, job->machine->name,
	job->id, job->exe, job->submitTime, 
	job->startTime, job->err, job->cmd,
	status, uTime, sTime);
}

void resultQueueFree(struct resultQueue **pRq)
/* Free up a results queue, closing file if open. */
{
struct resultQueue *rq = *pRq;
if (rq != NULL)
    {
    carefulCloseWarn(&rq->f);
    freez(pRq);
    }
}


void sweepResults()
/* Get rid of result queues that haven't been accessed for
 * a while. Flush all results. */
{
struct resultQueue *newList = NULL, *rq, *next;
for (rq = resultQueues; rq != NULL; rq = next)
    {
    next = rq->next;
    if (now - rq->lastUsed > 1*MINUTE)
	{
	logDebug("hub: closing results file %s\n", rq->name);
        resultQueueFree(&rq);
	}
    else
        {
	slAddHead(&newList, rq);
	}
    }
slReverse(&newList);
resultQueues = newList;
flushResults();
}

void saveJobId()
/* Save job ID. */
{
rewind(jobIdFile);
writeOne(jobIdFile, nextJobId);
fflush(jobIdFile);
if (ferror(jobIdFile))
    errnoAbort("can't write job id file %s", jobIdFileName);
}

void openJobId()
/* Open file with jobID in it and read jobId.  Bump it
 * by 100000 in case we crashed to avoid reusing job
 * id's, but do reuse every 2 billion. Let command line
 * overwrite this though . */
{
jobIdFile = fopen(jobIdFileName, "r+");
if (jobIdFile != NULL)
    {
    readOne(jobIdFile, nextJobId);
    nextJobId += 100000;
    }
else
    jobIdFile = mustOpen(jobIdFileName, "w");
if (nextJobId < 0)
    nextJobId = 0;
nextJobId = optionInt("nextJobId", nextJobId);
}

void processHeartbeat()
/* Check that system is ok.  See if we can do anything useful. */
{
int spokesToUse;
runner(30);
spokesToUse = dlCount(freeSpokes);
if (spokesToUse > 0)
    {
    spokesToUse >>= 1;
    spokesToUse -= 1;
    if (spokesToUse < 1) spokesToUse = 1;
    graveDigger(spokesToUse);
    hangman(spokesToUse);
    sweepResults();
    saveJobId();
    }
}

boolean sendKillJobMessage(struct machine *machine, int jobId)
/* Send message to compute node to kill job there. */
{
char message[64];
sprintf(message, "kill %d", jobId);
logDebug("hub: %s %s\n", machine->name, message);
if (!sendViaSpoke(machine, message))
    {
    return FALSE;
    }
return TRUE;
}


void nodeAlive(char *line)
/* Deal with message from node that says it's alive.
 * Move it from dead to free list.  The major complication
 * of this occurs if the node was running a job and it
 * didn't really go down, we just lost communication with it.
 * In this case we will have restarted the job elsewhere, and
 * that other copy could be conflicting with the copy of
 * the job the node is still running. */
{
char *name = nextWord(&line), *jobIdString;
int jobId;
struct machine *mach;
struct dlNode *node;
for (node = deadMachines->head; !dlEnd(node); node = node->next)
    {
    mach = node->val;
    if (sameString(mach->name, name) && mach->isDead)
        {
	dlRemove(node);
	dlAddTail(freeMachines, node);
	mach->isDead = FALSE;
	if (mach->deadJobId != 0)
	    {
	    warn("hub: node %s assigned %d came back.\n", 
                 name, mach->deadJobId);
	    while ((jobIdString = nextWord(&line)) != NULL)
	        {
		jobId = atoi(jobIdString);
		if (jobId == mach->deadJobId)
		    {
		    struct job *job;
		    warn("hub: Looks like %s is still keeping track of %d\n", name, jobId);
		    if ((job = findWaitingJob(jobId)) != NULL)
			{
			warn("hub: Luckily rerun of job %d has not yet happened.\n", 
                             jobId);
			dlRemove(job->node);
			dlRemove(mach->node);
			job->machine = mach;
			mach->job = job;
			mach->lastChecked = job->lastClockIn = now;
			dlAddTail(runningJobs, job->node);
			dlAddTail(busyMachines, mach->node);
			}
		    else if ((job = jobFind(runningJobs, jobId)) != NULL)
		        {
			/* Job is running on resurrected machine and another.
			 * Kill it on both since the output it created could
			 * be corrupt at this point.  Then add it back to job
			 * queue. */
			warn("hub: Job %d is running on %s as well.\n", jobId,
                             job->machine->name);
			sendKillJobMessage(mach, job->id);
			sendKillJobMessage(job->machine, job->id);
			requeueJob(job);
			}
		    else
		        {
			/* This case should be very rare.  It should happen when
			 * a node is out of touch for 2 hours, but when it comes
			 * back is running a job that we reran to completion
			 * on another node. */
			warn("hub: Job %d has finished running, there is a conflict.  Data may be corrupted, and it will take a lot of logic to fix.\n", 
                             jobId);
			}
		    }
		}
	    }
	mach->deadJobId = 0;
	runner(1);
	break;
	}
    }
}

void recycleMachine(struct machine *mach)
/* Recycle machine into free list. */
{
mach->job = NULL;
dlRemove(mach->node);
dlAddTail(freeMachines, mach->node);
}

void recycleJob(struct job *job)
/* Remove job from lists and free up memory associated with it. */
{
dlRemove(job->node);
jobFree(&job);
}

void nodeCheckIn(char *line)
/* Deal with check in message from node. */
{
char *machine = nextWord(&line);
char *jobIdString = nextWord(&line);
char *status = nextWord(&line);
int jobId = atoi(jobIdString);
if (status != NULL)
    {
    struct job *job = jobFind(runningJobs, jobId);
    if (job != NULL)
	{
        job->lastClockIn = now;
        if (!sameString(job->machine->name, machine))
            {
            logError("hub: checkIn %s %s %s should be from %s",
                     machine, jobIdString, status, job->machine->name);
            }
	}
    else
        {
        logError("hub: checkIn of unknown job: %s %s %s",
                 machine, jobIdString, status);
        }
    if (sameString(status, "free"))
	{
	/* Node thinks it's free, we think it has a job.  Node
	 * must have missed our job assignment... */
	if (job != NULL)
	    {
	    struct machine *mach = job->machine;
	    if (mach != NULL)
	        {
	        dlRemove(mach->node);
	        dlAddTail(freeMachines, mach->node);
		}
	    requeueJob(job);
	    logDebug("hub:  requeueing job in nodeCheckIn\n");
	    runner(1);
	    }
	}
    }
}

void recycleSpoke(char *spokeName)
/* Try to find spoke and put it back on free list. */
{
struct dlNode *node;
struct spoke *spoke;
boolean foundSpoke = FALSE;
for (node = busySpokes->head; !dlEnd(node); node = node->next)
    {
    spoke = node->val;
    if (sameString(spoke->name, spokeName))
        {
	dlRemove(spoke->node);
	dlAddTail(freeSpokes, spoke->node);
	foundSpoke = TRUE;
	break;
	}
    }
if (!foundSpoke)
    warn("Couldn't free spoke %s", spokeName);
else
    runner(1);
}

int addJob(char *userName, char *dir, char *in, char *out, char *results,
	char *command)
/* Add job to queues. */
{
struct job *job;
struct user *user;
struct batch *batch;

job = jobNew(command, userName, dir, in, out, results);
batch = job->batch;
dlAddTail(batch->jobQueue, job->node);
user = batch->user;
dlRemove(user->node);
dlAddTail(queuedUsers, user->node);
job->submitTime = time(NULL);
return job->id;
}

int addJobFromMessage(char *line)
/* Parse out addJob message and add job to queues. */
{
char *userName, *dir, *in, *out, *results, *command;

if ((userName = nextWord(&line)) == NULL)
    return 0;
if ((dir = nextWord(&line)) == NULL)
    return 0;
if ((in = nextWord(&line)) == NULL)
    return 0;
if ((out = nextWord(&line)) == NULL)
    return 0;
if ((results = nextWord(&line)) == NULL)
    return 0;
if (line == NULL || line[0] == 0)
    return 0;
command = line;
return addJob(userName, dir, in, out, results, command);
}

void addJobAcknowledge(char *line, struct paraMessage *pm)
/* Add job.  Line format is <user> <dir> <stdin> <stdout> <results> <command> 
 * Returns job ID or 0 if a problem.  Send jobId back to client. */
{
int id = addJobFromMessage(line);
pmClear(pm);
pmPrintf(pm, "%d", id);
pmSend(pm, rudpOut);
runner(1);
}

void respondToPing(struct paraMessage *pm)
/* Someone want's to know we're alive. */
{
pmSendString(pm, rudpOut, "ok");
processHeartbeat();
}

void finishJob(struct job *job)
/* Recycle job memory and the machine it's running on. */
{
struct machine *mach = job->machine;
struct batch *batch = job->batch;
struct user *user = batch->user;
if (mach != NULL)
    recycleMachine(mach);
batch->runningCount -= 1;
user->runningCount -= 1;
recycleJob(job);
}

boolean removeRunningJob(struct job *job)
/* Remove job - if it's running kill it,  remove from job list. */
{
if (!sendKillJobMessage(job->machine, job->id))
    return FALSE;
finishJob(job);
return TRUE;
}

void removePendingJob(struct job *job)
/* Remove job from pending queue. */
{
struct batch *batch = job->batch;
recycleJob(job);
unactivateBatchIfEmpty(batch);
}

boolean removeJobId(int id)
/* Remove job of a given id. */
{
struct job *job = jobFind(runningJobs, id);
if (job != NULL)
    {
    logDebug("Removing %s's %s\n", job->batch->user->name, job->cmd);
    if (!removeRunningJob(job))
        return FALSE;
    }
else
    {
    job = findWaitingJob(id);
    if (job != NULL)
	{
	logDebug("Pending job %s\n", job->cmd);
	removePendingJob(job);
	}
    }
return TRUE;
}

void removeJobAcknowledge(char *names, struct paraMessage *pm)
/* Remove job of a given name(s). */
{
char *name;
char *retVal = "ok";

while ((name = nextWord(&names)) != NULL)
    {
    /* It is possible for this remove to fail if we
     * run out of spokes at the wrong time.  Currently
     * the para client will just report the problem. */
    if (!removeJobId(atoi(name)))
        {
	retVal = "err";
	break;
	}
    }
pmSendString(pm, rudpOut, retVal);
}


void chillBatch(char *line, struct paraMessage *pm)
/* Stop launching jobs from a batch, but don't disturb
 * running jobs. */
{
char *userName = nextWord(&line);
char *batchName = nextWord(&line);
char *res = "err";
if (batchName != NULL)
    {
    struct user *user = hashFindVal(userHash, userName);
    if (user != NULL)
	{
	struct batch *batch;
	batchName = hashStoreName(stringHash, batchName);
	batch = findBatchInList(user->curBatches, batchName);
	if (batch != NULL)
	    {
	    struct dlNode *el, *next;
	    for (el = batch->jobQueue->head; !dlEnd(el); el = next)
		{
		struct job *job = el->val;
		next = el->next;
		recycleJob(job);	/* This free's el too! */
		}
	    dlRemove(batch->node);
	    dlAddTail(user->oldBatches, batch->node);
	    }
	res = "ok";
	}
    }
pmSendString(pm, rudpOut, res);
}

void jobDone(char *line)
/* Handle job is done message. */
{
struct job *job;
char *id = nextWord(&line);
char *status = nextWord(&line);
char *uTime = nextWord(&line);
char *sTime = nextWord(&line);

if (sTime != NULL)
    {
    job = jobFind(runningJobs, atoi(id));
    if (job != NULL)
	{
	struct machine *machine = job->machine;
	if (machine != NULL)
	    {
	    machine->lastChecked = now;
	    if (sameString(status, "0"))
	        machine->goodCount += 1;
	    else
		machine->errCount += 1;
	    }
	writeJobResults(job, status, uTime, sTime);
	finishJob(job);
	runner(1);
	}
    }
}

void listMachines(struct paraMessage *pm)
/* Write list of machines to fd.  Format is one machine per message
 * followed by a blank message. */
{
struct machine *mach;
struct job *job;
for (mach = machineList; mach != NULL; mach = mach->next)
    {
    pmClear(pm);
    pmPrintf(pm, "%-10s good %d, err %d, ", mach->name, mach->goodCount, mach->errCount);
    job = mach->job;
    if (job != NULL)
        pmPrintf(pm, "running %-10s %s", job->batch->user->name, job->cmd);
    else
	{
	if (mach->isDead)
	    pmPrintf(pm, "dead");
	else
	    pmPrintf(pm, "idle");
	}
    pmSend(pm, rudpOut);
    }
pmSendString(pm, rudpOut, "");
}

int countUserActiveBatches(struct user *user)
/* Count active batches for user. */
{
int count = dlCount(user->curBatches);
/* Start with batches with pending jobs. */
struct dlNode *node;

/* Add in batches with running but no pending jobs. */
for (node = user->oldBatches->head; !dlEnd(node); node = node->next)
    {
    struct batch *batch = node->val;
    if (batch->runningCount > 0)
	++count;
    }
return count;
}

void listUsers(struct paraMessage *pm)
/* Write list of users to fd.  Format is one user per line
 * followed by a blank line. */
{
struct user *user;
for (user = userList; user != NULL; user = user->next)
    {
    int totalBatch = dlCount(user->curBatches) + dlCount(user->oldBatches);
    pmClear(pm);
    pmPrintf(pm, "%s ", user->name);
    pmPrintf(pm, 
    	"%d jobs running, %d waiting, %d finished, %d of %d batches active", 
	user->runningCount,  userQueuedCount(user), user->doneCount,
	countUserActiveBatches(user), totalBatch);
    pmSend(pm, rudpOut);
    }
pmSendString(pm, rudpOut, "");
}

void writeOneBatchInfo(struct paraMessage *pm, struct user *user, struct batch *batch)
/* Write out info on one batch. */
{
char shortBatchName[512];
splitPath(batch->name, shortBatchName, NULL, NULL);
pmClear(pm);
pmPrintf(pm, "%-8s %4d %6d %6d %5d %s",
	user->name, batch->runningCount, 
	dlCount(batch->jobQueue), batch->doneCount,
	batch->crashCount, shortBatchName);
pmSend(pm, rudpOut);
}

void listBatches(struct paraMessage *pm)
/* Write list of batches.  Format is one batch per
 * line followed by a blank line. */
{
struct user *user;
pmSendString(pm, rudpOut, "#user     run   wait   done crash batch");
for (user = userList; user != NULL; user = user->next)
    {
    struct dlNode *bNode;
    for (bNode = user->curBatches->head; !dlEnd(bNode); bNode = bNode->next)
        {
	writeOneBatchInfo(pm, user, bNode->val);
	}
    for (bNode = user->oldBatches->head; !dlEnd(bNode); bNode = bNode->next)
        {
	struct batch *batch = bNode->val;
	if (batch->runningCount > 0)
	    writeOneBatchInfo(pm, user, batch);
	}
    }
pmSendString(pm, rudpOut, "");
}

void appendLocalTime(struct paraMessage *pm, time_t t)
/* Append time t converted to day/time format to dy. */
{
struct tm *tm;
tm = localtime(&t);
pmPrintf(pm, "%02d/%02d/%d %02d:%02d:%02d",
   tm->tm_mday, tm->tm_mon, tm->tm_year, tm->tm_hour, tm->tm_min, tm->tm_sec);
}

char *upToFirstDot(char *s, bool dotQ)
/* Return string up to first dot. */
{
static char ret[128];
int size;
char *e = strchr(s, '.');
if (e == NULL)
    size = strlen(s);
else
    size = e - s;
if (size >= sizeof(ret)-2)	/* Leave room for .q */
    size = sizeof(ret)-3;
memcpy(ret, s, size);
ret[size] = 0;
if (dotQ)
    strcat(ret, ".q");
return ret;
}

boolean oneJobList(struct paraMessage *pm, struct dlList *list, 
	boolean sinceStart)
/* Write out one job list. Return FALSE if there is a problem. */
{
struct dlNode *el;
struct job *job;
char *machName;
for (el = list->head; !dlEnd(el); el = el->next)
    {
    job = el->val;
    if (job->machine != NULL)
        machName = upToFirstDot(job->machine->name, FALSE);
    else
	machName = "none";
    pmClear(pm);
    pmPrintf(pm, "%-4d %-10s %-10s ", job->id, machName, job->batch->user->name);
    if (sinceStart)
        appendLocalTime(pm, job->startTime);
    else
        appendLocalTime(pm, job->submitTime);
    pmPrintf(pm, " %s", job->cmd);
    if (!pmSend(pm, rudpOut))
        return FALSE;
    }
return TRUE;
}

void listJobs(struct paraMessage *pm)
/* Write list of jobs. Format is one job per message
 * followed by a blank message. */
{
struct user *user;
struct dlNode *bNode;
struct batch *batch;

if (!oneJobList(pm, runningJobs, TRUE))
    return;
for (user = userList; user != NULL; user = user->next)
    {
    for (bNode = user->curBatches->head; !dlEnd(bNode); bNode = bNode->next)
        {
	batch = bNode->val;
	if (!oneJobList(pm, batch->jobQueue, FALSE))
	    return;
	}
    }
pmSendString(pm, rudpOut, "");
}

boolean onePstatList(struct paraMessage *pm, struct dlList *list, boolean running)
/* Write out one job list in pstat format.  Return FALSE if there is
 * a problem. */
{
struct dlNode *node;
struct job *job;
time_t t;
char *machName;
char *state = (running ? "r" : "q");

flushResults();
for (node = list->head; !dlEnd(node); node = node->next)
    {
    job = node->val;
    if (job->machine != NULL)
	machName = job->machine->name;
    else
        machName = "none";
    if (running)
        t = job->startTime;
    else
        t = job->submitTime;
    pmClear(pm);
    pmPrintf(pm, "%s %d %s %s %lu %s", 
        state, job->id, job->batch->user->name, job->exe, t, machName);
    if (!pmSend(pm, rudpOut))
        return FALSE;
    }
return TRUE;
}

void pstat(struct paraMessage *pm)
/* Write list of jobs in pstat format. */
{
struct user *user;
struct dlNode *bNode;
struct batch *batch;
if (!onePstatList(pm, runningJobs, TRUE))
    return;
for (user = userList; user != NULL; user = user->next)
    {
    for (bNode = user->curBatches->head; !dlEnd(bNode); bNode = bNode->next)
        {
	batch = bNode->val;
	if (!onePstatList(pm, batch->jobQueue, FALSE))
	    return;
	}
    }
pmSendString(pm, rudpOut, "");
}

int sumPendingJobs()
/* Return sum of all pending jobs for all users. */
{
struct user *user;
int count = 0;

for (user = userList; user != NULL; user = user->next)
    count += userQueuedCount(user);
return count;
}

int countActiveUsers()
/* Return count of users with jobs running or in queue */
{
struct user *user;
int count = 0;

for (user = userList; user != NULL; user = user->next)
    {
    if (user->runningCount > 0 || !dlEmpty(user->curBatches))
        ++count;
    }
return count;
}

int countActiveBatches()
/* Return count of active batches */
{
int count = 0;
struct user *user;

for (user = userList; user != NULL; user = user->next)
    count += countUserActiveBatches(user);
return count;
}

void status(struct paraMessage *pm)
/* Write summary status.  Format is one line per message
 * followed by a blank message. */
{
char buf[256];
sprintf(buf, "CPUs free: %d", dlCount(freeMachines));
pmSendString(pm, rudpOut, buf);
sprintf(buf, "CPUs busy: %d", dlCount(busyMachines));
pmSendString(pm, rudpOut, buf);
sprintf(buf, "CPUs dead: %d", dlCount(deadMachines));
pmSendString(pm, rudpOut, buf);
sprintf(buf, "Jobs running:  %d", dlCount(runningJobs));
pmSendString(pm, rudpOut, buf);
sprintf(buf, "Jobs waiting:  %d", sumPendingJobs());
pmSendString(pm, rudpOut, buf);
sprintf(buf, "Jobs finished: %d", finishedJobCount);
pmSendString(pm, rudpOut, buf);
sprintf(buf, "Jobs crashed:  %d", crashedJobCount);
pmSendString(pm, rudpOut, buf);
sprintf(buf, "Spokes free: %d", dlCount(freeSpokes));
pmSendString(pm, rudpOut, buf);
sprintf(buf, "Spokes busy: %d", dlCount(busySpokes));
pmSendString(pm, rudpOut, buf);
sprintf(buf, "Spokes dead: %d", dlCount(deadSpokes));
pmSendString(pm, rudpOut, buf);
sprintf(buf, "Active batches: %d", countActiveBatches());
pmSendString(pm, rudpOut, buf);
sprintf(buf, "Total batches: %d", slCount(batchList));
pmSendString(pm, rudpOut, buf);
sprintf(buf, "Active users: %d", countActiveUsers());
pmSendString(pm, rudpOut, buf);
sprintf(buf, "Total users: %d", slCount(userList));
pmSendString(pm, rudpOut, buf);
sprintf(buf, "Days up: %f", (now - startupTime)/(3600.0 * 24.0));
pmSendString(pm, rudpOut, buf);
sprintf(buf, "Version: %d", version);
pmSendString(pm, rudpOut, buf);
pmSendString(pm, rudpOut, "");
}

void addSpoke()
/* Start up a new spoke and add it to free list. */
{
struct spoke *spoke;
spoke = spokeNew();
if (spoke != NULL)
    {
    slAddHead(&spokeList, spoke);
    dlAddTail(freeSpokes, spoke->node);
    }
}

void killSpokes()
/* Kill all spokes. */
{
struct spoke *spoke, *next;
for (spoke = spokeList; spoke != NULL; spoke = next)
    {
    next = spoke->next;
    dlRemove(spoke->node);
    spokeFree(&spoke);
    }
}

void startSpokes()
/* Start default number of spokes. */
{
int i;
for (i=0; i<initialSpokes; ++i)
    addSpoke();
}

void startMachines(char *fileName)
/* If they give us a beginning machine list use it here. */
{
struct lineFile *lf = lineFileOpen(fileName, TRUE);
char *row[7];
while (lineFileRow(lf, row))
    {
    struct machSpec ms;
    int i;
    bits32 ip;
    machSpecStaticLoad(row, &ms);
    ip = internetHostIp(ms.name);
    for (i=0; i<ms.cpus; ++i)
	doAddMachine(ms.name, ms.tempDir, ip);
    }
lineFileClose(&lf);
}

struct multiMachine 
/* A machine with multiple CPUs.   A little kludge
 * for now to cope with most of system thinking a 
 * machine is a cpu. */
    {
    struct multiMachine *next;
    char *name;			/* Name, not allocated here. */
    struct slRef *cpuList;	/* Machine valued list. */
    };

void multiMachineFree(struct multiMachine **pMm)
/* Free a multiMachine */
{
struct multiMachine *mm = *pMm;
if (mm != NULL)
    {
    slFreeList(&mm->cpuList);
    freez(&mm);
    }
}

void multiMachineFreeList(struct multiMachine **pList)
/* Free list of multiMachines */
{
struct multiMachine *el, *next;

for (el = *pList; el != NULL; el = next)
    {
    next = el->next;
    multiMachineFree(&el);
    }
*pList = NULL;
}

void multiMachineDown(struct multiMachine *mm)
/* Note all cpu's are down for machine */
{
struct slRef *ref;
for (ref = mm->cpuList; ref != NULL; ref = ref->next)
    machineDown(ref->val);
}


struct existingResults
/* Keep track of old results we need to integrate into */
    {
    struct existingResults *next;
    char *fileName;	  /* Name of file this is in, not allocated here */
    struct hash *hash;    /* Hash keyed by ascii jobId indicated job results
                           * already recorded. */
    };

void existingResultsFree(struct existingResults **pEr)
/* Free up existing results structure */
{
struct existingResults *er = *pEr;
if (er != NULL)
    {
    freeHash(&er->hash);
    freez(pEr);
    }
}

void existingResultsFreeList(struct existingResults **pList)
/* Free list of existingResults */
{
struct existingResults *el, *next;

for (el = *pList; el != NULL; el = next)
    {
    next = el->next;
    existingResultsFree(&el);
    }
*pList = NULL;
}


void readResults(char *fileName, struct hash *hash)
/* Read jobId's of results into hash */
{
struct lineFile *lf = lineFileMayOpen(fileName, TRUE);
char *row[3];
char *line;
int wordCount;
if (lf == NULL)
     {
     warn("Couldn't open results file %s\n", fileName);
     return;
     }
while (lineFileNext(lf, &line, NULL))
     {
     wordCount = chopLine(line, row);
     if (wordCount == 0 || row[0][0] == '#')
         continue;
     if (wordCount < 3)
	 {
         warn("Short line %d of %s", lf->lineIx, lf->fileName);
	 continue;
	 }
     if (!isdigit(row[2][0]))
         {
	 warn("Expecting number field 3 line %d of %s", lf->lineIx, lf->fileName);
	 break;
	 }
     hashAdd(hash, row[2], NULL);
     }
lineFileClose(&lf);
}

struct existingResults *getExistingResults(char *fileName, struct hash *erHash,
	struct existingResults **pErList)
/* Get results from hash if we've seen them before, otherwise
 * read them in, save in hash, and return them. */
{
struct existingResults *er = hashFindVal(erHash, fileName);
if (er == NULL)
    {
    AllocVar(er);
    slAddHead(pErList, er);
    hashAddSaveName(erHash, fileName, er, &er->fileName);
    er->hash = newHash(18);
    readResults(fileName, er->hash);
    }
return er;
}

struct machine *findFreeCpuInMulti(struct multiMachine *mm)
/* Return a free cpu or NULL. */
{
struct slRef *ref;
struct machine *mach;
for (ref = mm->cpuList; ref != NULL; ref = ref->next)
    {
    mach = ref->val;
    if (mach->job == NULL)
        return mach;
    }
return NULL;
}

void addRunningJob(struct runJobMessage *rjm, char *resultFile, 
	struct multiMachine *mm)
/* Add job that is already running to queues. */
{
struct machine *mach = findFreeCpuInMulti(mm);
if (mach == NULL)
    warn("%s seems to have more jobs running than it has cpus", mm->name);
else
    {
    struct job *job = jobNew(rjm->command, rjm->user, rjm->dir, rjm->in,
	    rjm->out, resultFile);
    struct batch *batch = job->batch;
    struct user *user = batch->user;
    job->id = atoi(rjm->jobIdString);
    ++batch->runningCount;
    ++user->runningCount;
    dlRemove(batch->node);
    dlAddTail(user->oldBatches, batch->node);
    mach->job = job;
    job->machine = mach;
    dlAddTail(runningJobs, job->node);
    dlRemove(mach->node);
    dlAddTail(busyMachines, mach->node);
    mach->lastChecked = job->submitTime = job->startTime = job->lastClockIn = now;
    }
}

void pljErr(struct multiMachine *mm, int no)
/* Print out error message in the middle of routine below. */
{
warn("%s: truncated listJobs response %d\n", mm->name, no);
}

void getExeOnly(char *command, char exe[256])
/* Extract executable file (not including path) from command line. */
{
/* Extract name of executable file with no path. */
char *dupeCommand = cloneString(command);
char *exePath = firstWordInLine(dupeCommand);
char exeFile[128], exeExt[64];
splitPath(exePath, NULL, exeFile, exeExt);
sprintf(exe, "%s%s", exeFile, exeExt);
freez(&dupeCommand);
}

void writeExistingResults(char *fileName, char *line, struct machine *mach, 
	struct runJobMessage *rjm)
{
char err[512], exe[256];
int jobId = atoi(rjm->jobIdString);
char *status = nextWord(&line);
char *uTime = nextWord(&line);
char *sTime = nextWord(&line);

if (sTime == NULL)
    {
    warn("Bad line format in writeExistingResults for %s", mach->name);
    return;
    }


getExeOnly(rjm->command, exe);
fillInErrFile(err, jobId, mach->tempDir);
fileName = hashStoreName(stringHash, fileName);

writeResults(fileName, rjm->user, mach->name, 
	jobId, exe, now, now,
	err, rjm->command, 
	status, uTime, sTime);
}

boolean processListJobs(struct multiMachine *mm, 
	struct paraMessage *pm, struct rudp *ru, 
	struct hash *erHash, struct existingResults **pErList,
	int *pRunning, int *pFinished)
/* Process response to list jobs message. Read jobs node is running and
 * has recently finished.  Add running ones to job list. Add finished
 * ones to results file if necessary.
 *
 * Format of message is
 *     running count
 *     one line for each running job.
 *     recent count
 *     two lines for each recent job.
 */
{
int running, recent, i, finCount = 0;
struct runJobMessage rjm;
char resultsFile[512];

if (!pmReceiveTimeOut(pm, ru, 2000000))
    {
    warn("%s: no listJobs response", mm->name);
    return FALSE;
    }
running = atoi(pm->data);
for (i=0; i<running; ++i)
    {
    if (!pmReceiveTimeOut(pm, ru, 2000000))
        {
	pljErr(mm, 1);
	return FALSE;
	}
    if (!parseRunJobMessage(pm->data, &rjm))
        {
	pljErr(mm, 2);
	return FALSE;
	}
    snprintf(resultsFile, sizeof(resultsFile), "%s/%s", rjm.dir, "para.results");
    addRunningJob(&rjm, resultsFile, mm);
    }
*pRunning += running;
if (!pmReceiveTimeOut(pm, ru, 2000000))
    {
    pljErr(mm, 3);
    return FALSE;
    }
recent = atoi(pm->data);
for (i=0; i<recent; ++i)
    {
    struct existingResults *er;
    char *startLine = NULL;
    if (!pmReceiveTimeOut(pm, ru, 2000000))
        {
	pljErr(mm, 4);
	return FALSE;
	}
    startLine = cloneString(pm->data);;
    if (!parseRunJobMessage(startLine, &rjm))
        {
	pljErr(mm, 5);
	freez(&startLine);
	return FALSE;
	}
    if (!pmReceiveTimeOut(pm, ru, 2000000))
        {
	pljErr(mm, 6);
	freez(&startLine);
	return FALSE;
	}
    snprintf(resultsFile, sizeof(resultsFile), "%s/%s", rjm.dir, "para.results");
    er = getExistingResults(resultsFile, erHash, pErList);
    if (!hashLookup(er->hash, rjm.jobIdString))
        {
	struct machine *mach = mm->cpuList->val;
	writeExistingResults(resultsFile, pm->data, mach, &rjm);
	++finCount;
	}
    freez(&startLine);
    }
*pFinished += finCount;
return TRUE;
}

void checkForJobsOnNodes()
/* Poll nodes and see if they have any jobs for us. */
{
struct machine *mach;
int running = 0, finished = 0;
struct hash *erHash = newHash(8);	/* A hash of existingResults */
struct existingResults *erList = NULL;
struct hash *mmHash = newHash(0);	/* Hash of machines. */
struct multiMachine *mmList = NULL, *mm;

printf("Checking for jobs already running on nodes\n");
for (mach = machineList; mach != NULL; mach = mach->next)
    {
    mm = hashFindVal(mmHash, mach->name);
    mach->lastChecked = now;
    if (mm == NULL)
        {
	AllocVar(mm);
	slAddHead(&mmList, mm);
	hashAddSaveName(mmHash, mach->name, mm, &mm->name);
	}
    refAdd(&mm->cpuList, mach);
    }

for (mm = mmList; mm != NULL; mm = mm->next)
    {
    struct paraMessage pm;
    struct rudp *ru = rudpNew(rudpOut->socket);	/* Get own resend timing */
    printf("%s\n", mm->name);
    pmInitFromName(&pm, mm->name, paraNodePort);
    if (!pmSendString(&pm, ru, "listJobs"))
        {
	multiMachineDown(mm);
	continue;
	}
    if (!processListJobs(mm, &pm, rudpOut, erHash, &erList, &running, &finished))
	multiMachineDown(mm);
    rudpFree(&ru);
    }

/* Clean up time. */
multiMachineFreeList(&mmList);
hashFree(&mmHash);
existingResultsFreeList(&erList);
hashFree(&erHash);

/* Report results. */
printf("%d running jobs, %d jobs that finished while hub was down\n",
	running, finished);
}

void startHub(char *machineList)
/* Do hub daemon - set up socket, and loop around on it until we get a quit. */
{
struct sockaddr_in sai;
char *line, *command;
struct rudp *rudpIn = NULL;

/* Note startup time. */
findNow();
startupTime = now;

/* Find name and IP address of our machine. */
hubHost = getMachine();
logOpenSyslog("paraHub", optionVal("logFacility", NULL));
logInfo("Starting paraHub on %s\n", hubHost);

/* Set up various lists. */
hubMessageQueueInit();
stringHash = newHash(0);
setupLists();
startMachines(machineList);

/* Initialize socket etc. */
ZeroVar(&sai);
sai.sin_family = AF_INET;
sai.sin_port = htons(paraHubPort);
sai.sin_addr.s_addr = INADDR_ANY;
rudpIn = rudpMustOpenBound(&sai);
rudpOut = rudpMustOpen();

/* Start up daemons. */
sockSuckStart(rudpIn);
startHeartbeat();
startSpokes();


if (!optionExists("noResume"))
    checkForJobsOnNodes();

openJobId();
printf("Starting paraHub. Next job ID is %d.\n", nextJobId);

/* Bump up our priority to just shy of real-time. */
nice(-40);

/* Main event loop. */
for (;;)
    {
    struct paraMessage *pm = hubMessageGet();
    findNow();
    line = pm->data;
    logDebug("hub: %s\n", line);
    command = nextWord(&line);
    if (sameWord(command, "jobDone"))
	 jobDone(line);
    else if (sameWord(command, "recycleSpoke"))
	 recycleSpoke(line);
    else if (sameWord(command, "heartbeat"))
	 processHeartbeat();
    else if (sameWord(command, "addJob"))
	 addJobAcknowledge(line, pm);
    else if (sameWord(command, "nodeDown"))
	 nodeDown(line);
    else if (sameWord(command, "alive"))
	 nodeAlive(line);
    else if (sameWord(command, "checkIn"))
	 nodeCheckIn(line);
    else if (sameWord(command, "removeJob"))
	 removeJobAcknowledge(line, pm);
    else if (sameWord(command, "chill"))
	 chillBatch(line, pm);
    else if (sameWord(command, "ping"))
	 respondToPing(pm);
    else if (sameWord(command, "addMachine"))
	 addMachine(line);
    else if (sameWord(command, "removeMachine"))
	 removeMachine(line);
    else if (sameWord(command, "listJobs"))
	 listJobs(pm);
    else if (sameWord(command, "listMachines"))
	 listMachines(pm);
    else if (sameWord(command, "listUsers"))
	 listUsers(pm);
    else if (sameWord(command, "listBatches"))
	 listBatches(pm);
    else if (sameWord(command, "status"))
	 status(pm);
    else if (sameWord(command, "pstat"))
	 pstat(pm);
    else if (sameWord(command, "addSpoke"))
	 addSpoke();
    if (sameWord(command, "quit"))
	 break;
    pmFree(&pm);
    }
endHeartbeat();
killSpokes();
saveJobId();
#ifdef SOON
#endif /* SOON */
}

void notGoodSubnet(char *sns)
/* Complain about subnet format. */
{
errAbort("'%s' is not a properly formatted subnet.  Subnets must consist of\n"
         "one to three dot-separated numbers between 0 and 255\n", sns);
}

void fillInSubnet()
/* Parse subnet paramenter if any into subnet variable. */
{
char *sns = optionVal("subnet", NULL);
if (sns == NULL)
    sns = optionVal("subNet", NULL);
if (sns != NULL)
    {
    char *snsCopy = strdup(sns);
    char *words[5];
    int wordCount, i;
    wordCount = chopString(snsCopy, ".", words, ArraySize(words));
    if (wordCount > 3 || wordCount < 1)
        notGoodSubnet(sns);
    for (i=0; i<wordCount; ++i)
	{
	char *s = words[i];
	int x;
	if (!isdigit(s[0]))
	    notGoodSubnet(sns);
	x = atoi(s);
	if (x > 255)
	    notGoodSubnet(sns);
	hubSubnet[i] = x;
	}
    freez(&snsCopy);
    }
}

int main(int argc, char *argv[])
/* Process command line. */
{
optionInit(&argc, argv, optionSpecs);
if (argc < 2)
    usage();
jobCheckPeriod = optionInt("jobCheckPeriod", jobCheckPeriod);
machineCheckPeriod = optionInt("machineCheckPeriod", machineCheckPeriod);
initialSpokes = optionInt("spokes",  initialSpokes);
fillInSubnet();
startHub(argv[1]);
return 0;
}

<|MERGE_RESOLUTION|>--- conflicted
+++ resolved
@@ -100,15 +100,6 @@
 	 "Where machine list is a file with machine names in the\n"
 	 "first column, and number of CPUs in the second column.\n"
 	 "options:\n"
-<<<<<<< HEAD
-	 "    spokes=N  Number of processes that feed jobs to nodes - default %d\n"
-	 "    jobCheckPeriod=N  Minutes between checking on job - default %d\n"
-	 "    machineCheckPeriod=N Minutes between checking on machine - default %d\n"
-	 "    subnet=XXX.YYY.ZZZ Only accept connections from subnet (example 192.168)\n"
-	 "    nextJobId=N  Starting job ID number\n"
-	 "    logFacility=facility log to the specified syslog facility.\n"
-	 "    noResume  Don't try to reconnect with jobs running on nodes\n"
-=======
 	 "   -spokes=N  Number of processes that feed jobs to nodes - default %d\n"
 	 "   -jobCheckPeriod=N  Minutes between checking on job - default %d\n"
 	 "   -machineCheckPeriod=N Minutes between checking on machine - default %d\n"
@@ -116,7 +107,6 @@
 	 "   -nextJobId=N  Starting job ID number\n"
 	 "   -logFacility=facility log to the specified syslog facility - default local0.\n"
 	 "   -noResume  Don't try to reconnect with jobs running on nodes\n"
->>>>>>> 5f3cb707
 	               ,
 	 version, initialSpokes, jobCheckPeriod, machineCheckPeriod
 	 );
