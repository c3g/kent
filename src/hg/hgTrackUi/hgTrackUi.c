--- conflicted
+++ resolved
@@ -2447,16 +2447,8 @@
 //    place, lets be cautious at this time.
 // NOTE: Developer, please try to use cfgTypeFromTdb()/cfgByCfgType().
 
-<<<<<<< HEAD
-eCfgType cType = cfgTypeFromTdb(tdb,FALSE);
-if (ajax && cType != cfgNone)
-    cfgByCfgType(cType,database,cart,tdb,tdb->track,NULL,FALSE);
-else if (sameString(track, "stsMap"))
-        stsMapUi(tdb);
-=======
 if (sameString(track, "stsMap"))
     stsMapUi(tdb);
->>>>>>> 56e08dec
 else if (sameString(track, "affyTxnPhase2"))
     affyTxnPhase2Ui(tdb);
 else if (sameString(track, "cgapSage"))
