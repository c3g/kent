/* hgTables - Get table data associated with tracks and intersect tracks. */
#include "common.h"
#include "linefile.h"
#include "hash.h"
#include "memalloc.h"
#include "obscure.h"
#include "htmshell.h"
#include "cheapcgi.h"
#include "cart.h"
#include "jksql.h"
#include "hdb.h"
#include "web.h"
#include "hui.h"
#include "hCommon.h"
#include "hgColors.h"
#include "trackDb.h"
#include "grp.h"
#include "customTrack.h"
#include "hgTables.h"

<<<<<<< HEAD
static char const rcsid[] = "$Id: hgTables.c,v 1.46 2004/07/21 21:03:50 kent Exp $";
=======
static char const rcsid[] = "$Id: hgTables.c,v 1.50 2004/07/27 11:36:56 kent Exp $";
>>>>>>> 618c6110


void usage()
/* Explain usage and exit. */
{
errAbort(
  "hgTables - Get table data associated with tracks and intersect tracks\n"
  "usage:\n"
  "   hgTables XXX\n"
  "options:\n"
  "   -xxx=XXX\n"
  );
}

/* Global variables. */
struct cart *cart;	/* This holds cgi and other variables between clicks. */
struct hash *oldVars;	/* The cart before new cgi stuff added. */
char *genome;		/* Name of genome - mouse, human, etc. */
char *database;		/* Name of genome database - hg15, mm3, or the like. */
char *freezeName;	/* Date of assembly. */
struct trackDb *fullTrackList;	/* List of all tracks in database. */
struct trackDb *curTrack;	/* Currently selected track. */

/* --------------- HTML Helpers ----------------- */

void hvPrintf(char *format, va_list args)
/* Print out some html.  Check for write error so we can
 * terminate if http connection breaks. */
{
vprintf(format, args);
if (ferror(stdout))
    noWarnAbort();
}

void hPrintf(char *format, ...)
/* Print out some html.  Check for write error so we can
 * terminate if http connection breaks. */
{
va_list(args);
va_start(args, format);
hvPrintf(format, args);
va_end(args);
}

void hPrintSpaces(int count)
/* Print a number of non-breaking spaces. */
{
int i;
for (i=0; i<count; ++i)
    hPrintf("&nbsp;");
}

static void vaHtmlOpen(char *format, va_list args)
/* Start up a page that will be in html format. */
{
puts("Content-Type:text/html\n");
cartVaWebStart(cart, format, args);
}

void htmlOpen(char *format, ...)
/* Start up a page that will be in html format. */
{
va_list args;
va_start(args, format);
vaHtmlOpen(format, args);
}

void htmlClose()
/* Close down html format page. */
{
cartWebEnd();
}

void hTableStart()
/* For some reason BORDER=1 does not work in our web.c nested table scheme.
 * So use web.c's trick of using an enclosing table to provide a border.   */
{
puts("<!--outer table is for border purposes-->" "\n"
     "<TABLE BGCOLOR=\"#"HG_COL_BORDER"\" BORDER=\"0\" CELLSPACING=\"0\" CELLPADDING=\"1\"><TR><TD>");
puts("<TABLE BORDER=\"1\" BGCOLOR=\""HG_COL_INSIDE"\" CELLSPACING=\"0\">");
}

void hTableEnd()
/* Close out table started with hTableStart() */
{
puts("</TABLE>");
puts("</TR></TD></TABLE>");
}

void explainWhyNoResults()
/* Put up a little explanation to user of why they got nothing. */
{
hPrintf("# No results");
if (identifierFileName() != NULL)
    hPrintf(" matching identifier list");
if (anyFilter())
    hPrintf(" passing filter");
if (!fullGenomeRegion())
    hPrintf(" in given region");
if (anyIntersection())
    hPrintf(" after intersection");
hPrintf(".");
}

/* --------------- Text Mode Helpers ----------------- */

static void textWarnHandler(char *format, va_list args)
/* Text mode error message handler. */
{
char *hLine =
"---------------------------------------------------------------------------\n";
if (format != NULL) {
    fflush(stdout);
    fprintf(stdout, "%s", hLine);
    vfprintf(stdout, format, args);
    fprintf(stdout, "\n");
    fprintf(stdout, "%s", hLine);
    }
}

static void textAbortHandler()
/* Text mode abort handler. */
{
exit(-1);
}

void textOpen()
/* Start up page in text format. (No need to close this). */
{
printf("Content-Type: text/plain\n\n");
pushWarnHandler(textWarnHandler);
pushAbortHandler(textAbortHandler);
}

/* --------- Utility functions --------------------- */

static struct trackDb *getFullTrackList()
/* Get all tracks including custom tracks if any. */
{
struct trackDb *list = hTrackDb(NULL);
struct customTrack *ctList, *ct;

/* Create dummy group for custom tracks if any */
ctList = getCustomTracks();
for (ct = ctList; ct != NULL; ct = ct->next)
    {
    slAddHead(&list, ct->tdb);
    }
return list;
}

boolean fullGenomeRegion()
/* Return TRUE if region is full genome. */
{
char *regionType = cartUsualString(cart, hgtaRegionType, "genome");
return sameString(regionType, "genome");
}

static struct region *getRegionsFullGenome()
/* Get a region list that covers all of each chromosome. */
{
struct slName *chrom, *chromList = hAllChromNames();
struct region *region, *regionList = NULL;
for (chrom = chromList; chrom != NULL; chrom = chrom->next)
    {
    AllocVar(region);
    region->chrom = cloneString(chrom->name);
    slAddHead(&regionList, region);
    }
slReverse(&regionList);
slFreeList(&chromList);
return regionList;
}

struct region *getEncodeRegions()
/* Get encode regions from encodeRegions table. */
{
struct sqlConnection *conn = sqlConnect(database);
struct sqlResult *sr;
char **row;
struct region *list = NULL, *region;
sr = sqlGetResult(conn, "select chrom,chromStart,chromEnd from encodeRegions");
while ((row = sqlNextRow(sr)) != NULL)
    {
    AllocVar(region);
    region->chrom = cloneString(row[0]);
    region->start = atoi(row[1]);
    region->end = atoi(row[2]);
    slAddHead(&list, region);
    }
sqlFreeResult(&sr);
sqlDisconnect(&conn);
slReverse(&list);
return list;
}

struct region *getRegions()
/* Consult cart to get list of regions to work on. */
{
char *regionType = cartUsualString(cart, hgtaRegionType, "genome");
struct region *regionList = NULL, *region;
if (sameString(regionType, "genome"))
    {
    regionList = getRegionsFullGenome();
    }
else if (sameString(regionType, "range"))
    {
    char *range = cartString(cart, hgtaRange);
    regionList = AllocVar(region);
    if (!hgParseChromRange(range, &region->chrom, &region->start, &region->end))
        {
	errAbort("%s is not a chromosome range.  "
	         "Please go back and enter something like chrX:1000000-1100000 "
		 "in the range control.", range);
	}
    }
else if (sameString(regionType, "encode"))
    {
    regionList = getEncodeRegions();
    }
else
    {
    errAbort("Unrecognized region type %s", regionType);
    }
return regionList;
}

struct region *getRegionsWithChromEnds()
/* Get list of regions.  End field is set to chrom size rather
 * than zero for full chromosomes. */
{
struct region *region, *regionList = getRegions();
for (region = regionList; region != NULL; region = region->next)
    {
    if (region->end == 0)
        region->end = hChromSize(region->chrom);
    }
return regionList;
}

struct sqlResult *regionQuery(struct sqlConnection *conn, char *table,
	char *fields, struct region *region, boolean isPositional,
	char *extraWhere)
/* Construct and execute query for table on region. */
{
struct sqlResult *sr;
if (isPositional)
    {
    if (region->end == 0) /* Full chromosome. */
	{
	sr = hExtendedChromQuery(conn, table, region->chrom, 
		extraWhere, FALSE, fields, NULL);
	}
    else
	{
	sr = hExtendedRangeQuery(conn, table, region->chrom, 
		region->start, region->end, 
		extraWhere, TRUE, fields, NULL);
	}
    }
else
    {
    struct dyString *query = dyStringNew(0);
    dyStringPrintf(query, "select %s from %s", fields, table);
    if (extraWhere)
         {
	 dyStringAppend(query, " where ");
	 dyStringAppend(query, extraWhere);
	 }
    sr = sqlGetResult(conn, query->string);
    dyStringFree(&query);
    }
return sr;
}

char *trackTable(struct trackDb *track)
/* Return table name for track, substituting all_mrna
 * for mRNA if need be. */
{
char *table = track->tableName;
if (sameString(table, "mrna"))
    return "all_mrna";
else
    return table;
}

char *connectingTableForTrack(struct trackDb *track)
/* Return table name to use with all.joiner for track. 
 * You can freeMem this when done. */
{
if (sameString(track->tableName, "mrna"))
    return cloneString("all_mrna");
else if (sameString(track->tableName, "intronEst"))
    return cloneString("all_est");
else if (sameString(track->tableName, "est"))
    return cloneString("all_est");
else 
    return cloneString(track->tableName);
}

char *chromTable(struct sqlConnection *conn, char *table)
/* Get chr1_table if it exists, otherwise table. 
 * You can freeMem this when done. */
{
char *chrom = hDefaultChrom();
if (sameString("mrna", table))
    return cloneString(table);
else if (sqlTableExists(conn, table))
    return cloneString(table);
else
    {
    char buf[256];
    safef(buf, sizeof(buf), "%s_%s", chrom, table);
    return cloneString(buf);
    }
}

char *chrnTable(struct sqlConnection *conn, char *table)
/* Return chrN_table if table is split, otherwise table. 
 * You can freeMem this when done. */
{
char buf[256];
char *splitTable = chromTable(conn, table);
if (!sameString(splitTable, table))
     {
     safef(buf, sizeof(buf), "chrN_%s", table);
     freez(&splitTable);
     return cloneString(buf);
     }
else
     return splitTable;
}

void checkTableExists(struct sqlConnection *conn, char *table)
/* Check that table exists, or put up an error message. */
{
char *splitTable = chromTable(conn, table);
if (!sqlTableExists(conn, table))
    errAbort("Table %s doesn't exist", table);
freeMem(splitTable);
}

struct hTableInfo *maybeGetHti(char *db, char *table)
/* Return primary table info. */
{
struct hTableInfo *hti = NULL;

if (isCustomTrack(table))
    {
    struct customTrack *ct = lookupCt(table);
    hti = ctToHti(ct);
    }
else
    {
    char *track;
    if (startsWith("chrN_", table))
	track = table + strlen("chrN_");
    else
	track = table;
    hti = hFindTableInfoDb(db, NULL, track);
    }
return(hti);
}

struct hTableInfo *getHti(char *db, char *table)
/* Return primary table info. */
{
struct hTableInfo *hti = maybeGetHti(db, table);

if (hti == NULL)
    {
    errAbort("Could not find table info for table %s in db %s",
	     table, db);
    }
return(hti);
}

boolean isPositional(char *db, char *table)
/* Return TRUE if it looks to be a positional table. */
{
boolean result = FALSE;
struct sqlConnection *conn = sqlConnect(db);
if (!sameString(table, "mrna"))
    {
    if (sqlTableExists(conn, "chromInfo"))
	{
	char chromName[64];
	struct hTableInfo *hti;
	sqlQuickQuery(conn, "select chrom from chromInfo limit 1", 
	    chromName, sizeof(chromName));
	hti = hFindTableInfoDb(db, chromName, table);
	if (hti != NULL)
	    {
	    result = htiIsPositional(hti);
	    }
	}
    }
sqlDisconnect(&conn);
return result;
}

boolean isSqlStringType(char *type)
/* Return TRUE if it a a stringish SQL type. */
{
return strstr(type, "char") || strstr(type, "text") 
	|| strstr(type, "blob") || startsWith("enum", type);
}

boolean isSqlNumType(char *type)
/* Return TRUE if it is a numerical SQL type. */
{
return strstr(type, "int") || strstr(type, "float") || strstr(type, "double");
}

struct trackDb *findTrackInGroup(char *name, struct trackDb *trackList,
	struct grp *group)
/* Find named track that is in group (NULL for any group).
 * Return NULL if can't find it. */
{
struct trackDb *track;
if (group != NULL && sameString(group->name, "all"))
    group = NULL;
for (track = trackList; track != NULL; track = track->next)
    {
    if (sameString(name, track->tableName) &&
       (group == NULL || sameString(group->name, track->grp)))
       return track;
    }
return NULL;
}

struct trackDb *findTrack(char *name, struct trackDb *trackList)
/* Find track, or return NULL if can't find it. */
{
return findTrackInGroup(name, trackList, NULL);
}

struct trackDb *mustFindTrack(char *name, struct trackDb *trackList)
/* Find track or squawk and die. */
{
struct trackDb *track = findTrack(name, trackList);
if (track == NULL)
    {
    if (isCustomTrack(name))
        errAbort("Can't find custom track %s. "
	         "If it's been 8 hours since you accessed this track you "
		 "may just need to upload it again.", name);
    else
	errAbort("Track %s doesn't exist in database %s.", name, database);
    }
return track;
}

struct trackDb *findSelectedTrack(struct trackDb *trackList, 
	struct grp *group, char *varName)
/* Find selected track - from CGI variable if possible, else
 * via various defaults. */
{
char *name = cartOptionalString(cart, varName);
struct trackDb *track = NULL;

if (name != NULL)
    track = findTrackInGroup(name, trackList, group);
if (track == NULL)
    {
    if (group == NULL || sameString(group->name, "all"))
        track = trackList;
    else
	{
	for (track = trackList; track != NULL; track = track->next)
	    if (sameString(track->grp, group->name))
	         break;
	if (track == NULL)
	    internalErr();
	}
    }
return track;
}



void addWhereClause(struct dyString *query, boolean *gotWhere)
/* Add where clause to query.  If already have a where clause
 * add 'and' to it. */
{
if (*gotWhere)
    {
    dyStringAppend(query, " and ");
    }
else
    {
    dyStringAppend(query, " where ");
    *gotWhere = TRUE;
    }
}

boolean htiIsPositional(struct hTableInfo *hti)
/* Return TRUE if hti looks like it's from a positional table. */
{
return hti->chromField[0] && hti->startField[0] && hti->endField[0];
}

int countTableColumns(struct sqlConnection *conn, char *table)
/* Count columns in table. */
{
char *splitTable = chromTable(conn, table);
int count = sqlCountColumnsInTable(conn, splitTable);
freez(&splitTable);
return count;
}

static void doTabOutDb( char *db, char *table, 
	struct sqlConnection *conn, char *fields)
/* Do tab-separated output on fields of a single table. */
{
struct region *regionList = getRegions();
struct region *region;
struct hTableInfo *hti = NULL;
struct dyString *fieldSpec = newDyString(256);
struct hash *idHash = NULL;
int outCount = 0;
boolean isPositional;
boolean doIntersection;
char *filter = filterClause(db, table);
int fieldCount;
int bedFieldsOffset, bedFieldCount;

hti = getHti(db, table);

/* If they didn't pass in a field list assume they want all fields. */
if (fields != NULL)
    {
    dyStringAppend(fieldSpec, fields);
    fieldCount = countChars(fields, ',') + 1;
    }
else
    {
    dyStringAppend(fieldSpec, "*");
    fieldCount = countTableColumns(conn, table);
    }
bedFieldsOffset = fieldCount;

/* If table has and identity (name) field, and user has
 * uploaded list of identifiers, create identifier hash
 * and add identifier column to end of result set. */
if (hti->nameField[0] != 0)
    {
    idHash = identifierHash();
    if (idHash != NULL)
	{
	dyStringAppendC(fieldSpec, ',');
	dyStringAppend(fieldSpec, hti->nameField);
	bedFieldsOffset += 1;
	}
    }
isPositional = htiIsPositional(hti);

/* If intersecting add fields needed to calculate bed as well. */
doIntersection = (anyIntersection() && isPositional);
if (doIntersection)
    {
    char *bedFields;
    bedSqlFieldsExceptForChrom(hti, &bedFieldCount, &bedFields);
    dyStringAppendC(fieldSpec, ',');
    dyStringAppend(fieldSpec, bedFields);
    freez(&bedFields);
    }

uglyf("fields to fetch: %s\n", fieldSpec->string);

/* Loop through each region. */
for (region = regionList; region != NULL; region = region->next)
    {
    struct sqlResult *sr;
    char **row;
    int colIx, lastCol = fieldCount-1;
    char chromTable[256];
    boolean gotWhere = FALSE;

    sr = regionQuery(conn, table, fieldSpec->string, 
    	region, isPositional, filter);

    /* First time through print column names. */
    if (region == regionList)
        {
	if (filter != NULL)
	    hPrintf("#filter: %s\n", filter);
	hPrintf("#");
	for (colIx = 0; colIx < lastCol; ++colIx)
	    hPrintf("%s\t", sqlFieldName(sr));
	hPrintf("%s\n", sqlFieldName(sr));
	}
    while ((row = sqlNextRow(sr)) != NULL)
	{
	if (idHash == NULL || hashLookup(idHash, row[fieldCount]))
	    {
	    for (colIx = 0; colIx < lastCol; ++colIx)
		hPrintf("%s\t", row[colIx]);
	    hPrintf("%s\n", row[lastCol]);
	    ++outCount;
	    }
	}
    sqlFreeResult(&sr);
    if (!isPositional)
        break;	/* No need to iterate across regions in this case. */
    }

/* Do some error diagnostics for user. */
if (outCount == 0)
    explainWhyNoResults();
freez(&filter);
hashFree(&idHash);
}

void doTabOutTable( char *db, char *table, struct sqlConnection *conn, char *fields)
/* Do tab-separated output on fields of a single table. */
{
if (isCustomTrack(table))
    {
    struct trackDb *track = findTrack(table, fullTrackList);
    doTabOutCustomTracks(track, conn, fields);
    }
else
    {
    doTabOutDb(db, table, conn, fields);
    }
}

void doOutPrimaryTable(struct trackDb *track, 
	struct sqlConnection *conn)
/* Dump out primary table. */
{
textOpen();
doTabOutTable(database, trackTable(track), conn, NULL);
}

void doOutHyperlinks(struct trackDb *track, struct sqlConnection *conn)
/* Output as genome browser hyperlinks. */
{
struct bed *bedList, *bed;
char *table = track->tableName;
char *table2 = cartOptionalString(cart, hgtaIntersectTrack);
char posBuf[64];
htmlOpen("Hyperlinks to Genome Browser");
bedList = getAllIntersectedBeds(conn, track);
for (bed = bedList; bed != NULL; bed = bed->next)
    {
    char *name;
    safef(posBuf, sizeof(posBuf), "%s:%d-%d",
    		bed->chrom, bed->chromStart+1, bed->chromEnd);
    /* Construct browser anchor URL with tracks we're looking at open. */
    hPrintf("<A HREF=\"%s?%s", hgTracksName(), cartSidUrlString(cart));
    hPrintf("&db=%s", database);
    hPrintf("&position=%s", posBuf);
    hPrintf("&%s=%s", table, hTrackOpenVis(table));
    if (table2 != NULL)
	hPrintf("&%s=%s", table2, hTrackOpenVis(table2));
    hPrintf("\" TARGET=_blank>");
    name = bed->name;
    if (bed->name == NULL)
        name = posBuf;
    if (sameString(name, posBuf))
	hPrintf("%s", posBuf);
    else
        hPrintf("%s at %s", name, posBuf);
    hPrintf("</A><BR>\n");
    }
if (bedList == NULL)
    hPrintf("\n# No results returned from query.\n\n");
htmlClose();
}

void doTopSubmit(struct sqlConnection *conn)
/* Respond to submit button on top level page.
 * This basically just dispatches based on output type. */
{
char *output = cartString(cart, hgtaOutputType);
char *trackName = cartString(cart, hgtaTrack);
struct trackDb *track = mustFindTrack(trackName, fullTrackList);
if (sameString(output, outPrimaryTable))
    doOutPrimaryTable(track, conn);
else if (sameString(output, outSelectedFields))
    doOutSelectedFields(track, conn);
else if (sameString(output, outSequence))
    doOutSequence(track, conn);
else if (sameString(output, outBed))
    doOutBed(track, conn);
else if (sameString(output, outCustomTrack))
    doOutCustomTrack(track, conn);
else if (sameString(output, outGff))
    doOutGff(track, conn);
else if (sameString(output, outHyperlinks))
    doOutHyperlinks(track, conn);
else if (sameString(output, outWigData))
    doOutWigData(track, conn);
else
    errAbort("Don't know how to handle %s output yet", output);
}

void dispatch(struct sqlConnection *conn)
/* Scan for 'do' variables and dispatch to appropriate page-generator.
 * By default head to the main page. */
{
struct hashEl *varList;
if (cartVarExists(cart, hgtaDoTest))
    doTest();
else if (cartVarExists(cart, hgtaDoTopSubmit))
    doTopSubmit(conn);
else if (cartVarExists(cart, hgtaDoSummaryStats))
    doSummaryStats(conn);
else if (cartVarExists(cart, hgtaDoSchema))
    doSchema(conn);
else if (cartVarExists(cart, hgtaDoIntersectPage))
    doIntersectPage(conn);
else if (cartVarExists(cart, hgtaDoClearIntersect))
    doClearIntersect(conn);
else if (cartVarExists(cart, hgtaDoIntersectMore))
    doIntersectMore(conn);
else if (cartVarExists(cart, hgtaDoIntersectSubmit))
    doIntersectSubmit(conn);
else if (cartVarExists(cart, hgtaDoPasteIdentifiers))
    doPasteIdentifiers(conn);
else if (cartVarExists(cart, hgtaDoPastedIdentifiers))
    doPastedIdentifiers(conn);
else if (cartVarExists(cart, hgtaDoUploadIdentifiers))
    doUploadIdentifiers(conn);
else if (cartVarExists(cart, hgtaDoClearIdentifiers))
    doClearIdentifiers(conn);
else if (cartVarExists(cart, hgtaDoFilterPage))
    doFilterPage(conn);
else if (cartVarExists(cart, hgtaDoFilterMore))
    doFilterMore(conn);
else if (cartVarExists(cart, hgtaDoFilterSubmit))
    doFilterSubmit(conn);
else if (cartVarExists(cart, hgtaDoClearFilter))
     doClearFilter(conn);
else if (cartVarExists(cart, hgtaDoSchemaTable))
    {
    doTableSchema( cartString(cart, hgtaDoSchemaDb), 
    	cartString(cart, hgtaDoSchemaTable), conn);
    }
else if (cartVarExists(cart, hgtaDoValueHistogram))
    doValueHistogram(cartString(cart, hgtaDoValueHistogram));
else if (cartVarExists(cart, hgtaDoValueRange))
    doValueRange(cartString(cart, hgtaDoValueRange));
else if (cartVarExists(cart, hgtaDoSelectFieldsMore))
    doSelectFieldsMore();
else if (cartVarExists(cart, hgtaDoPrintSelectedFields))
    doPrintSelectedFields();
else if ((varList = cartFindPrefix(cart, hgtaDoClearAllFieldPrefix)) != NULL)
    doClearAllField(varList->name + strlen(hgtaDoClearAllFieldPrefix));
else if ((varList = cartFindPrefix(cart, hgtaDoSetAllFieldPrefix)) != NULL)
    doSetAllField(varList->name + strlen(hgtaDoSetAllFieldPrefix));
else if (cartVarExists(cart, hgtaDoGenePredSequence))
    doGenePredSequence(conn);
else if (cartVarExists(cart, hgtaDoGenomicDna))
    doGenomicDna(conn);
else if (cartVarExists(cart, hgtaDoGetBed))
    doGetBed(conn);
else if (cartVarExists(cart, hgtaDoGetCustomTrack))
    doGetCustomTrack(conn);
else if (cartVarExists(cart, hgtaDoGetCustomTrackFile))
    doGetCustomTrackFile(conn);
else if (cartVarExists(cart, hgtaDoMainPage))
    doMainPage(conn);
else	/* Default - put up initial page. */
    doMainPage(conn);
cartRemovePrefix(cart, hgtaDo);
}

char *excludeVars[] = {"Submit", "submit", NULL};

void hgTables()
/* hgTables - Get table data associated with tracks and intersect tracks. 
 * Here we set up cart and some global variables, dispatch the command,
 * and put away the cart when it is done. */
{
struct sqlConnection *conn = NULL;
oldVars = hashNew(10);

/* Sometimes we output HTML and sometimes plain text; let each outputter 
 * take care of headers instead of using a fixed cart*Shell(). */
cart = cartAndCookieNoContent(hUserCookie(), excludeVars, oldVars);

/* Set up global variables. */
getDbAndGenome(cart, &database, &genome);
hSetDb(database);
freezeName = hFreezeFromDb(database);
conn = hAllocConn();
fullTrackList = getFullTrackList();
curTrack = findSelectedTrack(fullTrackList, NULL, hgtaTrack);

/* Go figure out what page to put up. */
dispatch(conn);

/* Save variables. */
cartCheckout(&cart);
}

int main(int argc, char *argv[])
/* Process command line. */
{
htmlPushEarlyHandlers(); /* Make errors legible during initialization. */
pushCarefulMemHandler(500000000);
cgiSpoof(&argc, argv);
hgTables();
return 0;
}<|MERGE_RESOLUTION|>--- conflicted
+++ resolved
@@ -18,11 +18,7 @@
 #include "customTrack.h"
 #include "hgTables.h"
 
-<<<<<<< HEAD
-static char const rcsid[] = "$Id: hgTables.c,v 1.46 2004/07/21 21:03:50 kent Exp $";
-=======
 static char const rcsid[] = "$Id: hgTables.c,v 1.50 2004/07/27 11:36:56 kent Exp $";
->>>>>>> 618c6110
 
 
 void usage()
@@ -232,11 +228,14 @@
     {
     char *range = cartString(cart, hgtaRange);
     regionList = AllocVar(region);
-    if (!hgParseChromRange(range, &region->chrom, &region->start, &region->end))
-        {
-	errAbort("%s is not a chromosome range.  "
-	         "Please go back and enter something like chrX:1000000-1100000 "
-		 "in the range control.", range);
+    if ((region->chrom = hgOfficialChromName(range)) == NULL)
+	{
+	if (!hgParseChromRange(range, &region->chrom, &region->start, &region->end))
+	    {
+	    errAbort("%s is not a chromosome range.  "
+		     "Please go back and enter something like chrX:1000000-1100000 "
+		     "in the range control.", range);
+	    }
 	}
     }
 else if (sameString(regionType, "encode"))
@@ -249,17 +248,34 @@
     }
 return regionList;
 }
+
+char *getRegionName()
+/* Get a name for selected region.  Don't free this. */
+{
+char *region = cartUsualString(cart, hgtaRegionType, "genome");
+if (sameString(region, "range"))
+    region = cartUsualString(cart, hgtaRange, "n/a");
+return region;
+}
+
+void regionFillInChromEnds(struct region *regionList)
+/* Fill in end fields if set to zero to be whole chrom. */
+{
+struct region *region;
+for (region = regionList; region != NULL; region = region->next)
+    {
+    if (region->end == 0)
+        region->end = hChromSize(region->chrom);
+    }
+}
+
 
 struct region *getRegionsWithChromEnds()
 /* Get list of regions.  End field is set to chrom size rather
  * than zero for full chromosomes. */
 {
-struct region *region, *regionList = getRegions();
-for (region = regionList; region != NULL; region = region->next)
-    {
-    if (region->end == 0)
-        region->end = hChromSize(region->chrom);
-    }
+struct region *regionList = getRegions();
+regionFillInChromEnds(regionList);
 return regionList;
 }
 
@@ -662,35 +678,44 @@
 void doOutHyperlinks(struct trackDb *track, struct sqlConnection *conn)
 /* Output as genome browser hyperlinks. */
 {
-struct bed *bedList, *bed;
 char *table = track->tableName;
 char *table2 = cartOptionalString(cart, hgtaIntersectTrack);
+struct region *region, *regionList = getRegions();
 char posBuf[64];
 htmlOpen("Hyperlinks to Genome Browser");
-bedList = getAllIntersectedBeds(conn, track);
-for (bed = bedList; bed != NULL; bed = bed->next)
-    {
-    char *name;
-    safef(posBuf, sizeof(posBuf), "%s:%d-%d",
-    		bed->chrom, bed->chromStart+1, bed->chromEnd);
-    /* Construct browser anchor URL with tracks we're looking at open. */
-    hPrintf("<A HREF=\"%s?%s", hgTracksName(), cartSidUrlString(cart));
-    hPrintf("&db=%s", database);
-    hPrintf("&position=%s", posBuf);
-    hPrintf("&%s=%s", table, hTrackOpenVis(table));
-    if (table2 != NULL)
-	hPrintf("&%s=%s", table2, hTrackOpenVis(table2));
-    hPrintf("\" TARGET=_blank>");
-    name = bed->name;
-    if (bed->name == NULL)
-        name = posBuf;
-    if (sameString(name, posBuf))
-	hPrintf("%s", posBuf);
-    else
-        hPrintf("%s at %s", name, posBuf);
-    hPrintf("</A><BR>\n");
-    }
-if (bedList == NULL)
+int count = 0;
+
+for (region = regionList; region != NULL; region = region->next)
+    {
+    struct lm *lm = lmInit(64*1024);
+    struct bed *bedList, *bed;
+    bedList = cookedBedList(conn, track, region, lm);
+    for (bed = bedList; bed != NULL; bed = bed->next)
+	{
+	char *name;
+	safef(posBuf, sizeof(posBuf), "%s:%d-%d",
+		    bed->chrom, bed->chromStart+1, bed->chromEnd);
+	/* Construct browser anchor URL with tracks we're looking at open. */
+	hPrintf("<A HREF=\"%s?%s", hgTracksName(), cartSidUrlString(cart));
+	hPrintf("&db=%s", database);
+	hPrintf("&position=%s", posBuf);
+	hPrintf("&%s=%s", table, hTrackOpenVis(table));
+	if (table2 != NULL)
+	    hPrintf("&%s=%s", table2, hTrackOpenVis(table2));
+	hPrintf("\" TARGET=_blank>");
+	name = bed->name;
+	if (bed->name == NULL)
+	    name = posBuf;
+	if (sameString(name, posBuf))
+	    hPrintf("%s", posBuf);
+	else
+	    hPrintf("%s at %s", name, posBuf);
+	hPrintf("</A><BR>\n");
+	++count;
+	}
+    lmCleanup(&lm);
+    }
+if (count == 0)
     hPrintf("\n# No results returned from query.\n\n");
 htmlClose();
 }
