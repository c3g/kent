/* mainPage - stuff to put up the first table browser page. */

#include "common.h"
#include "linefile.h"
#include "hash.h"
#include "htmshell.h"
#include "cheapcgi.h"
#include "cart.h"
#include "jksql.h"
#include "hdb.h"
#include "web.h"
#include "hui.h"
#include "hgColors.h"
#include "trackDb.h"
#include "grp.h"
#include "hgTables.h"
#include "joiner.h"

<<<<<<< HEAD
static char const rcsid[] = "$Id: mainPage.c,v 1.55 2004/10/15 16:46:07 kent Exp $";
=======
static char const rcsid[] = "$Id: mainPage.c,v 1.57 2004/10/31 02:55:42 kent Exp $";
>>>>>>> d92d4873


int trackDbCmpShortLabel(const void *va, const void *vb)
/* Sort track by shortLabel. */
{
const struct trackDb *a = *((struct trackDb **)va);
const struct trackDb *b = *((struct trackDb **)vb);
return strcmp(a->shortLabel, b->shortLabel);
}

static struct dyString *onChangeStart()
/* Start up a javascript onChange command */
{
struct dyString *dy = dyStringNew(1024);
dyStringAppend(dy, "onChange=\"");
jsDropDownCarryOver(dy, hgtaTrack);
jsDropDownCarryOver(dy, hgtaGroup);
jsTrackedVarCarryOver(dy, hgtaRegionType, "regionType");
jsTextCarryOver(dy, hgtaRange);
jsDropDownCarryOver(dy, hgtaOutputType);
jsTextCarryOver(dy, hgtaOutFileName);
return dy;
}

static char *onChangeOrg()
/* Return javascript executed when they change organism. */
{
struct dyString *dy = onChangeStart();
jsDropDownCarryOver(dy, "org");
jsDropDownCarryOver(dy, hgtaTable);
dyStringAppend(dy, " document.hiddenForm.db.value=0;");
dyStringAppend(dy, " document.hiddenForm.position.value='';");
return jsOnChangeEnd(&dy);
}

static char *onChangeDb()
/* Return javascript executed when they change database. */
{
struct dyString *dy = onChangeStart();
jsDropDownCarryOver(dy, "db");
jsDropDownCarryOver(dy, hgtaTable);
dyStringAppend(dy, " document.hiddenForm.position.value='';");
return jsOnChangeEnd(&dy);
}

static char *onChangeGroupOrTrack()
/* Return javascript executed when they change group. */
{
struct dyString *dy = onChangeStart();
jsDropDownCarryOver(dy, "db");
jsDropDownCarryOver(dy, "org");
dyStringPrintf(dy, " document.hiddenForm.%s.value=0;", hgtaTable);
return jsOnChangeEnd(&dy);
}

static char *onChangeTable()
/* Return javascript executed when they change group. */
{
struct dyString *dy = onChangeStart();
jsDropDownCarryOver(dy, "db");
jsDropDownCarryOver(dy, "org");
jsDropDownCarryOver(dy, hgtaTable);
return jsOnChangeEnd(&dy);
}


void makeRegionButton(char *val, char *selVal)
/* Make region radio button including a little Javascript
 * to save selection state. */
{
jsMakeTrackingRadioButton(hgtaRegionType, "regionType", val, selVal);
}

struct grp *showGroupField(char *groupVar, char *groupScript,
    struct sqlConnection *conn, boolean allTablesOk)
/* Show group control. Returns selected group. */
{
struct grp *group, *groupList = makeGroupList(conn, fullTrackList, allTablesOk);
struct grp *selGroup = findSelectedGroup(groupList, groupVar);
hPrintf("<B>group:</B>\n");
hPrintf("<SELECT NAME=%s %s>\n", groupVar, groupScript);
for (group = groupList; group != NULL; group = group->next)
    {
    hPrintf(" <OPTION VALUE=%s%s>%s\n", group->name,
	(group == selGroup ? " SELECTED" : ""),
	group->label);
    }
hPrintf("</SELECT>\n");
return selGroup;
}

static void addIfExists(struct hash *hash, struct slName **pList, char *name)
/* Add name to tail of list if it exists in hash. */
{
if (hashLookup(hash, name))
    slNameAddTail(pList, name);
}

struct slName *getDbListForGenome()
/* Get list of selectable databases. */
{
struct hash *hash = sqlHashOfDatabases();
struct slName *dbList = NULL;
addIfExists(hash, &dbList, database);
addIfExists(hash, &dbList, "swissProt");
addIfExists(hash, &dbList, "proteins");
addIfExists(hash, &dbList, "hgFixed");
addIfExists(hash, &dbList, "ultra");
return dbList;
}

char *findSelDb()
/* Find user selected database (as opposed to genome database). */
{
struct slName *dbList = getDbListForGenome();
char *selDb = cartUsualString(cart, hgtaTrack, NULL);
if (!slNameInList(dbList, selDb))
    selDb = cloneString(dbList->name);
slFreeList(&dbList);
return selDb;
}

struct trackDb *showTrackField(struct grp *selGroup,
	char *trackVar, char *trackScript)
/* Show track control. Returns selected track. */
{
struct trackDb *track, *selTrack = NULL;
if (trackScript == NULL)
    trackScript = "";
if (sameString(selGroup->name, "allTables"))
    {
    char *selDb = findSelDb();
    struct slName *dbList = getDbListForGenome(), *db;
    hPrintf("<B>database:</B>\n");
    hPrintf("<SELECT NAME=%s %s>\n", trackVar, trackScript);
    for (db = dbList; db != NULL; db = db->next)
	{
	hPrintf(" <OPTION VALUE=%s%s>%s\n", db->name,
		(sameString(db->name, selDb) ? " SELECTED" : ""),
		db->name);
	}
    hPrintf("</SELECT>\n");
    }
else
    {
    boolean allTracks = sameString(selGroup->name, "allTracks");
    hPrintf("<B>track:</B>\n");
    hPrintf("<SELECT NAME=%s %s>\n", trackVar, trackScript);
    if (allTracks)
        {
	selTrack = findSelectedTrack(fullTrackList, NULL, trackVar);
	slSort(&fullTrackList, trackDbCmpShortLabel);
	}
    else
	{
	selTrack = findSelectedTrack(fullTrackList, selGroup, trackVar);
	}
    for (track = fullTrackList; track != NULL; track = track->next)
	{
	if (allTracks || sameString(selGroup->name, track->grp))
	    hPrintf(" <OPTION VALUE=%s%s>%s\n", track->tableName,
		(track == selTrack ? " SELECTED" : ""),
		track->shortLabel);
	}
    hPrintf("</SELECT>\n");
    }
hPrintf("\n");
return selTrack;
}

char *unsplitTableName(char *table)
/* Convert chr*_name to name */
{
if (startsWith("chr", table))
    {
    char *s = strchr(table, '_');
    if (s != NULL)
        {
	char *hap;
	if (startsWith("_random_", s))
	    table = s+8;
	else
	    table = s+1;
	hap = stringIn("_hap", table);
	if (hap != NULL && hap - table <= 6)
	    {
	    s = strchr(hap+4, '_');
	    if (s != NULL)
	        table = s+1;
	    }
	}
    }
return table;
}

struct slName *tablesForDb(char *db)
/* Find tables associated with database. */
{
boolean isGenomeDb = sameString(db, database);
struct sqlConnection *conn = sqlConnect(db);
struct slName *raw, *rawList = sqlListTables(conn);
struct slName *cooked, *cookedList = NULL;
struct hash *uniqHash = newHash(0);

sqlDisconnect(&conn);
for (raw = rawList; raw != NULL; raw = raw->next)
    {
    if (isGenomeDb)
	{
	/* Deal with tables split across chromosomes. */
	char *root = unsplitTableName(raw->name);
	if (!hashLookup(uniqHash, root))
	    {
	    hashAdd(uniqHash, root, NULL);
	    cooked = slNameNew(root);
	    slAddHead(&cookedList, cooked);
	    }
	}
    else
        {
	char dbTable[256];
	safef(dbTable, sizeof(dbTable), "%s.%s", db, raw->name);
	cooked = slNameNew(dbTable);
	slAddHead(&cookedList, cooked);
	}
    }
hashFree(&uniqHash);
slFreeList(&rawList);
slSort(&cookedList, slNameCmp);
return cookedList;
}

char *showTableField(struct trackDb *track)
/* Show table control and label. */
{
struct slName *name, *nameList = NULL;
char *selTable;

if (track == NULL)
    nameList = tablesForDb(findSelDb());
else
    nameList = tablesForTrack(track);

/* Get currently selected table.  If it isn't in our list
 * then revert to first in list. */
selTable = cartUsualString(cart, hgtaTable, nameList->name);
if (!slNameInList(nameList, selTable))
    selTable = nameList->name;
/* Print out label and drop-down list. */
hPrintf("<B>table: </B>");
hPrintf("<SELECT NAME=%s %s>\n", hgtaTable, onChangeTable());
for (name = nameList; name != NULL; name = name->next)
    {
    hPrintf("<OPTION VALUE=%s", name->name);
    if (sameString(selTable, name->name))
        hPrintf(" SELECTED");
    hPrintf(">%s\n", name->name);
    }
hPrintf("</SELECT>\n");
return selTable;
}



struct outputType
/* Info on an output type. */
    {
    struct outputType *next;
    char *name;		/* Symbolic name of type. */
    char *label;	/* User visible label. */
    };

static void showOutDropDown(struct outputType *otList)
/* Display output drop-down. */
{
struct outputType *ot;
char *outputType = cartUsualString(cart, hgtaOutputType, otList->name);
hPrintf("<SELECT NAME=%s>\n", hgtaOutputType);
for (ot = otList; ot != NULL; ot = ot->next)
    {
    hPrintf(" <OPTION VALUE=%s", ot->name);
    if (sameString(ot->name, outputType))
	hPrintf(" SELECTED");
    hPrintf(">%s\n", ot->label);
    }
hPrintf("</SELECT>\n");
hPrintf("</TD></TR>\n");
}

struct outputType otAllFields = { NULL, 
	outPrimaryTable, 
	"all fields from primary table", };
struct outputType otSelected = { NULL, 
    outSelectedFields,
    "selected fields from primary and related tables",  };
struct outputType otSequence = { NULL, 
    outSequence,
    "sequence", };
struct outputType otGff = { NULL, 
    outGff,
    "GTF - gene transfer format", };
struct outputType otBed = { NULL, 
    outBed,
    "BED - browser extensible data", };
struct outputType otGala = { NULL, 
    outGala,
    "query results to GALA", };
struct outputType otCustomTrack = { NULL, 
    outCustomTrack,
    "custom track", };
struct outputType otHyperlinks = { NULL, 
    outHyperlinks,
    "hyperlinks to Genome Browser", };
struct outputType otWigData = { NULL, 
     outWigData, 
    "data points", };
struct outputType otWigBed = { NULL, 
     outWigBed, 
    "bed format", };
struct outputType otMaf = { NULL,
     outMaf,
     "MAF - multiple alignment format", };


static void showOutputTypeRow(boolean isWig, boolean isPositional,
	boolean isMaf)
/* Print output line. */
{
struct outputType *otList = NULL, *ot;

hPrintf("<TR><TD><B>output format:</B>\n");

if (isWig)
    {
    slAddTail(&otList, &otWigData);
    slAddTail(&otList, &otWigBed);
    if (galaAvail(database))
        slAddTail(&otList, &otGala);
    slAddTail(&otList, &otCustomTrack);
    }
else if (isMaf)
    {
    slAddTail(&otList, &otMaf);
    slAddTail(&otList, &otAllFields);
    }
else if (isPositional)
    {
    slAddTail(&otList, &otAllFields);
    slAddTail(&otList, &otSelected);
    slAddTail(&otList, &otSequence);
    slAddTail(&otList, &otGff);
    slAddTail(&otList, &otBed);
    if (galaAvail(database))
	slAddTail(&otList, &otGala);
    slAddTail(&otList, &otCustomTrack);
    slAddTail(&otList, &otHyperlinks);
    }
else
    {
    slAddTail(&otList, &otAllFields);
    slAddTail(&otList, &otSelected);
    }
showOutDropDown(otList);
}

void nbSpaces(int count)
/* Print some non-breaking spaces. */
{
int i;
for (i=0; i<count; ++i)
    hPrintf("&nbsp;");
}

void showMainControlTable(struct sqlConnection *conn)
/* Put up table with main controls for main page. */
{
struct grp *selGroup;
boolean isWig, isPositional = FALSE, isMaf = FALSE;
hPrintf("<TABLE BORDER=0>\n");

/* Print genome and assembly line. */
    {
    hPrintf("<TR><TD><B>genome:</B>\n");
    printGenomeListHtml(database, onChangeOrg());
    nbSpaces(3);
    hPrintf("<B>assembly:</B>\n");
    printAssemblyListHtml(database, onChangeDb());
    hPrintf("</TD></TR>\n");
    }

/* Print group and track line. */
    {
    hPrintf("<TR><TD>");
    selGroup = showGroupField(hgtaGroup, onChangeGroupOrTrack(), conn, TRUE);
    nbSpaces(3);
    curTrack = showTrackField(selGroup, hgtaTrack, onChangeGroupOrTrack());
    hPrintf("</TD></TR>\n");
    }

/* Print table line. */
    {
    hPrintf("<TR><TD>");
    curTable = showTableField(curTrack);
    if (strchr(curTable, '.') == NULL)  /* In same database */
        {
	struct hTableInfo *hti = getHti(database, curTable);
	isPositional = htiIsPositional(hti);
	}
    isWig = isWiggle(database, curTable);
    isMaf = isMafTable(database, curTrack, curTable);
    if (isWig)
	isPositional = TRUE;
    nbSpaces(1);
    if (isCustomTrack(curTable))
	{
	cgiMakeButton(hgtaDoRemoveCustomTrack, "Remove Custom Track");
        hPrintf(" ");
	}
    cgiMakeButton(hgtaDoSchema, "Describe Table Schema");
    hPrintf("</TD></TR>\n");
    }

/* Region line */
{
char *regionType = cartUsualString(cart, hgtaRegionType, "genome");
char *range = cartUsualString(cart, hgtaRange, "");
if (isPositional)
    {
    boolean doEncode = sqlTableExists(conn, "encodeRegions");

    hPrintf("<TR><TD><B>region:</B>\n");

    /* If regionType not allowed force it to "genome". */
    if (!(sameString(regionType, "genome") ||
        sameString(regionType, "range") ||
	(doEncode && sameString(regionType, "encode") ) ) )
	regionType = "genome";
    jsTrackingVar("regionType", regionType);
    makeRegionButton("genome", regionType);
    hPrintf(" genome ");
    if (doEncode)
        {
	makeRegionButton("encode", regionType);
	hPrintf(" ENCODE ");
	}
    makeRegionButton("range", regionType);
    hPrintf(" position ");
    hPrintf("<INPUT TYPE=TEXT NAME=\"%s\" SIZE=26 VALUE=\"%s\" onFocus=\"%s\">\n",
    	hgtaRange, range, jsOnRangeChange(hgtaRegionType, "regionType", "range"));
    cgiMakeButton(hgtaDoLookupPosition, "Lookup");
    hPrintf("</TD></TR>\n");
    }
else
    {
    /* Need to put at least stubs of cgi variables in for JavaScript to work. */
    jsTrackingVar("regionType", regionType);
    cgiMakeHiddenVar(hgtaRange, range);
    cgiMakeHiddenVar(hgtaRegionType, regionType);
    }

/* Select identifiers line. */
if (!isWig)
    {
    hPrintf("<TR><TD><B>identifiers (names/accessions):</B>\n");
    cgiMakeButton(hgtaDoPasteIdentifiers, "Paste List");
    hPrintf(" ");
    cgiMakeButton(hgtaDoUploadIdentifiers, "Upload List");
    if (identifierFileName() != NULL)
        {
	hPrintf(" ");
	cgiMakeButton(hgtaDoClearIdentifiers, "Clear List");
	}
    hPrintf("</TD></TR>\n");
    }
}

/* Filter line. */
{
hPrintf("<TR><TD><B>filter:</B>\n");
if (anyFilter())
    {
    cgiMakeButton(hgtaDoFilterPage, "Edit");
    hPrintf(" ");
    cgiMakeButton(hgtaDoClearFilter, "Clear");
    }
else
    {
    cgiMakeButton(hgtaDoFilterPage, "Create");
    }
hPrintf("</TD></TR>\n");
}

/* Intersection line. */
if (isPositional)
    {
    hPrintf("<TR><TD><B>intersection:</B>\n");
    if (anyIntersection())
        {
	cgiMakeButton(hgtaDoIntersectPage, "Edit");
	hPrintf(" ");
	cgiMakeButton(hgtaDoClearIntersect, "Clear");
	}
    else
        {
	cgiMakeButton(hgtaDoIntersectPage, "Create");
	}
    hPrintf("</TD></TR>\n");
    }

/* Print output type line. */
showOutputTypeRow(isWig, isPositional, isMaf);

/* Print output destination line. */
    {
    char *fileName = cartUsualString(cart, hgtaOutFileName, "");
    hPrintf("<TR><TD>\n");
    hPrintf("<B>output file:</B> ");
    cgiMakeTextVar(hgtaOutFileName, fileName, 29);
    hPrintf(" (leave blank to keep output in browser)\n");
    hPrintf("</TD></TR>\n");
    }

hPrintf("</TABLE>\n");


/* Submit buttons. */
    {
    hPrintf("<BR>\n");
    if (isWig)
	{
	char *name;
	extern char *maxOutMenu[];
	char *maxOutput = maxOutMenu[0];

	if (isCustomTrack(curTable))
	    name = filterFieldVarName("ct", curTable, "", filterMaxOutputVar);
	else
	    name = filterFieldVarName(database,curTable, "",filterMaxOutputVar);

	maxOutput = cartUsualString(cart, name, maxOutMenu[0]);

	hPrintf(
	    "<I>Note: output is limited to %s lines returned.  Use the"
	    " filter setting to change this limit.</I><BR>", maxOutput);
	}
    else
	{
	if (anyIntersection())
	    hPrintf("<I>Note: Intersection is ignored in all fields & selected fields output.</I><BR>");
        }
    cgiMakeButton(hgtaDoTopSubmit, "Get Output");
    hPrintf(" ");
    if (isPositional || isWig)
	{
	cgiMakeButton(hgtaDoSummaryStats, "Summary/Statistics");
	hPrintf(" ");
	}

#ifdef SOMETIMES
    hPrintf(" ");
    cgiMakeButton(hgtaDoTest, "Test");
#endif /* SOMETIMES */
    }
}

void mainPageAfterOpen(struct sqlConnection *conn)
/* Put up main page assuming htmlOpen()/htmlClose()
 * will happen in calling routine. */
{
hPrintf("%s", 
  "Use this program to get the data associated with a track in text "
  "format, to calculate intersections between tracks, and to retrieve "
  "DNA sequence covered by a track. See <A HREF=\"#Help\">Using the Table "
  "Browser</A> for a description of the controls in this form.  The "
  "<A HREF=\"../cgi-bin/hgText\">old Table Browser Page</A> is still available "
  "for a limited period.");

/* Main form. */
hPrintf("<FORM ACTION=\"../cgi-bin/hgTables\" NAME=\"mainForm\" METHOD=GET>\n");
cartSaveSession(cart);
jsWriteFunctions();
showMainControlTable(conn);
hPrintf("</FORM>\n");

/* Hidden form - for benefit of javascript. */
    {
    static char *saveVars[] = {
      "org", "db", hgtaGroup, hgtaTrack, hgtaTable, hgtaRegionType,
      hgtaRange, hgtaOutputType, hgtaOutFileName};
    jsCreateHiddenForm(saveVars, ArraySize(saveVars));
    }

webNewSection("<A NAME=\"Help\"></A>Using the Table Browser\n");
printMainHelp();
}

void doMainPage(struct sqlConnection *conn)
/* Put up the first page user sees. */
{
htmlOpen("Table Browser");
mainPageAfterOpen(conn);
htmlClose();
}
<|MERGE_RESOLUTION|>--- conflicted
+++ resolved
@@ -16,11 +16,7 @@
 #include "hgTables.h"
 #include "joiner.h"
 
-<<<<<<< HEAD
-static char const rcsid[] = "$Id: mainPage.c,v 1.55 2004/10/15 16:46:07 kent Exp $";
-=======
 static char const rcsid[] = "$Id: mainPage.c,v 1.57 2004/10/31 02:55:42 kent Exp $";
->>>>>>> d92d4873
 
 
 int trackDbCmpShortLabel(const void *va, const void *vb)
@@ -584,6 +580,11 @@
     cgiMakeButton(hgtaDoTest, "Test");
 #endif /* SOMETIMES */
     }
+hPrintf("<P>"
+	"To reset <B>all</B> user cart settings (including custom tracks), \n"
+	"<A HREF=\"/cgi-bin/cartReset?destination=%s\">click here</A>.\n",
+	hgTablesName());
+
 }
 
 void mainPageAfterOpen(struct sqlConnection *conn)
