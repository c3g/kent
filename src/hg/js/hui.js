--- conflicted
+++ resolved
@@ -96,19 +96,12 @@
 function exposeAll()
 {
     // Make main display dropdown show full if currently hide
-<<<<<<< HEAD
     var visDD = normed($("select.visDD")); // limit to hidden
     if (visDD != undefined) {
         if ($(visDD).attr('selectedIndex') == 0) {
             $(visDD).attr('selectedIndex',$(visDD).children('option').length - 1);
-            $(visDD).change(); // triggers onchange code effecting inherited subtrack vis
-        }
-=======
-    var visDD = $("select.visDD"); // limit to hidden
-    if ($(visDD).length == 1 && $(visDD).attr('selectedIndex') == 0) {  // limit to hidden
-        $(visDD).attr('selectedIndex',$(visDD).children('option').length - 1);
-        $(visDD).change();// trigger on change code, which may trigger supertrack reshaping
->>>>>>> 9a71b679
+	        $(visDD).change();// trigger on change code, which may trigger supertrack reshaping
+		}                     // and effecting inherited subtrack vis
     }
 }
 
@@ -1110,7 +1103,6 @@
     return false;  // called by link so return false means don't try to go anywhere
 }
 
-<<<<<<< HEAD
 function fauxDisable(obj,disable,title)
 {// Makes an obj appear disabled, but it isn't
  //  span.disabled & input.disabled is opacity 0.5
@@ -1138,7 +1130,8 @@
         return true;
 
     return ($(obj).hasClass('disabled'));
-=======
+}
+
   ////////////////////
  //// superTrack ////
 ////////////////////
@@ -1227,7 +1220,6 @@
             }
         }
     }
->>>>>>> 9a71b679
 }
 
 // The following js depends upon the jQuery library
