/* pbTracks.c - UCSC Proteome Browser main cgi script. */
#include "common.h"
#include "hCommon.h"
#include "portable.h"
#include "jksql.h"
#include "vGfx.h"
#include "cheapcgi.h"
#include "htmshell.h"
#include "cart.h"
#include "hdb.h"
#include "web.h"
#include "hgColors.h"
#include "hui.h"
#include "pbStamp.h"
#include "pbStampPict.h"
#include "pbTracks.h"

<<<<<<< HEAD
static char const rcsid[] = "$Id: pbTracks.c,v 1.11 2004/01/07 19:20:15 fanhsu Exp $";
=======
static char const rcsid[] = "$Id: pbTracks.c,v 1.17 2004/01/21 22:55:32 fanhsu Exp $";
>>>>>>> b89dd6b6

boolean hgDebug = FALSE;      /* Activate debugging code. Set to true by hgDebug=on in command line*/

struct cart *cart;	/* The cart where we keep persistent variables. */

/* These variables persist from one incarnation of this program to the
 * next - living mostly in the cart. */
char *database;			/* Name of database we're using. */
char *organism;			/* Name of organism we're working on. */
char *hgsid;

int gfxBorder = 1;		/* Width of graphics border. */
int insideWidth;		/* Width of area to draw tracks in in pixels. */

char *protDbName;               /* Name of proteome database for this genome. */

struct tempName gifTn, gifTn2;  /* gifTn for tracks image and gifTn2 for stamps image */
boolean hideControls = FALSE;   /* Hide all controls? */
boolean suppressHtml = FALSE;	/* If doing PostScript output we'll suppress most
         			 * of HTML output. */
char *proteinID;
char *protDisplayID;
char *mrnaID;
char *description;

char *positionStr;

char *prevGBChrom;		/* chrom          previously chosen by Genome Browser */
int  prevGBStartPos;		/* start position previously chosen by Genome Browser */
int  prevGBEndPos;		/* end   position previously chosen by Genome Browser */
int  prevExonStartPos;		/* start position chosen by Genome Browser, converted to exon pos */
int  prevExonEndPos;		/* end   position chosen by Genome Browser, converted to exon pos */

char *ensPepName;		/* Ensembl peptide name, used for Superfamily track */
int sfCount;			/* count of Superfamily domains */

struct sqlConnection *spConn;   /* Connection to SwissProt database. */

char aaAlphabet[30] = {"WCMHYNFIDQKRTVPGEASLXZB"};
char *protSeq;
int  protSeqLen;

char aaChar[20];
float aa_hydro[255];
int aa_attrib[255];
char aa[100000];

struct vGfx *g_vg;
MgFont *g_font;
int  currentYoffset;
int  pbScale = {6};
char pbScaleStr[5];

boolean scaleButtonPushed;
double tx[100000], ty[100000];

double xScale = 50.0;
double yScale = 100.0;

struct pbStampPict *stampPictPtr;

double avg[20];
double stddev[20];

int exStart[500], exEnd[500];
int exCount;
int aaStart[500], aaEnd[500];

char kgProtMapTableName[20] = {"markdKgProtMap"}; 
int blockSize[500], blockSizePositive[500];
int blockStart[500], blockStartPositive[500];
int blockEnd[500],   blockEndPositive[500];
int blockGenomeStart[500], blockGenomeStartPositive[500];
int blockGenomeEnd[500], blockGenomeEndPositive[500];

int trackOrigOffset = 0;	//current track display origin offset
int aaOrigOffset = 0;		//current track AA base origin offset
boolean initialWindow = TRUE;
struct vGfx *vg, *vg2;
Color bkgColor;

void dvPrintf(char *format, va_list args)
/* Suppressable variable args hPrintf. */
{
char temp[1000];
sprintf(temp,"<br>%s", format);

    vprintf(temp, args);
fflush(stdout);
}

// used for debugging only
// #include "dPrint.c"

void hvPrintf(char *format, va_list args)
/* Suppressable variable args hPrintf. */
{
if (!suppressHtml)
    vprintf(format, args);
}

void hPrintf(char *format, ...)
/* Printf that can be suppressed if not making
 * html. */
{
va_list(args);
va_start(args, format);
hvPrintf(format, args);
va_end(args);
}

void smallBreak()
/* Draw small horizontal break */
{
hPrintf("<FONT SIZE=1><BR></FONT>\n");
}

char * convertEpsToPdf(char *epsFile)
/* Convert EPS to PDF and return filename, or NULL if failure. */
{
char *pdfTmpName = NULL, *pdfName=NULL;
char cmdBuffer[2048];
int sysVal = 0;
struct lineFile *lf = NULL;
char *line;
int lineSize=0;
float width=0, height=0;
pdfTmpName = cloneString(epsFile);

/* Get the dimensions of bounding box. */
lf = lineFileOpen(epsFile, TRUE);
while(lineFileNext(lf, &line, &lineSize))
    {
    if(strstr( line, "BoundingBox:"))
        {
        char *words[5];
        chopLine(line, words);
        width = atof(words[3]);
        height = atof(words[4]);
        break;
        }
    }
lineFileClose(&lf);

/* Do conversion. */
chopSuffix(pdfTmpName);
pdfName = addSuffix(pdfTmpName, ".pdf");
safef(cmdBuffer, sizeof(cmdBuffer), "ps2pdf -dDEVICEWIDTHPOINTS=%d -dDEVICEHEIGHTPOINTS=%d %s %s",
      round(width), round(height), epsFile, pdfName);
sysVal = system(cmdBuffer);
if(sysVal != 0)
    freez(&pdfName);
freez(&pdfTmpName);
return pdfName;
}

void makeActiveImagePB(char *psOutput, char *psOutput2)
/* Make image and image map. */
{
char *mapName = "map";
int pixWidth, pixHeight;

char cond_str[255];
struct sqlConnection *conn   = hAllocConn();
char query[256];
struct sqlResult *sr;
char **row;
char *chp;
int  i,l;
int  ii = 0;
int  iypos;

hPrintf("<br><font size=4>");
hPrintf("<A HREF=\"http://www.expasy.org/cgi-bin/niceprot.pl?%s\" TARGET=_blank><B>%s</B></A>\n", 
	proteinID, proteinID);
if (strcmp(proteinID, protDisplayID) != 0)hPrintf(" (aka %s)", protDisplayID);

hPrintf(" %s\n", description);
hPrintf("</font><br><br>");

protSeq = getAA(proteinID);
if (protSeq == NULL)
    {
    errAbort("%s is not a current valid entry in SWISS-PROT/TrEMBL\n", proteinID);
    }
protSeqLen = strlen(protSeq);

iypos = 15; 
doTracks(proteinID, mrnaID, protSeq, &iypos, psOutput);
if (!hTableExists("pbStamp")) goto histDone; 

pbScale = 3;
pixWidth = 765;
insideWidth = pixWidth-gfxBorder;

pixHeight = 350;

if (psOutput2)
    {
    vg2 = vgOpenPostScript(pixWidth, pixHeight, psOutput2);
    }
else
    {
    makeTempName(&gifTn2, "pbt", ".gif");
    vg2 = vgOpenGif(pixWidth, pixHeight, gifTn2.forCgi);
    }

g_vg = vg2;

bkgColor = vgFindColorIx(vg2, 255, 254, 232);
vgBox(vg2, 0, 0, insideWidth, pixHeight, bkgColor);

/* Start up client side map. */
mapName=cloneString("pbStamps");
hPrintf("\n<MAP Name=%s>\n", mapName);

vgSetClip(vg2, 0, gfxBorder, insideWidth, pixHeight - 2*gfxBorder);
iypos = 15;

/* Draw stamps. */
doStamps(proteinID, mrnaID, protSeq, vg2, &iypos);

/* Finish map. */
hPrintf("</MAP>\n");

/* Save out picture and tell html file about it. */
vgClose(&vg2);
hPrintf("<P>");

hPrintf("\n<IMG SRC=\"%s\" BORDER=1 WIDTH=%d HEIGHT=%d USEMAP=#%s><BR>",
            gifTn2.forCgi, pixWidth, pixHeight, mapName);
hPrintf("\n<A HREF=\"../goldenPath/help/pbTracksHelp.shtml#histograms\" TARGET=_blank>");
hPrintf("Explanation of Protein Property Histograms</A><BR>");

hPrintf("<P>");

histDone:

domainsPrint(conn, proteinID);

printFASTA(proteinID, protSeq);
hPrintf("<P>");
doPathwayLinks(protDisplayID, mrnaID);
doGenomeBrowserLink(protDisplayID, mrnaID);
doGeneDetailsLink(protDisplayID, mrnaID);
doFamilyBrowserLink(protDisplayID, mrnaID);
}

void doTrackForm(char *psOutput, char *psOutput2)
/* Make the tracks display form */
{
if (psOutput != NULL)
    {
    suppressHtml = TRUE;
    hideControls = TRUE;
    }

/* Tell browser where to go when they click on image. */
hPrintf("<FORM ACTION=\"%s\" NAME=\"TrackForm\" METHOD=POST>\n\n", "../cgi-bin/pbTracks");
cartSaveSession(cart);

hPrintf("<TABLE WIDTH=\"100%%\" BGCOLOR=\"#"HG_COL_HOTLINKS"\" BORDER=\"0\" CELLSPACING=\"0\" CELLPADDING=\"2\"><TR>\n");
hPrintf("<TD ALIGN=LEFT><A HREF=\"/index.html\">%s</A></TD>", wrapWhiteFont("Home"));
hPrintf("<TD ALIGN=CENTER><FONT COLOR=\"#FFFFFF\" SIZE=4>%s</FONT></TD>", 
	"UCSC Proteome Browser (V1.0)");
hPrintf("<TD ALIGN=CENTER><A HREF=\"../cgi-bin/pbTracks?%s=%u&pbt.psOutput=on\">%s</A></TD>\n",
	cartSessionVarName(), cartSessionId(cart), wrapWhiteFont("PDF/PS"));
hPrintf("<TD ALIGN=Right><A HREF=\"../goldenPath/help/pbTracksHelp.shtml\">%s</A></TD>",
        wrapWhiteFont("Help"));
hPrintf("</TR></TABLE>");
fflush(stdout);

/* Make clickable image and map. */
makeActiveImagePB(psOutput, psOutput2);

if (psOutput == NULL) hPrintf("</FORM>");
}

void handlePostscript()
/* Deal with Postscript output. */
{
struct tempName psTn;
struct tempName psTn2;
char *pdfFile = NULL;

makeTempName(&psTn, "pbt", ".eps");
makeTempName(&psTn2,"pbt2",".eps");

printf("<H1>PostScript/PDF Output</H1>\n");
printf("PostScript images can be printed at high resolution "
       "and edited by many drawing programs such as Adobe Illustrator.");
printf("  PDF can be viewed with Adobe Acrobat Reader.<BR><BR>\n");

doTrackForm(psTn.forCgi, psTn2.forCgi);

printf("<A HREF=\"%s\">Click here to download</A> "
       "the current protein tracks graphic in PostScript.  ", psTn.forCgi);
pdfFile = convertEpsToPdf(psTn.forCgi);
if(pdfFile != NULL) 
    {
    printf("<BR><A HREF=\"%s\">Click here to download</A> "
	   "the current protein tracks graphic in PDF", pdfFile);
    }
else
    printf("<BR><BR>PDF format not available");

printf("<BR><BR><A HREF=\"%s\">Click here to download</A> "
       "the current protein histograms graphic in PostScript.  ", psTn.forCgi);
pdfFile = convertEpsToPdf(psTn2.forCgi);
if(pdfFile != NULL) 
    {
    printf("<BR><A HREF=\"%s\">Click here to download</A> "
	   "the current protein histograms graphic in PDF", pdfFile);
    }
else
    printf("<BR><BR>PDF format not available");

freez(&pdfFile);
}

void doMiddle(struct cart *theCart)
/* Print the body of an html file.   */
{
char cond_str[255];
struct sqlConnection *conn;
char query[256];
struct sqlResult *sr;
char **row;
char *proteinAC;
char *chp, *chp1, *chp9;
char *debugTmp = NULL;
struct dyString *state = NULL;

/* Initialize layout and database. */
cart = theCart;

/* Uncomment this to see parameters for debugging. */
/* Be careful though, it breaks if custom track
 * is more than 4k */
//state = cgiUrlString();
//hPrintf("State: %s\n", state->string);   

getDbAndGenome(cart, &database, &organism);

hSetDb(database);
protDbName = hPdbFromGdb(database);
spConn = sqlConnect("swissProt");
debugTmp = cartUsualString(cart, "hgDebug", "off");
if(sameString(debugTmp, "on"))
    hgDebug = TRUE;
else
    hgDebug = FALSE;

hDefaultConnect();
conn  = hAllocConn();

hgsid     = cartOptionalString(cart, "hgsid");
proteinID = cartOptionalString(cart, "proteinID");

// check proteinID to see if it is a valid SWISS-PROT/TrEMBL accession or display ID
// then assign the accession number to global variable proteinID
sprintf(cond_str, "accession='%s'", proteinID);
proteinAC = sqlGetField(conn, protDbName, "spXref3", "accession", cond_str);
if (proteinAC == NULL)
    {
    sprintf(cond_str, "displayID='%s'", proteinID);
    proteinAC = sqlGetField(conn, protDbName, "spXref3", "accession", cond_str);
    if (proteinAC == NULL)
	{
	errAbort("'%s' does not seem to be a valid SWISS-PROT/TrEMBL protein ID.", proteinID);
	}
    else
	{
	protDisplayID = proteinID;
	proteinID = proteinAC;
	}
    }
else
    {
    sprintf(cond_str, "accession='%s'", proteinID);
    protDisplayID = sqlGetField(conn, protDbName, "spXref3", "displayID", cond_str);
    }

sprintf(cond_str, "proteinID='%s'", protDisplayID);
mrnaID = sqlGetField(conn, database, "knownGene", "name", cond_str);

sprintf(cond_str, "accession='%s'", proteinID);
description = sqlGetField(NULL, protDbName, "spXref3", "description", cond_str);

// obtain previous genome position range selected by the Genome Browser user
positionStr = cloneString(cartOptionalString(cart, "position"));
if (positionStr != NULL)
    {
    chp = strstr(positionStr, ":");
    *chp = '\0';
    prevGBChrom = cloneString(positionStr);
    
    chp1 = chp + 1;
    chp9 = strstr(chp1, "-");
    *chp9 = '\0';
    prevGBStartPos = atoi(chp1);
    chp1 = chp9 + 1;
    prevGBEndPos   = atoi(chp1);
    }
else
    {
    prevGBChrom    = NULL;
    prevGBStartPos = -1;
    prevGBEndPos   = -1;
    }

/* Do main display. */
if (cgiVarExists("pbt.psOutput"))
    handlePostscript();
else
    doTrackForm(NULL, NULL);
}

void doDown(struct cart *cart)
{
hPrintf("<H2>The Browser is Being Updated</H2>\n");
hPrintf("The browser is currently unavailable.  We are in the process of\n");
hPrintf("updating the database and the display software.\n");
hPrintf("Please try again later.\n");
}

/* Other than submit and Submit all these vars should start with pbt.
 * to avoid weeding things out of other program's namespaces.
 * Because the browser is a central program, most of it's cart 
 * variables are not pbt. qualified.  It's a good idea if other
 * program's unique variables be qualified with a prefix though. */
char *excludeVars[] = { "submit", "Submit", "pbt.reset",
			"pbt.in1", "pbt.in2", "pbt.in3", "pbt.inBase",
			"pbt.out1", "pbt.out2", "pbt.out3",
			"pbt.left1", "pbt.left2", "pbt.left3", 
			"pbt.right1", "pbt.right2", "pbt.right3", 
			"pbt.dinkLL", "pbt.dinkLR", "pbt.dinkRL", "pbt.dinkRR",
			"pbt.tui", "pbt.hideAll", "pbt.psOutput", "hideControls",
			NULL };

void resetVars()
/* Reset vars except for position and database. */
{
static char *except[] = {"db", "position", NULL};
char *cookieName = hUserCookie();
int sessionId = cgiUsualInt(cartSessionVarName(), 0);
char *hguidString = findCookieData(cookieName);
int userId = (hguidString == NULL ? 0 : atoi(hguidString));
struct cart *oldCart = cartNew(userId, sessionId, NULL, NULL);
cartRemoveExcept(oldCart, except);
cartCheckout(&oldCart);
cgiVarExcludeExcept(except);
}

int main(int argc, char *argv[])
{
cgiSpoof(&argc, argv);
htmlSetBackground("../images/floret.jpg");
if (cgiVarExists("pbt.reset"))
    resetVars();
cartHtmlShell("UCSC Proteome Browser V1.0", doMiddle, hUserCookie(), excludeVars, NULL);
return 0;
}<|MERGE_RESOLUTION|>--- conflicted
+++ resolved
@@ -15,11 +15,7 @@
 #include "pbStampPict.h"
 #include "pbTracks.h"
 
-<<<<<<< HEAD
-static char const rcsid[] = "$Id: pbTracks.c,v 1.11 2004/01/07 19:20:15 fanhsu Exp $";
-=======
 static char const rcsid[] = "$Id: pbTracks.c,v 1.17 2004/01/21 22:55:32 fanhsu Exp $";
->>>>>>> b89dd6b6
 
 boolean hgDebug = FALSE;      /* Activate debugging code. Set to true by hgDebug=on in command line*/
 
@@ -258,14 +254,19 @@
 
 histDone:
 
-domainsPrint(conn, proteinID);
-
-printFASTA(proteinID, protSeq);
 hPrintf("<P>");
-doPathwayLinks(protDisplayID, mrnaID);
+
 doGenomeBrowserLink(protDisplayID, mrnaID);
 doGeneDetailsLink(protDisplayID, mrnaID);
 doFamilyBrowserLink(protDisplayID, mrnaID);
+
+hPrintf("<P>");
+domainsPrint(conn, proteinID);
+
+hPrintf("<P>");
+doPathwayLinks(protDisplayID, mrnaID); 
+
+printFASTA(proteinID, protSeq);
 }
 
 void doTrackForm(char *psOutput, char *psOutput2)
