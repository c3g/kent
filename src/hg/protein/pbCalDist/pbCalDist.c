/* pbCalDist - Create tab delimited data files to be used by Proteome Browser stamps */
#include "common.h"
#include "hCommon.h"
#include "hdb.h"
#include "pbCommon.h"
#include "spDb.h"

void usage()
/* Explain usage and exit. */
{
errAbort(
  "pbCalDist- Create tab delimited data files to be used by Proteome Browser stamps.\n"
  "usage:\n"
  "   pbCalDist spDb protsDb taxn gnDb\n"
  "      spDb is the name of SWISS-PROT database\n"
  "      protsDb is the name of proteinsXXXXXX database\n"
  "      taxn is the taxnomy number of the Taxonomy ID\n"
  "      gnDb is the genome database name\n"
  "Example: pbCalDist sp031112 proteins031112 9606 hg16\n");
}

int calDist(double *measure, int nInput, int nDist, double xMin, double xDelta, char *oFileName)
/* calculate histogram distribution of a double array of nInput elements */ 
{
int distCnt[1000];
double xDist[1000];
FILE *o3;
int i,j;
int highestCnt, totalCnt;
int lowCnt, hiCnt;

assert(nDist < ArraySize(distCnt));

o3 = mustOpen(oFileName, "w");
for (j=0; j<=(nDist+1); j++)
    {
    distCnt[j] = 0;
    xDist[j] = xMin + xDelta * (double)j;
    }

lowCnt = 0;
hiCnt  = 0;
for (i=0; i<nInput; i++)
    {
    /* count values below xmin */
    if (measure[i] < xDist[0])
	{
	lowCnt++;
	}
    
    for (j=0; j<nDist; j++)
	{
	if ((measure[i] >= xDist[j]) && (measure[i] < xDist[j+1]))
 	    {
	    distCnt[j]++;
	    }
	}

    /* count values above xmax */
    if (measure[i] >= xDist[nDist])
	{
	hiCnt++;
	}
    }

highestCnt = 0;
totalCnt   = 0;
for (j=0; j<nDist; j++)
    {
    if (distCnt[j] > highestCnt) highestCnt = distCnt[j];
    totalCnt = totalCnt + distCnt[j];
    }
    
totalCnt = totalCnt + hiCnt + lowCnt;
if (totalCnt != nInput)
    errAbort("nInput %d is not equal totalCnt %d, aborting ...\n", nInput, totalCnt);
  
for (j=0; j<nDist; j++)
    {
    fprintf(o3, "%f\t%d\n", xDist[j], distCnt[j]);
    }
carefulClose(&o3);
   
return(highestCnt);
}

int main(int argc, char *argv[])
{
struct sqlConnection *conn, *conn2;
char query2[256];
struct sqlResult *sr2;
char **row2;
char cond_str[255];
char *proteinDatabaseName;	/* example: sp031112 */
char *protDbName;		/* example: proteins031112 */
char emptyStr[1] = {""};
FILE *o2;
char *accession;
char *aaSeq;
char *chp;
int i, j, len;
int cCnt;
char *answer, *answer2;
double hydroSum;
char *protDisplayId;
int aaResCnt[30];
double aaResCntDouble[30];
char aaAlphabet[30];
int aaResFound;
int totalResCnt;
int molWtCnt;
double molWt[100000];
int pIcnt;
double pI[100000];

double aa_hydro[256];
int icnt, jExon, pcnt, ipcnt = 0;
double aaLenDouble[100000];
double avgHydro[100000];
double cCountDouble[100000];
double exonCountDouble[100000];
double interProCountDouble[100000];
char *taxon;
char *database;
char *exonCnt;
int interProCount;
char *kgId;

if (argc != 5) usage();

<<<<<<< HEAD
strcpy(aaAlphabet, AA_ALPHABET);
=======
strcpy(aaAlphabet, "WCMHYNFIDQKRTVPGEASLXZBJOU");
>>>>>>> e7aba6c6

/* Ala:  1.800  Arg: -4.500  Asn: -3.500  Asp: -3.500  Cys:  2.500  Gln: -3.500 */
aa_hydro['A'] =  1.800;
aa_hydro['R'] = -4.500;
aa_hydro['N'] = -3.500;
aa_hydro['D'] = -3.500;
aa_hydro['C'] =  2.500;
aa_hydro['Q'] = -3.500;

/* Glu: -3.500  Gly: -0.400  His: -3.200  Ile:  4.500  Leu:  3.800  Lys: -3.900 */
aa_hydro['E'] = -3.500;
aa_hydro['G'] = -0.400;
aa_hydro['H'] = -3.200;
aa_hydro['I'] =  4.500;
aa_hydro['L'] =  3.800;
aa_hydro['K'] = -3.900;

/* Met:  1.900  Phe:  2.800  Pro: -1.600  Ser: -0.800  Thr: -0.700  Trp: -0.900 */ 
aa_hydro['M'] =  1.900;
aa_hydro['F'] =  2.800;
aa_hydro['P'] = -1.600;
aa_hydro['S'] = -0.800;
aa_hydro['T'] = -0.700;
aa_hydro['W'] = -0.900;

/* Tyr: -1.300  Val:  4.200  Asx: -3.500  Glx: -3.500  Xaa: -0.490 */
aa_hydro['Y'] = -1.300;
aa_hydro['V'] =  4.200;
aa_hydro['B'] = -3.500;
aa_hydro['Z'] = -3.500;
aa_hydro['X'] = -0.490;

/* Sec: unknown, approximated from Cys (2.500).  Pyr: unknown, approximated from K (-3.900) */
aa_hydro['U'] =  2.500;
aa_hydro['O'] = -3.900;

proteinDatabaseName = argv[1];
protDbName 	    = argv[2];
taxon 	 	    = argv[3];
database 	    = argv[4];

o2 = mustOpen("pepResDist.tab", "w");

conn  = hAllocConn(database);
conn2 = hAllocConn(database);

for (j=0; j<strlen(aaAlphabet); j++)
    {
    aaResCnt[j] = 0;
    }

icnt = jExon = pcnt = 0;
pIcnt = 0;
molWtCnt = 0;

safef(query2, sizeof(query2), "select acc from %s.accToTaxon where taxon=%s;", proteinDatabaseName, taxon);
sr2  = sqlMustGetResult(conn2, query2);
row2 = sqlNextRow(sr2);

while (row2 != NULL)
    {
    accession = row2[0];   

    safef(cond_str, sizeof(cond_str), "acc='%s'", accession);
    protDisplayId = sqlGetField(proteinDatabaseName, "displayId", "val", cond_str);
    
    safef(cond_str, sizeof(cond_str), "proteinID='%s'", protDisplayId);
    answer = sqlGetField(database, "knownGene", "name", cond_str);

    /* count InterPro domains */
    if (answer != NULL)
	{
    	safef(cond_str, sizeof(cond_str), "accession='%s'", accession);
    	answer2 = sqlGetField(protDbName, "swInterPro", "count(*)", cond_str);
	if (answer2 != NULL)
	    {
	    interProCount = interProCount + atoi(answer2);
	    interProCountDouble[ipcnt] = (double)(atoi(answer2));
	    ipcnt++;
	    }
	else
	    {
	    printf("%s is not in  InterPro DB.\n", accession);fflush(stdout);
	    }
	}
    
    /* count exons, using coding exons from kgProtMap2 (KG-III) table */
    safef(cond_str, sizeof(cond_str), "spID='%s'", accession);
    kgId = sqlGetField(database, "kgXref", "kgID", cond_str);
    safef(cond_str, sizeof(cond_str), "qName='%s'", kgId);
    answer2 = sqlGetField(database, "kgProtMap2", "blockCount", cond_str);

    if (answer2 != NULL)
	{
	exonCnt = strdup(answer2);
	if (atoi(exonCnt) == 0)
	    {
	    errAbort("%s %s has 0 block count\n", accession, protDisplayId);
	    }
	exonCountDouble[jExon] = (double)(atoi(exonCnt));
	jExon++;
	}
    else
	{
	exonCnt = emptyStr;
	}
    
    /* process Mol Wt */
    safef(cond_str, sizeof(cond_str), "accession='%s'", accession);
    answer2 = sqlGetField(database, "pepMwAa", "molWeight", cond_str);
    if (answer2 != NULL)
	{
	molWt[molWtCnt] = (double)(atof(answer2));
	molWtCnt++;
	}
    
    /* process pI */
    safef(cond_str, sizeof(cond_str), "accession='%s'", accession);
    answer2 = sqlGetField(database, "pepPi", "pI", cond_str);
    if (answer2 != NULL)
	{
	pI[pIcnt] = (double)(atof(answer2));
	pIcnt++;
	}
     
    safef(cond_str, sizeof(cond_str), "acc='%s'", accession);
    aaSeq = sqlGetField(proteinDatabaseName, "protein", "val", cond_str);
    if (aaSeq == NULL)
	{
	errAbort("%s does not have protein sequence data in %s, aborting ...\n", accession, 
		 proteinDatabaseName);
	}

    len  = strlen(aaSeq);

    chp = aaSeq;
    for (i=0; i<len; i++)
	{
	aaResFound = 0;
	for (j=0; j<strlen(aaAlphabet); j++)
	    {
	    if (*chp == aaAlphabet[j])
		{
		aaResFound = 1;
		aaResCnt[j] ++;
		}
	    }
	if (!aaResFound)
	    {
	    warn("%c %d not a valid AA residue in %s:\n%s", *chp, *chp, accession, aaSeq);
	    }
	chp++;
	}
    
    /* calculate hydrophobicity */
    chp  = aaSeq;
    cCnt = 0;
    hydroSum = 0;
    for (i=0; i<len; i++)
	{
        hydroSum = hydroSum + aa_hydro[(int)(*chp)];

	/* count Cysteines */
	if ((*chp == 'C') || (*chp == 'c'))
	    {
	    cCnt ++;
	    }
	chp++;
	}

    aaLenDouble[icnt]  = len;
    cCountDouble[icnt] = (double)cCnt;
    avgHydro[icnt] = hydroSum/(double)len; 
    icnt++;
    row2 = sqlNextRow(sr2);
    }

totalResCnt = 0;
for (i=0; i<strlen(aaAlphabet); i++)
    {
    totalResCnt = totalResCnt + aaResCnt[i];
    }

/* write out residue count distribution */
for (i=0; i<20; i++)
    {
    aaResCntDouble[i] = ((double)aaResCnt[i])/((double)totalResCnt);
    fprintf(o2, "%d\t%f\n", i+1, (float)aaResCntDouble[i]);
    }
fprintf(o2, "%d\t%f\n", i+1, 0.0);
carefulClose(&o2);

/* calculate and write out various distributions */
calDist(molWt,  	 molWtCnt, 21, 0.0, 10000.0,"pepMolWtDist.tab");
calDist(pI,  	         pIcnt,    61,     3.0, 0.2, 	"pepPiDist.tab");
calDist(avgHydro,     	  icnt,    41,    -2.0, 0.1, 	"pepHydroDist.tab");
calDist(cCountDouble, 	  icnt,    51,     0.0, 1.0, 	"pepCCntDist.tab");
calDist(exonCountDouble, jExon,    31,     0.0, 1.0, 	"pepExonCntDist.tab");
calDist(interProCountDouble,  ipcnt,    16,     0.0, 1.0, 	"pepIPCntDist.tab");

sqlFreeResult(&sr2);
hFreeConn(&conn);
hFreeConn(&conn2);
return(0);
}<|MERGE_RESOLUTION|>--- conflicted
+++ resolved
@@ -128,11 +128,8 @@
 
 if (argc != 5) usage();
 
-<<<<<<< HEAD
+
 strcpy(aaAlphabet, AA_ALPHABET);
-=======
-strcpy(aaAlphabet, "WCMHYNFIDQKRTVPGEASLXZBJOU");
->>>>>>> e7aba6c6
 
 /* Ala:  1.800  Arg: -4.500  Asn: -3.500  Asp: -3.500  Cys:  2.500  Gln: -3.500 */
 aa_hydro['A'] =  1.800;
