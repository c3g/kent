/* lavToAxt - Convert blastz lav file to an axt file (which includes sequence). */
#include "common.h"
#include "linefile.h"
#include "hash.h"
#include "options.h"
#include "dlist.h"
#include "dystring.h"
#include "dnaseq.h"
#include "nib.h"
#include "axt.h"
#include "fa.h"

struct dnaSeq *faList;
<<<<<<< HEAD
static char const rcsid[] = "$Id: lavToAxt.c,v 1.14 2003/12/04 03:29:25 kent Exp $";
=======
static char const rcsid[] = "$Id: lavToAxt.c,v 1.16 2004/01/22 03:15:11 angie Exp $";
>>>>>>> b89dd6b6

void usage()
/* Explain usage and exit. */
{
errAbort(
  "lavToAxt - Convert blastz lav file to an axt file (which includes sequence)\n"
  "usage:\n"
  "   lavToAxt in.lav tNibDir qNibDir out.axt\n"
  "options:\n"
  "   -fa  qNibDir is interpreted as a fasta file of multiple dna seq instead of directory of nibs\n"
  );
}

boolean qIsFa = FALSE;	/* Corresponds to -fa flag. */

struct block
/* A block of an alignment. */
    {
    struct block *next;
    int qStart, qEnd;	/* Query position. */
    int tStart, tEnd;	/* Target position. */
    int percentId;	/* Percentage identity. */
    };

struct cachedNib
/* File in cache. */
    {
    struct cashedNib *next;	/* next in list. */
    char *name;		/* Sequence name (allocated here) */
    char *fileName;     /* File name (allocated here) */
    FILE *f;		/* Open file. */
    int size;		/* Size of sequence. */
    };

struct cachedNib *openFromCache(struct dlList *cache, char *dirName, char *seqName)
/* Return open file handle via cache.  */
{
static int maxCacheSize=32;
int cacheSize = 0;
struct dlNode *node;
struct cachedNib *cn;
char fileName[512];

/* First loop through trying to find it in cache, counting
 * cache size as we go. */
for (node = cache->head; !dlEnd(node); node = node->next)
    {
    ++cacheSize;
    cn = node->val;
    if (sameString(seqName, cn->name))
        {
	dlRemove(node);
	dlAddHead(cache, node);
	return cn;
	}
    }

/* If cache has reached max size free least recently used. */
if (cacheSize >= maxCacheSize)
    {
    node = dlPopTail(cache);
    cn = node->val;
    carefulClose(&cn->f);
    freeMem(cn->fileName);
    freeMem(cn->name);
    freeMem(cn);
    freeMem(node);
    }

/* Cache new file. */
AllocVar(cn);
cn->name = cloneString(seqName);
snprintf(fileName, sizeof(fileName), "%s/%s.nib", dirName, seqName);
cn->fileName = cloneString(fileName);
nibOpenVerify(fileName, &cn->f, &cn->size);
dlAddValHead(cache, cn);
return cn;
}

struct dnaSeq *readFromCache(struct dlList *cache, char *dirName, char *seqName,
	int start, int size, int seqSize)
/* Return dnaSeq read from the appropriate nib file.  
 * You need to dnaSeqFree this when done (it is the nib
 * file that is cached, not the sequence). */
{
struct cachedNib *cn = openFromCache(cache, dirName, seqName);
if (seqSize != cn->size)
    errAbort("%s/%s is %d bases in .lav file and %d in .nib file\n",
       dirName, seqName, seqSize, cn->size); 
return nibLdPartMasked(NIB_MASK_MIXED, cn->fileName, cn->f, cn->size, start, size);
}

void outputBlocks(struct lineFile *lf,
	struct block *blockList, int score, FILE *f, boolean isRc, 
	char *qName, int qSize, char *qNibDir, struct dlList *qCache,
	char *tName, int tSize, char *tNibDir, struct dlList *tCache)
/* Output block list as an axt to file f. */
{
int qStart = BIGNUM, qEnd = 0, tStart = BIGNUM, tEnd = 0;
struct block *lastBlock = NULL;
struct block *block;
struct dyString *qSym = newDyString(16*1024);
struct dyString *tSym = newDyString(16*1024);
struct dnaSeq *qSeq = NULL, *tSeq = NULL, *seq = NULL;
struct axt axt;

static int ix = 0;

if (blockList == NULL)
    return;

/* Figure overall dimensions. */
for (block = blockList; block != NULL; block = block->next)
    {
    if (qStart > block->qStart) qStart = block->qStart;
    if (qEnd < block->qEnd) qEnd = block->qEnd;
    if (tStart > block->tStart) tStart = block->tStart;
    if (tEnd < block->tEnd) tEnd = block->tEnd;
    }

/* Load sequence covering alignment from nib files. */
if (isRc)
    {
    reverseIntRange(&qStart, &qEnd, qSize);
    if (qIsFa)
        {
        for (seq = faList ; seq != NULL ; seq = seq->next)
            if (sameString(qName, seq->name))
                break;
        if (seq != NULL)
            {
            AllocVar(qSeq);
            qSeq->size = qEnd - qStart;
            qSeq->name = cloneString(qName);
            qSeq->dna = cloneMem((seq->dna)+qStart, qSeq->size);
            }
        else
            errAbort("sequence not found %d\n",qName);
        }
    else
        qSeq = readFromCache(qCache, qNibDir, qName, qStart, qEnd - qStart, qSize);
    reverseIntRange(&qStart, &qEnd, qSize);
    reverseComplement(qSeq->dna, qSeq->size);
    }
else
    {    
    if (qIsFa)
        {
        for (seq = faList ; seq != NULL ; seq = seq->next)
	    {
            if (sameString(qName, seq->name))
                break;
	    }
	if (seq != NULL)
	    {
	    AllocVar(qSeq);
	    qSeq->size = qEnd - qStart;
	    qSeq->name = cloneString(qName);
	    qSeq->dna = (seq->dna)+qStart;
	    }
	else
	    errAbort("sequence not found %d\n",qName);
        }
    else
        qSeq = readFromCache(qCache, qNibDir, qName, qStart, qEnd - qStart, qSize);
    }
tSeq = readFromCache(tCache, tNibDir, tName, tStart, tEnd - tStart, tSize);

/* Loop through blocks copying sequence into dynamic strings. */
for (block = blockList; block != NULL; block = block->next)
    {
    if (lastBlock != NULL)
        {
	int qGap = block->qStart - lastBlock->qEnd;
	int tGap = block->tStart - lastBlock->tEnd;
	if (qGap != 0 && tGap != 0)
	    {
	    errAbort("Gaps in both strand on alignment ending line %d of %s",
	    	lf->lineIx, lf->fileName);
	    }
	if (qGap > 0)
	    {
	    dyStringAppendMultiC(tSym, '-', qGap);
	    dyStringAppendN(qSym, qSeq->dna + lastBlock->qEnd - qStart, qGap);
	    }
	if (tGap > 0)
	    {
	    dyStringAppendMultiC(qSym, '-', tGap);
	    dyStringAppendN(tSym, tSeq->dna + lastBlock->tEnd - tStart, tGap);
	    }
	}
    if (qSeq->size < block->qStart - qStart)
        {
        errAbort("read past end of sequence %s size =%d block->qStart-qstart=%d block->qStart=%d qEnd=%d \n", qName, qSeq->size, block->qStart-qStart,block->qStart, block->qEnd );
        }
    dyStringAppendN(qSym, qSeq->dna + block->qStart - qStart,
    	block->qEnd - block->qStart);
    if (tSeq->size < block->tStart - tStart)
        {
        errAbort("read past end of sequence %s size =%d block->tStart-tstart=%d\n", tName, tSeq->size, block->tStart-tStart);
        }
    dyStringAppendN(tSym, tSeq->dna + block->tStart - tStart,
    	block->tEnd - block->tStart);
    lastBlock = block;
    }
if (qSym->stringSize != tSym->stringSize)
    errAbort("qSize and tSize don't agree in alignment ending line %d of %s",
	    lf->lineIx, lf->fileName);

/* Fill in an axt and write it to output. */
ZeroVar(&axt);
axt.qName = qName;
axt.qStart = qStart;
axt.qEnd = qEnd;
axt.qStrand = (isRc ? '-' : '+');
axt.tName = tName;
axt.tStart = tStart;
axt.tEnd = tEnd;
axt.tStrand = '+';
axt.score = score;
axt.symCount = qSym->stringSize;
axt.qSym = qSym->string;
axt.tSym = tSym->string;
axtWrite(&axt, f);

/* Clean up. */
if (!qIsFa)
    freeDnaSeq(&qSeq);
freeDnaSeq(&tSeq);
dyStringFree(&qSym);
dyStringFree(&tSym);
}

void unexpectedEof(struct lineFile *lf)
/* Squawk about unexpected end of file. */
{
errAbort("Unexpected end of file in %s", lf->fileName);
}

void seekEndOfStanza(struct lineFile *lf)
/* find end of stanza */
{
char *line;
for (;;)
    {
    if (!lineFileNext(lf, &line, NULL))
        unexpectedEof(lf);
    if (line[0] == '}')
        break;
    }
}

void parseS(struct lineFile *lf, int *tSize, int *qSize)
/* Parse s stanza and return tSize and qSize */
{
char *line, *words[3];
if (!lineFileRow(lf, words))
    unexpectedEof(lf);
*tSize = lineFileNeedNum(lf, words, 2);
if (!lineFileRow(lf, words))
    unexpectedEof(lf);
*qSize = lineFileNeedNum(lf, words, 2);
seekEndOfStanza(lf);
}

char *needNextWord(struct lineFile *lf, char **pLine)
/* Get next word from line or die trying. */
{
char *word = nextWord(pLine);
if (word == NULL)
   errAbort("Short line %d of %s\n", lf->lineIx, lf->fileName);
return word;
}

char *justChrom(char *s)
/* Simplify mongo nib file thing in axt. */
{
char *e = stringIn(".nib:", s);
if (e == NULL)
    return s;
*e = 0;
e = strrchr(s, '/');
if (e == NULL)
    return s;
else
    return e+1;
}


void parseH(struct lineFile *lf,  char **tName, char **qName, boolean *isRc)
/* Parse out H stanza */
{
char *line, *word, *e, *dupe;
int i;


/* Set return variables to default values. */
freez(qName);
freez(tName);
*isRc = FALSE;

for (i=0; ; ++i)
    {
    if (!lineFileNext(lf, &line, NULL))
       unexpectedEof(lf);
    if (line[0] == '#')
       continue;
    if (line[0] == '}')
       {
       if (i < 2)
	   errAbort("Short H stanza line %d of %s", lf->lineIx, lf->fileName);
       break;
       }
    word = needNextWord(lf, &line);
    word += 2;  /* Skip over "> */
    e = strchr(word, '"');
    if (e != NULL) 
        {
	*e = 0;
	if (line != NULL)
	    ++line;
	}
    if (i == 0)
        *tName = cloneString(justChrom(word));
    else if (i == 1)
        *qName = cloneString(justChrom(word));
    if ((line != NULL) && (stringIn("(reverse", line) != NULL))
        *isRc = TRUE;
    }
}

struct block *removeFrayedEnds(struct block *blockList)
/* Remove zero length blocks at start and/or end to 
 * work around blastz bug. */
{
struct block *block = blockList;
struct block *lastBlock = NULL;
if (block != NULL && block->qStart == block->qEnd)
    {
    blockList = blockList->next;
    freeMem(block);
    }
for (block = blockList; block != NULL; block = block->next)
    {
    if (block->next == NULL)  /* Last block in list */
        {
	if (block->qStart == block->qEnd)
	    {
	    freeMem(block);
	    if (lastBlock == NULL)  /* Only block on list. */
		blockList = NULL;
	    else
	        lastBlock->next = NULL;
	    }
	}
    lastBlock = block->next;
    }
return blockList;
}

void parseA(struct lineFile *lf, struct block **retBlockList, 
	int *retScore)
/* Parse an alignment stanza into a block list. */
{
struct block *block, *blockList = NULL;
char *line, *words[6], typeChar;
int wordCount;
int score = -666;
boolean gotScore = FALSE;

while (lineFileNext(lf, &line, NULL))
    {
    if (line[0] == '#')
	continue;
    if (line[0] == '}')
	break;
    wordCount = chopLine(line, words);
    if (wordCount == 0)
	continue;
    typeChar = words[0][0];
    if (typeChar == 'l')
	{
	lineFileExpectWords(lf, 6, wordCount);
	AllocVar(block);
	block->tStart = lineFileNeedNum(lf, words, 1) - 1;
	block->tEnd = lineFileNeedNum(lf, words, 3);
	block->qStart = lineFileNeedNum(lf, words, 2) - 1;
	block->qEnd = lineFileNeedNum(lf, words, 4);
	if (block->qEnd - block->qStart != block->tEnd - block->tStart)
	    errAbort("Block size mismatch line %d of %s", lf->lineIx, lf->fileName);
	block->percentId = lineFileNeedNum(lf, words, 5);
	slAddHead(&blockList, block);
	}
    else if (typeChar == 's')
        {
	gotScore = TRUE;
	score = lineFileNeedNum(lf, words, 1);
	}
    }
if (!gotScore)
    {
    errAbort("'a' stanza missing score line %d of %s", 
    	lf->lineIx, lf->fileName);
    }
slReverse(&blockList);
blockList = removeFrayedEnds(blockList);
*retBlockList = blockList;
*retScore = score;
}

<<<<<<< HEAD
=======
struct block *removeDiagonal(struct block *blockList, boolean isRc,
	char *qName, char *tName, int qSize, int tSize) 
/* remove blocks that are on the diagonal of a self alignment */
{
struct block *block = NULL, *prevBlock = NULL;

if (blockList == NULL)
    return NULL;
if (!sameString(qName,tName))
    return blockList;
for (block = blockList; block != NULL; block = block->next)
    {
    int qStart = (block == NULL) ? -1 : block->qStart;
    int qEnd   = (block == NULL) ? -1 : block->qEnd;
    assert (block!= NULL);
    if (isRc)
        reverseIntRange(&qStart, &qEnd, qSize);
    if (rangeIntersection(block->tStart, block->tEnd,  qStart, qEnd)> 0)
        {
        if (prevBlock != NULL)
            {
            prevBlock->next = block->next;
            freeMem(block);
            block = prevBlock;
            }
        else
            {
            blockList = blockList->next;
            }
        }
    }
return blockList;
}
>>>>>>> b89dd6b6
void parseIntoAxt(char *lavFile, FILE *f, 
	char *tNibDir, struct dlList *tCache, 
	char *qNibDir, struct dlList *qCache)
/* Parse a blastz lav file and put it an axt. */
{
struct lineFile *lf = lineFileOpen(lavFile, TRUE);
char *line;
struct block *blockList = NULL;
boolean isRc = FALSE;
char *tName = NULL, *qName = NULL;
int qSize = 0, tSize = 0;
int score = 0;

/* Check header. */
if (!lineFileNext(lf, &line, NULL))
   errAbort("%s is empty", lf->fileName);
if (!startsWith("#:lav", line))
   errAbort("%s is not a lav file\n", lf->fileName);

while (lineFileNext(lf, &line, NULL))
    {
    if (startsWith("s {", line))
        {
	parseS(lf, &tSize, &qSize);
	}
    else if (startsWith("h {", line))
        {
	parseH(lf, &tName, &qName, &isRc);
	}
    else if (startsWith("a {", line))
        {
	parseA(lf, &blockList, &score);
	outputBlocks(lf, blockList, score, f, isRc, 
		qName, qSize, qNibDir, qCache,
		tName, tSize, tNibDir, tCache);
	slFreeList(&blockList);
	}
    }
lineFileClose(&lf);
}


void lavToAxt(char *inLav, char *tNibDir, char *qNibDir, char *outAxt)
/* lavToAxt - Convert blastz lav file to an axt file (which includes sequence). */
{
FILE *f = mustOpen(outAxt, "w");
struct dlList *qCache = newDlList(), *tCache = newDlList();
parseIntoAxt(inLav, f, tNibDir, tCache, qNibDir, qCache);
carefulClose(&f);
}

int main(int argc, char *argv[])
/* Process command line. */
{
optionHash(&argc, argv);
if (argc != 5)
    usage();
if (optionExists("fa"))
    {
    qIsFa = TRUE;
    faList = faReadAllMixed(argv[3]);
    }
lavToAxt(argv[1], argv[2], argv[3], argv[4]);
return 0;
}<|MERGE_RESOLUTION|>--- conflicted
+++ resolved
@@ -11,11 +11,7 @@
 #include "fa.h"
 
 struct dnaSeq *faList;
-<<<<<<< HEAD
-static char const rcsid[] = "$Id: lavToAxt.c,v 1.14 2003/12/04 03:29:25 kent Exp $";
-=======
 static char const rcsid[] = "$Id: lavToAxt.c,v 1.16 2004/01/22 03:15:11 angie Exp $";
->>>>>>> b89dd6b6
 
 void usage()
 /* Explain usage and exit. */
@@ -26,10 +22,12 @@
   "   lavToAxt in.lav tNibDir qNibDir out.axt\n"
   "options:\n"
   "   -fa  qNibDir is interpreted as a fasta file of multiple dna seq instead of directory of nibs\n"
+  "   -dropSelf  drops alignments on the diagonal for self alignments\n"
   );
 }
 
 boolean qIsFa = FALSE;	/* Corresponds to -fa flag. */
+boolean dropSelf = FALSE;	/* Corresponds to -dropSelf flag. */
 
 struct block
 /* A block of an alignment. */
@@ -105,6 +103,9 @@
 if (seqSize != cn->size)
     errAbort("%s/%s is %d bases in .lav file and %d in .nib file\n",
        dirName, seqName, seqSize, cn->size); 
+if ((start+size) > 1000000000 )
+    printf("%s/%s is %d bases in .lav file and %d in .nib file start %d size %d end %d\n",
+       dirName, seqName, seqSize, cn->size, start, size, start+size); 
 return nibLdPartMasked(NIB_MASK_MIXED, cn->fileName, cn->f, cn->size, start, size);
 }
 
@@ -426,8 +427,6 @@
 *retScore = score;
 }
 
-<<<<<<< HEAD
-=======
 struct block *removeDiagonal(struct block *blockList, boolean isRc,
 	char *qName, char *tName, int qSize, int tSize) 
 /* remove blocks that are on the diagonal of a self alignment */
@@ -461,7 +460,6 @@
     }
 return blockList;
 }
->>>>>>> b89dd6b6
 void parseIntoAxt(char *lavFile, FILE *f, 
 	char *tNibDir, struct dlList *tCache, 
 	char *qNibDir, struct dlList *qCache)
@@ -494,6 +492,8 @@
     else if (startsWith("a {", line))
         {
 	parseA(lf, &blockList, &score);
+        if (optionExists("dropSelf"))
+            blockList = removeDiagonal(blockList, isRc, qName, tName, qSize, tSize);
 	outputBlocks(lf, blockList, score, f, isRc, 
 		qName, qSize, qNibDir, qCache,
 		tName, tSize, tNibDir, tCache);
