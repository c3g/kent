--- conflicted
+++ resolved
@@ -250,11 +250,7 @@
 if (pslOut)
     {
     printf("<TT><PRE>");
-<<<<<<< HEAD
-    if (!sameString(output, "psl no head"))
-=======
     if (!sameString(output, "psl no header"))
->>>>>>> 280bf2a0
 	pslWriteHead(stdout);
     for (psl = pslList; psl != NULL; psl = psl->next)
 	pslTabOut(psl, stdout);
@@ -475,28 +471,16 @@
 /* Put up a little form that asks for sequence.
  * Call self.... */
 {
-<<<<<<< HEAD
-char *db = cartOptionalString(cart, "db");
-=======
 char *db = cartUsualString(cart, "db", defaultDatabase);
->>>>>>> 280bf2a0
 struct serverTable *serve = findServer(db, FALSE);
 char **genomeList;
 int genomeCount;
 
-<<<<<<< HEAD
-printf("%s", 
-"<FORM ACTION=\"../cgi-bin/hgBlat\" METHOD=\"POST\" ENCTYPE=\"multipart/form-data\">\n"
-"<H1 ALIGN=CENTER>BLAT Search Human Genome</H1>\n"
-"<P>\n"
-"<TABLE BORDER=0 WIDTH=\"96%\">\n"
-=======
 printf( 
 "<FORM ACTION=\"../cgi-bin/hgBlat\" METHOD=\"POST\" ENCTYPE=\"multipart/form-data\">\n"
 "<H1 ALIGN=CENTER>BLAT Search Genome</H1>\n"
 "<P>\n"
 "<TABLE BORDER=0 WIDTH=\"96%%\">\n"
->>>>>>> 280bf2a0
 "<TR>\n");
 cartSaveSession(cart);
 
@@ -524,11 +508,7 @@
     "</TABLE>\n");
 
 puts("Please paste in a query sequence to see where it is located in the ");
-<<<<<<< HEAD
-puts("UCSC assembly of the human genome.  Multiple sequences can be searched\n");
-=======
 printf("the genome.  Multiple sequences can be searched\n");
->>>>>>> 280bf2a0
 puts("at once if separated by a line starting with > and the sequence name.\n");
 puts("<P>");
 
@@ -603,10 +583,6 @@
 cgiSpoof(&argc, argv);
 defaultDatabase = hGetDb();
 htmlSetBackground("../images/floret.jpg");
-<<<<<<< HEAD
-cartHtmlShell("BLAT Search", doMiddle, hUserCookie(), excludeVars);
-=======
 cartHtmlShell("BLAT Search", doMiddle, hUserCookie(), excludeVars, NULL);
->>>>>>> 280bf2a0
 return 0;
 }
