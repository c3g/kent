.c.o:
<<<<<<< HEAD
	gcc -ggdb -O  -Wformat -Wimplicit -Wuninitialized -Wreturn-type -I../inc -I../../inc -c $*.c
=======
	gcc -ggdb -O -Wformat -Wimplicit -Wuninitialized -Wreturn-type -I../inc -I../../inc -I../../../inc -c $*.c
>>>>>>> 179a2692

L = -lm $(MYSQLLIBS)
MYLIBDIR = ../../lib/$(MACHTYPE)
MYLIBS =  $(MYLIBDIR)/jkhgap.a $(MYLIBDIR)/jkweb.a

A = hgc

<<<<<<< HEAD
hgc: $O ../../lib/$(MACHTYPE)/jkweb.a 
	gcc  $O $(MYLIBS) $L
	mv a.out hgc
	strip hgc
	chmod a+rx hgc
	mv hgc $(HGCGI)

tags: hgc.c 
		ctags *.h *.c ../lib/*.c ../inc/*.h ../../lib/*.c ../../inc/*.h
=======
O = $A.o

my: compile
	mv $A /usr/local/apache/cgi-bin-$(USER)/$A

alpha: compile
	mv $A /usr/local/apache/cgi-bin/$A

beta: compile
	mv $A /usr/local/apache/cgi-bin-beta/$A

compile: $O 
	gcc $O $(MYLIBS) $(L) 
	mv a.out $A
	strip $A
	chmod a+rx $A

lib:
	cd ../../lib; make

tags: 
	ctags *.h *.c ../lib/*.c ../inc/*.h ../../lib/*.c ../../inc/*.h
>>>>>>> 179a2692
<|MERGE_RESOLUTION|>--- conflicted
+++ resolved
@@ -1,9 +1,5 @@
 .c.o:
-<<<<<<< HEAD
-	gcc -ggdb -O  -Wformat -Wimplicit -Wuninitialized -Wreturn-type -I../inc -I../../inc -c $*.c
-=======
 	gcc -ggdb -O -Wformat -Wimplicit -Wuninitialized -Wreturn-type -I../inc -I../../inc -I../../../inc -c $*.c
->>>>>>> 179a2692
 
 L = -lm $(MYSQLLIBS)
 MYLIBDIR = ../../lib/$(MACHTYPE)
@@ -11,17 +7,6 @@
 
 A = hgc
 
-<<<<<<< HEAD
-hgc: $O ../../lib/$(MACHTYPE)/jkweb.a 
-	gcc  $O $(MYLIBS) $L
-	mv a.out hgc
-	strip hgc
-	chmod a+rx hgc
-	mv hgc $(HGCGI)
-
-tags: hgc.c 
-		ctags *.h *.c ../lib/*.c ../inc/*.h ../../lib/*.c ../../inc/*.h
-=======
 O = $A.o
 
 my: compile
@@ -43,5 +28,4 @@
 	cd ../../lib; make
 
 tags: 
-	ctags *.h *.c ../lib/*.c ../inc/*.h ../../lib/*.c ../../inc/*.h
->>>>>>> 179a2692
+	ctags *.h *.c ../lib/*.c ../inc/*.h ../../lib/*.c ../../inc/*.h