--- conflicted
+++ resolved
@@ -129,11 +129,7 @@
 #include "hgFind.h"
 #include "botDelay.h"
 
-<<<<<<< HEAD
-static char const rcsid[] = "$Id: hgc.c,v 1.573 2004/02/23 10:15:15 aamp Exp $";
-=======
 static char const rcsid[] = "$Id: hgc.c,v 1.577 2004/03/02 04:52:46 angie Exp $";
->>>>>>> 327176f4
 
 #define LINESIZE 70  /* size of lines in comp seq feature */
 
@@ -2988,6 +2984,17 @@
 freeMem(encoded);
 }
 
+void medlineProductLinkedLine(char *title, char *text)
+/* Produce something that shows up on the browser as
+ *     TITLE: value
+ * with the value hyperlinked to medline. 
+ * Replaces commas in the product name with spaces, as commas sometimes
+ * interfere with PubMed search */
+{
+    subChar(text, ',', ' ');
+    medlineLinkedLine(title, text, text);
+}
+
 void appendAuthor(struct dyString *dy, char *gbAuthor, int len)
 /* Convert from  Kent,W.J. to Kent WJ and append to dy.
  * gbAuthor gets eaten in the process. 
@@ -3341,7 +3348,7 @@
     printf("<B>Description:</B> %s<BR>\n", description);
 
     medlineLinkedLine("Gene", geneName, geneName);
-    medlineLinkedLine("Product", productName, productName);
+    medlineProductLinkedLine("Product", productName);
     dyStringClear(dy);
     gbToEntrezAuthor(author, dy);
     medlineLinkedLine("Author", author, dy->string);
@@ -6495,7 +6502,7 @@
 		}
 	    medlineLinkedLine("PubMed on Gene", rl->name, rl->name);
 	    if (rl->product[0] != 0)
-    		medlineLinkedLine("PubMed on Product", rl->product, rl->product);
+    		medlineProductLinkedLine("PubMed on Product", rl->product);
 	    printf("\n");
 	    printGeneLynxName(rl->name);
 	    printf("\n");
@@ -6844,13 +6851,13 @@
 	if (! isBDGPName(rl->name))
 	    medlineLinkedLine("PubMed on Gene", rl->name, rl->name);
 	if (rl->product[0] != 0)
-	    medlineLinkedLine("PubMed on Product", rl->product, rl->product);
+	    medlineProductLinkedLine("PubMed on Product", rl->product);
 	}
     else
 	{
 	medlineLinkedLine("PubMed on Gene", rl->name, rl->name);
 	if (rl->product[0] != 0)
-	    medlineLinkedLine("PubMed on Product", rl->product, rl->product);
+	    medlineProductLinkedLine("PubMed on Product", rl->product);
 	}
     printf("\n");
     if (startsWith("Human", organism)) 
