--- conflicted
+++ resolved
@@ -140,11 +140,7 @@
 #include "HInv.h"
 #include "bed6FloatScore.h"
 
-<<<<<<< HEAD
-static char const rcsid[] = "$Id: hgc.c,v 1.682 2004/07/08 02:52:44 acs Exp $";
-=======
-static char const rcsid[] = "$Id: hgc.c,v 1.688 2004/07/14 22:42:36 baertsch Exp $";
->>>>>>> 345c22ad
+static char const rcsid[] = "$Id: hgc.c,v 1.690 2004/07/15 19:20:30 baertsch Exp $";
 
 #define LINESIZE 70  /* size of lines in comp seq feature */
 
@@ -956,7 +952,7 @@
                     tCoding=TRUE;
                     dyStringPrintf(exonTag, "exon%d",nextEndIndex+1);
                     addTag(dyT,exonTag);
-                    if (gp->exonFrames != NULL)
+                    if (gp->exonFrames != NULL && gp->exonFrames[nextEndIndex] != -1)
                         tCodonPos = gp->exonFrames[nextEndIndex]+1;
                     if (qStopCodon == FALSE) 
                         {
@@ -980,7 +976,7 @@
 		if (qStopCodon == FALSE) 
 		    {
 		    qCoding=TRUE;
-                    if (gp->exonFrames != NULL)
+                    if (gp->exonFrames != NULL && gp->exonFrames[nextEndIndex] != -1)
                         tCodonPos = gp->exonFrames[nextEndIndex]+1;
 		    qCodonPos = tCodonPos; /* put translation back in sync */
 		    qFlip = tFlip;
@@ -1012,7 +1008,7 @@
                     nextEndIndex++;
                     nextStart = gp->exonStarts[nextEndIndex];
                     nextEnd = gp->exonEnds[nextEndIndex];
-                    if (gp->exonFrames != NULL)
+                    if (gp->exonFrames != NULL && gp->exonFrames[nextEndIndex] != -1)
                         tCodonPos = gp->exonFrames[nextEndIndex]+1;
                     }
                 }
@@ -1041,7 +1037,7 @@
                     qCoding=TRUE;
                     if (tPtr == tStart) 
                         {
-                        if (gp->exonFrames != NULL)
+                        if (gp->exonFrames != NULL && gp->exonFrames[nextEndIndex] != -1)
                             tCodonPos = gp->exonFrames[nextEndIndex]+1;
                         else
                             tCodonPos=1;
@@ -1068,7 +1064,7 @@
                     qCoding=TRUE;
                     if (tPtr == tStart) 
                         {
-                        if (gp->exonFrames != NULL)
+                        if (gp->exonFrames != NULL && gp->exonFrames[nextEndIndex] != -1)
                             tCodonPos = gp->exonFrames[nextEndIndex]+1;
                         else
                             tCodonPos=1;
@@ -1442,26 +1438,54 @@
 char *track = tdb->tableName;
 char query[512];
 struct sqlConnection *conn = hAllocConn();
-struct sqlResult *sr;
-char **row;
-struct genePred *gp = NULL;
+struct genePred *gpList = NULL, *gp = NULL;
 boolean hasBin; 
-int posCount = 0;
 char table[64];
 
 hFindSplitTable(seqName, track, table, &hasBin);
-sprintf(query, "select * from %s where name = '%s'", table, name);
-sr = sqlGetResult(conn, query);
-while ((row = sqlNextRow(sr)) != NULL)
-    {
-    if (posCount > 0)
-        printf("<BR>\n");
-    ++posCount;
-    gp = genePredLoad(row + hasBin);
+safef(query, sizeof(query), "name = \"%s\"", name);
+gpList = genePredReaderLoadQuery(conn, table, query);
+for (gp = gpList; gp != NULL; gp = gp->next)
+    {
     printPos(gp->chrom, gp->txStart, gp->txEnd, gp->strand, FALSE, NULL);
-    genePredFree(&gp);
-    }
-sqlFreeResult(&sr);
+    if (gp->name2 != NULL)
+        {
+        printf("<b>Alternate Name:</b> %s<br>\n",gp->name2);
+        }
+    if (gp->exonFrames != NULL ) 
+        switch (gp->cdsStartStat)
+            {
+            case cdsNone:        /* "none" - No CDS (non-coding)  */
+                printf("<b>No CDS Start (non-coding)</b><br>\n");
+                break;
+            case cdsUnknown:     /* "unk" - CDS is unknown (coding, but not known)  */
+                printf("<b>CDS Start is unknown. (coding, but not known)</b><br>\n");
+                break;
+            case cdsIncomplete:  /* "incmpl" - CDS is not complete at this end  */
+                printf("<b>CDS Start is not complete at this end of gene. <br>\n");
+                break;
+            case cdsComplete:    /* "cmpl" - CDS is complete at this end  */
+                printf("<b>CDS Start is complete. <br>\n");
+                break;
+            }
+    if (gp->exonFrames != NULL ) 
+        switch (gp->cdsEndStat)
+            {
+            case cdsNone:        /* "none" - No CDS (non-coding)  */
+                printf("<b>No CDS End (non-coding)</b><br>\n");
+                break;
+            case cdsUnknown:     /* "unk" - CDS is unknown (coding, but not known)  */
+                printf("<b>CDS End is unknown. (coding, but not known)</b><br>\n");
+                break;
+            case cdsIncomplete:  /* "incmpl" - CDS is not complete at this end  */
+                printf("<b>CDS End is not complete at this end of gene. <br>\n");
+                break;
+            case cdsComplete:    /* "cmpl" - CDS is complete at this end  */
+                printf("<b>CDS End is complete. <br>\n");
+                break;
+            }
+    }
+genePredFreeList(&gpList);
 hFreeConn(&conn);
 }
 
@@ -1548,11 +1572,7 @@
 printf("Genomic Sequence</A> from assembly\n");
 puts("</LI>\n");
 
-if (hTableExists("axtInfo")
-    && !sameString(tdb->tableName, "exoniphy") 
-    /* FIXME: remove this line when htcGenePsl is fixed so that it
-       uses frame when available */
-    )
+if (hTableExists("axtInfo"))
     {
     puts("<LI>\n");
     hgcAnchorGenePsl(geneName, geneTable, seqName, "startcodon");
@@ -2720,6 +2740,7 @@
     return;
     }
 pushWarnHandler(htmlVaWarn);
+hgBotDelay();
 puts("<PRE>");
 if (tbl[0] == 0)
     {
@@ -8678,6 +8699,12 @@
 if (gp == NULL)
     errAbort("Could not locate gene prediction (db=%s, table=%s, name=%s, in range %s:%d-%d)",
 	     database, table, name, chrom, left+1, right);
+/* if there is no reading frame, default to txStart,End, not a great solution */
+if (gp->cdsStart == 0)
+    gp->cdsStart = gp->txStart;
+if (gp->cdsEnd == 0)
+    gp->cdsEnd = gp->txEnd;
+
 
 puts("<FORM ACTION=\"/cgi-bin/hgc\" NAME=\"orgForm\" METHOD=\"GET\">");
 cartSaveSession(cart);
