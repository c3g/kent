--- conflicted
+++ resolved
@@ -139,11 +139,7 @@
 #include "HInv.h"
 #include "bed6FloatScore.h"
 
-<<<<<<< HEAD
-static char const rcsid[] = "$Id: hgc.c,v 1.635 2004/05/20 18:51:07 angie Exp $";
-=======
 static char const rcsid[] = "$Id: hgc.c,v 1.643 2004/05/26 22:37:47 angie Exp $";
->>>>>>> c881d95c
 
 #define LINESIZE 70  /* size of lines in comp seq feature */
 
@@ -600,8 +596,8 @@
 sprintf(query, "select * from %s where name = '%s' and chrom = '%s' and chromStart = %d",
         table, item, seqName, start);
 
-//errAbort( "select * from %s where name = '%s' and chrom = '%s' and chromStart = %d",
-//        table, item, seqName, start);
+/*errAbort( "select * from %s where name = '%s' and chrom = '%s' and chromStart = %d",
+          table, item, seqName, start);*/
 
 
 sr = sqlGetResult(conn, query);
@@ -820,7 +816,7 @@
 DNA tCodon[4];
 AA qProt, tProt = 0;
 int tPtr = 0;
-//char nibFile[128];
+/* char nibFile[128]; */
 
 if (gp->strand[0] == '+')
     {
@@ -850,7 +846,7 @@
     exit(0);
     }
 
-//safef(nibFile, sizeof(nibFile), "%s/%s.nib",nibDir,gp->chrom);
+/* safef(nibFile, sizeof(nibFile), "%s/%s.nib",nibDir,gp->chrom); */
 /* if no alignment , make a bad one */
 if (axtList == NULL)
     if (gp->strand[0] == '+')
@@ -3414,6 +3410,7 @@
 boolean haveGbSeq = sqlTableExists(conn, "gbSeq");
 char *seqTbl = haveGbSeq ? "gbSeq" : "seq";
 char *version = NULL;
+struct trackDb *tdbRgdEst;
 
 /* This sort of query and having to keep things in sync between
  * the first clause of the select, the from clause, the where
@@ -3527,8 +3524,9 @@
             	"select id from %s.rgdEstLink where name = '%s';",  database, acc);
 	    if (sqlQuickQuery(conn2, query, rgdEstId, sizeof(rgdEstId)) != NULL)
 		{
+		tdbRgdEst = hashFindVal(trackHash, "rgdEst");
         	printf("<B>RGD EST Report: ");
-	        printf("<A HREF=\"%s%s\" target=_blank>", tdb->url, rgdEstId);
+	        printf("<A HREF=\"%s%s\" target=_blank>", tdbRgdEst->url, rgdEstId);
         	printf("RGD:%s</B></A><BR>\n", rgdEstId);
 		}
 	    }
@@ -7237,94 +7235,7 @@
     printf("<A HREF = \"http://www.ncbi.nlm.nih.gov/LocusLink/LocRpt.cgi?l=%d\" TARGET=_blank>",
 	   rl->locusLinkId);
     printf("%d</A><BR>\n", rl->locusLinkId);
-
-    if ( (strstr(hgGetDb(), "mm") != NULL) && hTableExists("MGIid"))
-    	{
-	sprintf(query, "select MGIid from MGIid where LLid = '%d';",
-		rl->locusLinkId);
-
-	sr = sqlGetResult(conn, query);
-	if ((row = sqlNextRow(sr)) != NULL)
-	    {
-	    printf("<B>Mouse Genome Informatics:</B> ");
-	    mgiID = strdup(row[0]);
-		
-	    printf("<A HREF=\"http://www.informatics.jax.org/searches/accession_report.cgi?id=%s\" TARGET=_BLANK>%s</A><BR>\n",mgiID, mgiID);
-	    }
-	else
-	    {
-	    // per Carol from Jackson Lab 4/12/02, JAX do not always agree
-	    // with Locuslink on seq to gene association.
-	    // Thus, not finding a MGIid even if a LocusLink ID
-	    // exists is always a possibility.
-	    }
-	sqlFreeResult(&sr);
-	}
     } 
-if (!startsWith("Worm", organism))
-    {
-    if (startsWith("dm", database))
-	{
-	// PubMed never seems to have BDGP gene IDs... so if that's all 
-	// that's given for a name/product, ignore name / truncate product.
-	char *cgp = strstr(rl->product, "CG");
-	if (cgp != NULL)
-	    {
-	    char *cgWord = firstWordInLine(cloneString(cgp));
-	    char *dashp = strchr(cgWord, '-');
-	    if (dashp != NULL)
-		*dashp = 0;
-	    if (isBDGPName(cgWord))
-		*cgp = 0;
-	    }
-	if (! isBDGPName(rl->name))
-	    medlineLinkedLine("PubMed on Gene", rl->name, rl->name);
-	if (rl->product[0] != 0)
-	    medlineProductLinkedLine("PubMed on Product", rl->product);
-	}
-    else
-	{
-	medlineLinkedLine("PubMed on Gene", rl->name, rl->name);
-	if (rl->product[0] != 0)
-	    medlineProductLinkedLine("PubMed on Product", rl->product);
-	}
-    printf("\n");
-    if (startsWith("Human", organism)) 
-        {
-        printGeneLynxName(rl->name);
-	printf("\n");
-        }
-    printGeneCards(rl->name);
-    }
-if (hTableExists("jaxOrtholog"))
-    {
-    struct jaxOrtholog jo;
-    char * sqlRlName = rl->name;
-
-    /* Make sure to escape single quotes for DB parseability */
-    if (strchr(rl->name, '\''))
-        {
-        sqlRlName = replaceChars(rl->name, "'", "''");
-        }
-    sprintf(query, "select * from jaxOrtholog where humanSymbol='%s'", sqlRlName);
-    sr = sqlGetResult(conn, query);
-    while ((row = sqlNextRow(sr)) != NULL)
-        {
-	jaxOrthologStaticLoad(row, &jo);
-	printf("<B>MGI Mouse Ortholog:</B> ");
-	printf("<A HREF=\"http://www.informatics.jax.org/searches/accession_report.cgi?id=%s\" target=_BLANK>", jo.mgiId);
-	printf("%s</A><BR>\n", jo.mouseSymbol);
-	}
-    sqlFreeResult(&sr);
-    }
-if (startsWith("hg", hGetDb()))
-    {
-    printf("\n");
-    printf("<B>AceView:</B> ");
-    printf("<A HREF = \"http://www.ncbi.nih.gov/IEB/Research/Acembly/av.cgi?db=human&l=%s\" TARGET=_blank>",
-	   rl->name);
-    printf("%s</A><BR>\n", rl->name);
-    }
 printStanSource(rl->mrnaAcc, "mrna");
 
 htmlHorizontalLine();
@@ -12752,6 +12663,7 @@
  * easier maintaince 
  */
 {
+printf("<HTML>\n<HEAD>\n");
 printf("<LINK REL=STYLESHEET TYPE=\"text/css\" href=\"http://genome-test.cse.ucsc.edu/style/blueStyle.css\" title=\"Chuck Style\">\n");
 printf("<title>%s</title>\n</head><body bgcolor=\"#f3f3ff\">",title);
 }
@@ -13514,7 +13426,6 @@
     struct altGraphX *copy = altGraphXClone(ag);
     altGraphXEnlargeExons(copy);
     printf("<br>Alt-Splicing drawn with exons enlarged.<br>\n");
-    printf("(scaled by the ratio of the biggest intron to smallest exon).<br>");
     image = altGraphXMakeImage(tdb,copy);
     freez(&image);
     altGraphXFree(&copy);
