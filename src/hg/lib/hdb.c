/* hdb - human genome browser database. */
#include "common.h"
#include "obscure.h"
#include "hash.h"
#include "portable.h"
#include "linefile.h"
#include "binRange.h"
#include <mysql.h>
#include "jksql.h"
#include "dnautil.h"
#include "dnaseq.h"
#include "nib.h"
#include "hdb.h"
#include "hgRelate.h"
#include "fa.h"
#include "hgConfig.h"
#include "ctgPos.h"
#include "trackDb.h"
#include "hCommon.h"
#include "hgFind.h"
#include "dbDb.h"
#include "axtInfo.h"
#include "subText.h"
#include "blatServers.h"
#include "bed.h"
#include "defaultDb.h"
#include "scoredRef.h"
#include "maf.h"
#include "ra.h"
#include "liftOver.h"
#include "liftOverChain.h"
#include "grp.h"
#include "twoBit.h"
#include "genbank.h"
#include "chromInfo.h"
#ifndef GBROWSE
#include "customTrack.h"
#endif /* GBROWSE */
#include "hui.h"

<<<<<<< HEAD
static char const rcsid[] = "$Id: hdb.c,v 1.355 2008/05/25 02:44:17 markd Exp $";
=======
static char const rcsid[] = "$Id: hdb.c,v 1.358 2008/05/31 13:41:07 braney Exp $";
>>>>>>> 3f5b1c72

#ifdef LOWELAB
#define DEFAULT_PROTEINS "proteins060115"
#define DEFAULT_GENOME "Pyrobaculum aerophilum"
#else
#define DEFAULT_PROTEINS "proteins"
#define DEFAULT_GENOME "Human"
#endif


static struct sqlConnCache *hdbCc = NULL;  /* cache for primary database connection */
static struct sqlConnCache *hdbCc2 = NULL;  /* cache for second database connection (ortholog) */
static struct sqlConnCache *centralCc = NULL;
static struct sqlConnCache *centralArchiveCc = NULL;
static struct sqlConnCache *cartCc = NULL;  /* cache for cart; normally same as centralCc */
static struct sqlConnCache *localCc = NULL;  /* cache for TCGA DB connection */

static char *hdbHost = NULL;
static char *hdbName = NULL;
static char *hdbName2 = NULL;
static char *hdbUser = NULL;
static char *hdbPassword = NULL;
static char *hdbTrackDb = NULL;

static struct chromInfo *lookupChromInfo(char *db, char *chrom)
/* Query db.chromInfo for the first entry matching chrom. */
{
struct chromInfo *ci = NULL;
struct sqlConnection *conn = hAllocOrConnect(db);
struct sqlResult *sr = NULL;
char **row = NULL;
char query[256];
safef(query, sizeof(query), "select * from chromInfo where chrom = '%s'",
      chrom);
sr = sqlGetResult(conn, query);
if ((row = sqlNextRow(sr)) != NULL)
    {
    ci = chromInfoLoad(row);
    }
sqlFreeResult(&sr);
hFreeOrDisconnect(&conn);
return ci;
}

struct chromInfo *hGetChromInfo(char *db, char *chrom)
/* Get chromInfo for named chromosome (case-insens.) from db.  
 * Return NULL if no such chrom. */
/* Cache results, but build up the hash incrementally instead of in one slurp 
 * from chromInfo because that takes a *long* time for scaffold-based dbs and 
 * is usually not necessary. */
{
static struct hash *dbToInfo = NULL;
struct hash *infoHash = NULL;
struct hashEl *dHel = NULL;
struct chromInfo *ci = NULL;
char upcName[HDB_MAX_CHROM_STRING];
safef(upcName, sizeof(upcName), "%s", chrom);
touppers(upcName);

if (dbToInfo == NULL)
    dbToInfo = hashNew(0);
dHel = hashLookup(dbToInfo, db);
if (dHel == NULL)
    {
    infoHash = hashNew(0);
    hashAdd(dbToInfo, db, infoHash);
    }
else
    infoHash = (struct hash *)(dHel->val);
ci = (struct chromInfo *)hashFindVal(infoHash, upcName);
if (ci == NULL)
    {
    ci = lookupChromInfo(db, chrom);
    hashAdd(infoHash, upcName, ci);
    }
return ci;
}

static struct chromInfo *mustGetChromInfo(char *db, char *chrom)
/* Get chromInfo for named chrom from primary database or
 * die trying. */
{
struct chromInfo *ci = hGetChromInfo(db, chrom);
if (ci == NULL)
    errAbort("Couldn't find chromosome/scaffold %s in database", chrom);
return ci;
}

char *hgOfficialChromNameDb(char *db, char *name)
/* Returns "canonical" name of chromosome or NULL
 * if not a chromosome. (Case-insensitive search w/sameWord()) */
{
struct chromInfo *ci = NULL;
char buf[HDB_MAX_CHROM_STRING];
strncpy(buf, name, HDB_MAX_CHROM_STRING);
buf[HDB_MAX_CHROM_STRING-1] = 0;
ci = hGetChromInfo(db, buf);
if (ci != NULL)
    return cloneString(ci->chrom);
else
    return NULL;
}

char *hgOfficialChromName(char *name)
/* Returns "canonical" name of chromosome or NULL
 * if not a chromosome. (Case-insensitive search w/sameWord()) */
{
return hgOfficialChromNameDb(hGetDb(), name);
}

boolean hgIsOfficialChromNameDb(char *db, char *name)
/* Determine if name is exact (case-sensitive) match with
 * a chromosome in the given assembly */
{
char *chrom;
return ((chrom = hgOfficialChromNameDb(db, name)) != NULL &&
	sameString(name, chrom));
}


boolean hgIsOfficialChromName(char *name)
/* Determine if name is exact (case-sensitive) match with
 * a chromosome in the current assembly */
{
return hgIsOfficialChromNameDb(hGetDb(), name);
}

int hGetMinIndexLengthDb(char *db)
/* get the minimum index size for the given database that won't smoosh 
 * together chromNames. */
{
static boolean minLen = 0;
if (minLen <= 0)
    {
    struct slName *nameList = hAllChromNamesDb(db);
    struct slName *name, *last;
    int len = 4;
    slSort(&nameList, slNameCmp);
    last = nameList;
    if (last != NULL)
        {
	for (name = nameList->next; name != NULL; name = name->next)
	    {
	    while (strncmp(name->name, last->name, len) == 0)
	        ++len;
	    last = name;
	    }
	}
    slFreeList(&nameList);
    minLen = len;
    }
return minLen;
}

int hGetMinIndexLength()
/* get the minimum index size for the current database that won't smoosh 
 * together chromNames. */
{
return hGetMinIndexLengthDb(hGetDb());
}

void hDefaultConnect()
/* read in the connection options from config file */
{
hdbHost 	= getCfgValue("HGDB_HOST", "db.host");
hdbUser 	= getCfgValue("HGDB_USER", "db.user");
hdbPassword	= getCfgValue("HGDB_PASSWORD", "db.password");
if (hdbTrackDb == NULL)
    hdbTrackDb      = getCfgValue("HGDB_TRACKDB", "db.trackDb");
if(hdbHost == NULL || hdbUser == NULL || hdbPassword == NULL)
    errAbort("cannot read in connection setting from configuration file.");
}

static char *hTrackDbPath()
/* return the space-separated list of the track database from the config file. Freez when done */
{
if(hdbTrackDb == NULL)
    hdbTrackDb = getCfgValue("HGDB_TRACKDB", "db.trackDb");
if(hdbTrackDb == NULL)
    errAbort("Please set the db.trackDb field in the hg.conf config file.");
return cloneString(hdbTrackDb);
}

struct slName *hTrackDbList()
/* Return list of trackDb tables from the config file.  Free list when done. */
{
char *name = hTrackDbPath();
struct slName *list = slNameListFromComma(name);
freez(&name);
return list;
}

void hSetTrackDbName(char *trackDbName)
/* Override the hg.conf db.trackDb setting. */
{
hdbTrackDb = cloneString(trackDbName);
}

void hSetDbConnect(char* host, char *db, char *user, char *password)
/* set the connection information for the database */
{
    hdbHost = cloneString(host);
    hdbName = cloneString(db);
    hdbUser = cloneString(user);
    hdbPassword = cloneString(password);
}
void hSetDbConnect2(char* host, char *db, char *user, char *password)
/* set the connection information for the database */
{
    hdbHost = cloneString(host);
    hdbName2 = cloneString(db);
    hdbUser = cloneString(user);
    hdbPassword = cloneString(password);
}

boolean hArchiveDbExists(char *database)
/*
  Function to check if this is a valid db name in the dbDbArch table 
  of archived databases. 
*/
{
struct sqlConnection *conn = hConnectCentral();
char buf[128];
char query[256];
boolean res = FALSE;
safef(query, sizeof(query), "select name from dbDbArch where name = '%s'",
      database);
res = (sqlQuickQuery(conn, query, buf, sizeof(buf)) != NULL);
hDisconnectCentral(&conn);
return res;
}

boolean hDbExists(char *database)
/*
  Function to check if this is a valid db name
*/
{
struct sqlConnection *conn = hConnectCentral();
char buf[128];
char query[256];
boolean res = FALSE;
safef(query, sizeof(query), "select name from dbDb where name = '%s'",
      database);
res = (sqlQuickQuery(conn, query, buf, sizeof(buf)) != NULL);
hDisconnectCentral(&conn);
return res;
}

boolean hDbIsActive(char *database)
/* Function to check if this is a valid and active db name */
{
struct sqlConnection *conn = hConnectCentral();
char buf[128];
char query[256];
boolean res = FALSE;
safef(query, sizeof(query),
      "select name from dbDb where name = '%s' and active = 1", database);
res = (sqlQuickQuery(conn, query, buf, sizeof(buf)) != NULL);
hDisconnectCentral(&conn);
return res;
}

void hSetDb(char *dbName)
/* Set the database name. */
{
if ((hdbCc != NULL) && !sameString(hdbName, dbName))
    errAbort("Can't hSetDb(%s) after an hAllocConn(%s), sorry.",
	     dbName, hdbName);
hdbName = cloneString(dbName);
}

void hSetDb2(char *dbName)
/* Set the database name. */
{
if ((hdbCc2 != NULL) && !sameString(hdbName2, dbName))
    errAbort("Can't hSetDb2(%s) after an hAllocConn2(%s), sorry.",
	     dbName, hdbName2);
hdbName2 = cloneString(dbName);
}

char *hDefaultDbForGenome(char *genome)
/* Purpose: Return the default database matching the Genome.
 * param Genome - The Genome for which we are trying to get the 
 *    default database.
 * return - The default database name for this Genome
 * Free the returned database name. */
{
struct sqlConnection *conn = hConnectCentral();
struct sqlResult *sr = NULL;
char **row;
struct defaultDb *db = NULL;
char query [256];
char *result = NULL;

if (NULL == genome)
    {
    genome = DEFAULT_GENOME;
    }

/* Get proper default from defaultDb table */
safef(query, sizeof(query), "select * from defaultDb where genome = '%s'",
      genome);
sr = sqlGetResult(conn, query);
if ((row = sqlNextRow(sr)) != NULL)
    {
    db = defaultDbLoad(row);
    }
if (db == NULL)
    {
    /* Can't find any of specified ones ?  Then use the first
     *	This is for the product browser which may have none of
     *	the usual UCSC genomes, but it needs to be able to function.
     */
    safef(query, sizeof(query), "%s", "select * from defaultDb");
    sr = sqlGetResult(conn, query);
    if ((row = sqlNextRow(sr)) != NULL)
	{
	db = defaultDbLoad(row);
	}
    if (db == NULL)
	errAbort("Can't find genome \"%s\" in central database table defaultDb.\n", genome);
    }

sqlFreeResult(&sr);
hDisconnectCentral(&conn);
AllocArray(result, strlen(db->name) + 1);
strcpy(result, db->name);
defaultDbFree(&db);
return result;
}

char *hDefaultGenomeForClade(char *clade)
/* Return highest relative priority genome for clade. */
{
struct sqlConnection *conn = hConnectCentral();
char query[512];
char *genome = NULL;
/* Get the top-priority genome *with an active database* so if genomeClade 
 * gets pushed from hgwdev to hgwbeta/RR with genomes whose dbs haven't been 
 * pushed yet, they'll be ignored. */
safef(query, sizeof(query),
      "select genomeClade.genome from genomeClade,dbDb "
      "where genomeClade.clade = '%s' and genomeClade.genome = dbDb.genome "
      "and dbDb.active = 1 "
      "order by genomeClade.priority limit 1",
      clade);
genome = sqlQuickString(conn, query);
hDisconnectCentral(&conn);
return genome;
}

char *hDbForTaxon(struct sqlConnection *conn, int taxon)
/* Get database associated with NCBI taxon number if any. */
{
char *db = NULL;
char *binomial = NULL;
char query[256];

/* Figure out scientific name. */
if (taxon != 0)
    {
    safef(query, sizeof(query),
	"select binomial from uniProt.taxon where id=%d", taxon);
    binomial = sqlQuickString(conn, query);
    }
/* Get default database for that organism. */
if (binomial != NULL)
    {
    struct sqlConnection *centralConn = hConnectCentral();
    safef(query, sizeof(query),
        "select defaultDb.name from dbDb,defaultDb "
	"where dbDb.scientificName='%s' "
	"and dbDb.name not like 'zoo%%' "
	"and dbDb.name = defaultDb.name ", binomial);
    db = sqlQuickString(centralConn, query);
    hDisconnectCentral(&centralConn);
    }
freeMem(binomial);
return db;
}

char *hDefaultDb()
/* Return the default db if all else fails */
{
return hDefaultDbForGenome(DEFAULT_GENOME);
}

char *hDefaultChromDb(char *db)
/* Return some sequence named in chromInfo from the given db, or NULL if db 
 * has no chromInfo. */
{
static struct hash *hash = NULL;
struct hashEl *hel = NULL;

if (hash == NULL)
    hash = hashNew(0);
hel = hashStore(hash, db);
if (hel->val == NULL)
    {
    struct sqlConnection *conn = hAllocOrConnect(db);
    if (sqlTableExists(conn, "chromInfo"))
	hel->val = sqlQuickString(conn, "select chrom from chromInfo limit 1");
    hFreeOrDisconnect(&conn);
    }
return hel->val;
}

char *hDefaultChrom()
/* Return some sequence named in chromInfo from the current db, or NULL if db 
 * has no chromInfo. */
{
return hDefaultChromDb(hGetDb());
}

int hChromCountDb(char *db)
/* Return the number of chromosomes (scaffolds etc.) in the given db. */
{
struct sqlConnection *conn = hAllocOrConnect(db);
int count = sqlQuickNum(conn, "select count(*) from chromInfo");
hFreeOrDisconnect(&conn);
return count;
}

int hChromCount()
/* Return the number of chromosomes (scaffolds etc.) in the current db. */
{
return hChromCountDb(hGetDb());
}

char *hGetDb()
/* Return the current database name, setting to default if not defined. */
{
if (NULL == hdbName)
    {
    hdbName = hDefaultDb();
    }

return hdbName;
}

char *hGetDbUsual(char *usual)
/* Return the current database name, setting to usual if not defined. */
{
if (NULL == hdbName)
    {
    hdbName = cloneString(usual);
    }

return hdbName;
}

char *hGetDb2()
/* Return the secondary database name, setting to default if not defined. */
{
if (NULL == hdbName2)
    {
    hdbName2 = hDefaultDbForGenome("Mouse");
    }

return hdbName2;
}

char *hGetDb2Usual(char *usual)
/* Return the secondary database name, setting to usual if not defined. */
{
if (NULL == hdbName2)
    {
    hdbName2 = cloneString(usual);
    }

return hdbName2;
}

char *hGetDbHost()
/* Return the current database host. */
{
return hdbHost;
}

char *hGetDbName()
/* Return the current database name. */
{
return hdbName;
}

char *hGetDbUser()
/* Return the current database user. */
{
return hdbUser;
}

char *hGetDbPassword()
/* Return the current database password. */
{
return hdbPassword;
}

struct sqlConnection *hAllocConn()
/* Get free connection if possible. If not allocate a new one. */
{
if (hdbHost == NULL)
    hDefaultConnect();
if (hdbCc == NULL)
    hdbCc = sqlNewRemoteConnCache(hdbName, hdbHost, hdbUser, hdbPassword);
return sqlAllocConnection(hdbCc);
}

struct sqlConnection *hAllocConn2()
/* Get free connection if possible. If not allocate a new one. */
{
if (hdbHost == NULL)
    hDefaultConnect();
if (hdbCc2 == NULL)
    hdbCc2 = sqlNewRemoteConnCache(hdbName2, hdbHost, hdbUser, hdbPassword);
return sqlAllocConnection(hdbCc2);
}

struct sqlConnection *hAllocConnDb(char *db)
/* Get free connection if possible. If not allocate a new one. */
{
if (hdbHost == NULL)
    hDefaultConnect();
if (hdbCc == NULL)
    hdbCc = sqlNewRemoteConnCache(hdbName, hdbHost, hdbUser, hdbPassword);
if ( sameString( db, connGetDatabase(hdbCc)))
    return sqlAllocConnection(hdbCc);
if (hdbCc2 == NULL)
    hdbCc2 = sqlNewRemoteConnCache(hdbName2, hdbHost, hdbUser, hdbPassword);
if (sameString(connGetDatabase(hdbCc2),db))
    return sqlAllocConnection(hdbCc2);
else
    errAbort("cannot find a connection to %s\n",db);
return NULL;
}

struct sqlConnection *hAllocOrConnect(char *db)
/* Get available cached connection if possible. If not, just connect. */
{
struct sqlConnection *conn;
if (db == NULL)
    errAbort("hAllocOrConnect: null db argument"
	     "(perhaps hSetDb needs to be called first?)");
if (sameString(db, hGetDbUsual(db)))
    conn = hAllocConn();
else if (sameString(db, hGetDb2Usual(db)))
    conn = hAllocConn2();
else
    {
    conn = sqlConnect(db);
    }
return conn;
}

void hFreeConn(struct sqlConnection **pConn)
/* Put back connection for reuse. */
{
if (hdbCc != NULL)
    sqlFreeConnection(hdbCc, pConn);
}

void hFreeConn2(struct sqlConnection **pConn)
/* Put back connection for reuse into second pool for second database connection */
{
sqlFreeConnection(hdbCc2, pConn);
}

void hFreeOrDisconnect(struct sqlConnection **pConn)
/* Free cached or non-cached connection. */
{
char *db = sqlGetDatabase(*pConn);
#ifndef GBROWSE
if (sameString(CUSTOM_TRASH,db))
    sqlDisconnect(pConn);
else 
#endif /* GBROWSE */
if (sameString(db, hGetDbUsual(db)))
    hFreeConn(pConn);
else if (sameString(db, hGetDb2Usual(db)))
    hFreeConn2(pConn);
else
    sqlDisconnect(pConn);
}

static struct sqlConnCache *getCentralCcFromCfg(char *prefix)
/* Given a prefix for config settings for a central database connection, 
 * get the settings and make a connection cache for that database. */
{
char *database, *host, *user, *password;
char setting[128];
safef(setting, sizeof(setting), "%s.db", prefix);
database = cfgOption(setting);
safef(setting, sizeof(setting), "%s.host", prefix);
host = cfgOption(setting);
safef(setting, sizeof(setting), "%s.user", prefix);
user = cfgOption(setting);
safef(setting, sizeof(setting), "%s.password", prefix);
password = cfgOption(setting);;

if (database == NULL || host == NULL || user == NULL || password == NULL)
    errAbort("Please set %s options in the hg.conf file.", prefix);
return sqlNewRemoteConnCache(database, host, user, password);
}

struct sqlConnection *hConnectCentral()
/* Connect to central database where user info and other info
 * not specific to a particular genome lives.  Free this up
 * with hDisconnectCentral(). */
{
struct sqlConnection *conn = NULL;
if (centralCc == NULL)
    {
    centralCc = getCentralCcFromCfg("central");
    conn = sqlMayAllocConnection(centralCc, FALSE);
    if (conn == NULL || !cartTablesOk(conn))
	{
	centralCc = getCentralCcFromCfg("backupcentral");
	conn = sqlAllocConnection(centralCc);
	if (!cartTablesOk(conn))
	    errAbort("Cannot access cart tables in central (nor backupcentral) "
		     "database.  Please check central and backupcentral "
		     "settings in the hg.conf file, and the databases they "
		     "specify.");
	}
    }
else
    conn = sqlAllocConnection(centralCc);
return(conn);
}

struct sqlConnection *hConnectLogicalDb(char *dbName)
/* connect to a logical database (as specified in hg.conf), disconnect it using sqlDisconnect(&conn) */
{
struct sqlConnection *conn = NULL;
char *host, *user, *password, *db;

char setting[128];
char *prefix;

prefix = dbName;
safef(setting, sizeof(setting), "%s.host", prefix);
host = cfgOption(setting);
safef(setting, sizeof(setting), "%s.user", prefix);
user = cfgOption(setting);
safef(setting, sizeof(setting), "%s.password", prefix);
password = cfgOption(setting);
safef(setting, sizeof(setting), "%s.db", prefix);
db = cfgOption(setting);
    
if (host == NULL || user == NULL || password == NULL)
    errAbort("Please set logical database %s options in the hg.conf file.", prefix);

conn = sqlConnRemote(host, user, password, db, FALSE);
if (conn == NULL) 
    {
    errAbort("<br>hConnectLogical failed trying to connect to %s.\n", prefix);
    }

if (conn == NULL)
    return NULL;

return conn;
}

struct sqlConnection *hConnectLocalDb(char *database)
/* Connect to local database where user info and other info
 * not specific to a particular genome lives.  Free this up
 * with sqlDisconnect(&conn). */
{
struct sqlConnection *conn = NULL;
char *host, *user, *password;

char setting[128];
char *prefix = "localDb";
safef(setting, sizeof(setting), "%s.host", prefix);
host = cfgOption(setting);
safef(setting, sizeof(setting), "%s.user", prefix);
user = cfgOption(setting);
safef(setting, sizeof(setting), "%s.password", prefix);
password = cfgOption(setting);
    
if (host == NULL || user == NULL || password == NULL)
    errAbort("Please set %s options in the hg.conf file.", prefix);

conn = sqlConnRemote(host, user, password, database, FALSE);

if (conn == NULL)
    return NULL;

return conn;
}

struct sqlConnection *hConnectLocal()
/* Connect to local host where user info and other info
 * not specific to a particular genome lives.  No database is specified 
 * Free this up with hDisconnectCentral(). */
{
struct sqlConnection *conn = NULL;
if (localCc == NULL)
    localCc = getCentralCcFromCfg("localDb");

if (localCc == NULL)
    {
    errAbort("problem encountered trying to connect to tcga DB");
    }
conn = sqlMayAllocConnection(localCc, FALSE);
if (conn == NULL)
    {
    errAbort("Could not connect to tcga DB");
    }
return(conn);
}

void hDisconnectLocal(struct sqlConnection **pConn)
/* Put back connection for reuse. */
{
sqlFreeConnection(localCc, pConn);
}

void hDisconnectCentral(struct sqlConnection **pConn)
/* Put back connection for reuse. */
{
sqlFreeConnection(centralCc, pConn);
}

struct sqlConnection *hConnectArchiveCentral()
/* Connect to central database for archives.
 * Free this up with hDisconnectCentralArchive(). */
{
struct sqlConnection *conn = NULL;
if (centralArchiveCc == NULL)
    centralArchiveCc = getCentralCcFromCfg("archivecentral");
conn = sqlMayAllocConnection(centralArchiveCc, FALSE);
if (conn == NULL)
    {
    centralArchiveCc = getCentralCcFromCfg("archivebackup");
    conn = sqlAllocConnection(centralArchiveCc);
    }
return(conn);
}

void hDisconnectArchiveCentral(struct sqlConnection **pConn)
/* Put back connection for reuse. */
{
sqlFreeConnection(centralArchiveCc, pConn);
}

struct sqlConnection *hConnectCart()
/* Connect to cart database.  Defaults to the central connection
 * unless cart.db or cart.host are configured. Free this
 * up with hDisconnectCart(). */
{
if (cartCc == NULL)
    {
    if ((cfgOption("cart.db") != NULL) || (cfgOption("cart.host") != NULL)
        || (cfgOption("cart.user") != NULL) || (cfgOption("cart.password") != NULL))
        {
        /* use explict cart options */
        char *database = cfgOption("cart.db");
        char *host = cfgOption("cart.host");
        char *user = cfgOption("cart.user");
        char *password = cfgOption("cart.password");;

        if (database == NULL || host == NULL || user == NULL || password == NULL)
            errAbort("Must specify either all or none of the cart options in the hg.conf file.");
        cartCc = sqlNewRemoteConnCache(database, host, user, password);
        }
    else
        {
        /* use centralCc */
        if (centralCc == NULL)
            {
            /* force creation of central cache */
            struct sqlConnection *conn = hConnectCentral();
            hDisconnectCentral(&conn);
            }
        cartCc = centralCc;
        }
    }
return sqlAllocConnection(cartCc);
}

void hDisconnectCart(struct sqlConnection **pConn)
/* Put back connection for reuse. */
{
sqlFreeConnection(cartCc, pConn);
}


boolean hCanHaveSplitTables(char *db)
/* Return TRUE if split tables are allowed in database. */
{
struct sqlConnection *conn = hAllocOrConnect(db);
int count = sqlTableSizeIfExists(conn, "chromInfo");
hFreeOrDisconnect(&conn);
return (count >= 0 && count <= HDB_MAX_SEQS_FOR_SPLIT);
}

static struct hash *buildTableListHash(char *db)
/* Return a hash that maps a track/table name (unsplit) to an slName list 
 * of actual table names (possibly split) -- we can compute this once and 
 * cache it to save a lot of querying if we will check existence of 
 * lots of tables. */
{
struct hash *hash = hashNew(14);
struct sqlConnection *conn = NULL;
struct slName *allTables = NULL;
boolean ordinaryDb = TRUE;

#ifndef GBROWSE
if (sameString(CUSTOM_TRASH,db) && ctDbAvailable(NULL))
    {
    conn = sqlCtConn(TRUE);
    ordinaryDb = FALSE;
    }
else
#endif /* GBROWSE */
    conn = hAllocOrConnect(db);

allTables = sqlListTables(conn);

if (ordinaryDb && hCanHaveSplitTables(db))
    {
    /* Consolidate split tables into one list per track: */
    struct slName *tbl = NULL, *nextTbl = NULL;
    for (tbl = allTables;  tbl != NULL;  tbl = nextTbl)
	{
	struct hashEl *tHel = NULL;
	char trackName[HDB_MAX_TABLE_STRING];
	char chrom[HDB_MAX_CHROM_STRING];
	nextTbl = tbl->next;
	tbl->next = NULL;
	hParseTableName(tbl->name, trackName, chrom);
	tHel = hashLookup(hash, trackName);
	if (tHel == NULL)
	    hashAdd(hash, trackName, tbl);
	else if (! sameString(tbl->name, trackName))
	    slAddHead(&(tHel->val), tbl);
	}
    }
else
    {
    /* Just hash all table names: */
    struct slName *tbl = NULL, *nextTbl = NULL;
    for (tbl = allTables;  tbl != NULL;  tbl = nextTbl)
	{
	nextTbl = tbl->next;
	tbl->next = NULL;
	hashAdd(hash, tbl->name, tbl);
	}
    }
hFreeOrDisconnect(&conn);
return hash;
}

static struct hash *tableListHash(char *db)
/* Retrieve (or build if necessary) the cached hash of split-consolidated 
 * tables for db. */
{
static struct hash *dbToTables = NULL;
struct hashEl *dHel = NULL;
if (dbToTables == NULL)
    dbToTables = hashNew(0);
dHel = hashLookup(dbToTables, db);
if (dHel == NULL)
    {
    struct hash *tableHash = buildTableListHash(db);
    hashAdd(dbToTables, db, tableHash);
    return tableHash;
    }
else
    return (struct hash *)(dHel->val);
}


boolean hTableExistsDb(char *db, char *table)
/* Return TRUE if a table exists in db. */
{
struct hash *hash = tableListHash(db);
struct slName *tableNames = NULL, *tbl = NULL;
char trackName[HDB_MAX_TABLE_STRING];
char chrom[HDB_MAX_CHROM_STRING];
if (hashFindVal(hash, "chromInfo"))
    hParseTableName(table, trackName, chrom);
else
    safef(trackName, sizeof(trackName), "%s", table);
tableNames = (struct slName *)hashFindVal(hash, trackName);
for (tbl = tableNames;  tbl != NULL;  tbl = tbl->next)
    {
    if (sameString(table, tbl->name))
	return TRUE;
    }
return FALSE;
}

char *hTableForTrack(char *db, char *trackName)
/* Return a table for a track in db. Returns one of the split
 * tables, or main table if not split */
{
struct hash *hash = tableListHash(db);
struct slName *tableNames = NULL;
tableNames = (struct slName *)hashFindVal(hash, trackName);
if (tableNames != NULL)
    return tableNames->name;
return NULL;
}

static void parseDbTable(char *dbTable, char retDb[HDB_MAX_TABLE_STRING],
			 char retTable[HDB_MAX_TABLE_STRING])
/* If dbTable has a '.', split around the . into retDb and retTable.  
 * Otherwise copy hGetDb() into retDb and copy dbTable into retTable. */
{
char *ptr = strchr(dbTable, '.');
if (ptr != NULL)
    {
    snprintf(retDb, min(HDB_MAX_TABLE_STRING, (ptr - dbTable + 1)),
	     dbTable);
    retDb[HDB_MAX_TABLE_STRING-1] = 0;
    safef(retTable, HDB_MAX_TABLE_STRING, "%s", ptr+1);
    }
else
    {
    safef(retDb, HDB_MAX_TABLE_STRING, "%s", hGetDb());
    safef(retTable, HDB_MAX_TABLE_STRING, "%s", dbTable);
    }
}

boolean hTableExists(char *table)
/* Return TRUE if a table exists in database. */
{
char db[HDB_MAX_TABLE_STRING];
char justTable[HDB_MAX_TABLE_STRING];
parseDbTable(table, db, justTable);
return hTableExistsDb(db, justTable);
}

boolean hTableExists2(char *table)
/* Return TRUE if a table exists in secondary database. */
{
return(hTableExistsDb(hGetDb2(), table));
}

boolean hTableOrSplitExistsDb(char *db, char *track)
/* Return TRUE if track table (or split table) exists in db. */
{
if (!sqlDatabaseExists(db))
    return FALSE;
struct hash *hash = tableListHash(db);
return (hashLookup(hash, track) != NULL);
}

boolean hTableOrSplitExists(char *track)
/* Return TRUE if table (or a chrN_table) exists in database. */
{
char db[HDB_MAX_TABLE_STRING];
char justTable[HDB_MAX_TABLE_STRING];
parseDbTable(track, db, justTable);
return hTableOrSplitExistsDb(db, justTable);
}

void hParseTableName(char *table, char trackName[HDB_MAX_TABLE_STRING],
		     char chrom[HDB_MAX_CHROM_STRING])
/* Parse an actual table name like "chr17_random_blastzWhatever" into 
 * the track name (blastzWhatever) and chrom (chr17_random). */
/* Note: for the sake of speed, this does not consult chromInfo 
 * because that would be extremely slow for scaffold-based dbs.
 * Instead this makes some assumptions about chromosome names and split 
 * table names in databases that support split tables, and just parses text.
 * When chromosome/table name conventions change, this will need an update! */
{
/* It might not be a split table; provide defaults: */
safef(trackName, HDB_MAX_TABLE_STRING, "%s", table);
safef(chrom, HDB_MAX_CHROM_STRING, "%s", hDefaultChrom());
if (startsWith("chr", table) || startsWith("Group", table))
    {
    char *ptr = strrchr(table, '_');
    if (ptr != NULL)
	{
	int chromLen = min(HDB_MAX_CHROM_STRING-1, (ptr - table));
	strncpy(chrom, table, chromLen);
	chrom[chromLen] = 0;
	safef(trackName, HDB_MAX_TABLE_STRING, "%s", ptr+1);
	}
    }
}

int hChromSize(char *chromName)
/* Return size of chromosome. */
{
struct chromInfo *ci = mustGetChromInfo(hGetDb(), chromName);
return ci->size;
}

int hChromSize2(char *chromName)
/* Return size of chromosome on db2. */
{
struct chromInfo *ci = mustGetChromInfo(hGetDb2(), chromName);
return ci->size;
}

void hNibForChrom(char *chromName, char retNibName[HDB_MAX_PATH_STRING])
/* Get .nib file associated with chromosome. */
{
struct chromInfo *ci = mustGetChromInfo(hGetDb(), chromName);
safef(retNibName, HDB_MAX_PATH_STRING, "%s", ci->fileName);
}

void hNibForChrom2(char *chromName, char retNibName[HDB_MAX_PATH_STRING])
/* Get .nib file associated with chromosome on db2. */
{
struct chromInfo *ci = mustGetChromInfo(hGetDb2(), chromName);
safef(retNibName, HDB_MAX_PATH_STRING, "%s", ci->fileName);
}

struct hash *hCtgPosHash()
/* Return hash of ctgPos from current database keyed by contig name. */
{
struct sqlConnection *conn = hAllocConn();
struct sqlResult *sr;
char **row;
struct hash *hash = newHash(10);
struct ctgPos *ctg;

sr = sqlGetResult(conn, "select * from ctgPos");
while ((row = sqlNextRow(sr)) != NULL)
    {
    ctg = ctgPosLoad(row);
    hashAdd(hash, ctg->contig, ctg);
    }
sqlFreeResult(&sr);
hFreeConn(&conn);
return hash;
}

struct dnaSeq *hFetchSeqMixed(char *fileName, char *seqName, int start, int end)
/* Fetch mixed case sequence. */
{
if (twoBitIsFile(fileName))
    {
    struct twoBitFile *tbf;
    struct dnaSeq *seq;
    tbf = twoBitOpen(fileName);
    seq = twoBitReadSeqFrag(tbf, seqName, start, end);
    twoBitClose(&tbf);
    return seq;
    }
return nibLoadPartMasked(NIB_MASK_MIXED, fileName, start, end-start);
}

struct dnaSeq *hFetchSeq(char *fileName, char *seqName, int start, int end)
/* Fetch sequence from file.  If it is a .2bit file then fetch the named sequence.
   If it is .nib then just ignore seqName. */
{
if (twoBitIsFile(fileName))
    {
    static struct twoBitFile *tbf = NULL;  // cache of open file
    if ((tbf == NULL) || !sameString(fileName, tbf->fileName))
        {
        twoBitClose(&tbf);
        tbf = twoBitOpen(fileName);
        }
    struct dnaSeq *seq = twoBitReadSeqFrag(tbf, seqName, start, end);
    tolowers(seq->dna);
    return seq;
    }
return nibLoadPart(fileName, start, end-start);
}

struct dnaSeq *hChromSeqMixed(char *chrom, int start, int end)
/* Return mixed case (repeats in lower case) DNA from chromosome. */
{
char fileName[HDB_MAX_PATH_STRING];
hNibForChrom(chrom, fileName);
return hFetchSeqMixed(fileName, chrom, start, end);
}

struct dnaSeq *hChromSeqMixed2(char *chrom, int start, int end)
/* Return mixed case (repeats in lower case) DNA from chromosome. */
{
char fileName[HDB_MAX_PATH_STRING];
hNibForChrom2(chrom, fileName);
return hFetchSeqMixed(fileName, chrom, start, end);
}

struct dnaSeq *hChromSeq(char *chrom, int start, int end)
/* Return lower case DNA from chromosome. */
{
char fileName[HDB_MAX_PATH_STRING];
hNibForChrom(chrom, fileName);
return hFetchSeq(fileName, chrom, start, end);
}

struct dnaSeq *hChromSeq2(char *chrom, int start, int end)
/* Return lower case DNA from chromosome in db2.*/
{
char fileName[HDB_MAX_PATH_STRING];
hNibForChrom2(chrom, fileName);
return hFetchSeq(fileName, chrom, start, end);
}

struct dnaSeq *hSeqForBed(struct bed *bed)
/* Get the sequence associated with a particular bed concatenated together. */
{
char fileName[HDB_MAX_PATH_STRING];
struct dnaSeq *block = NULL;
struct dnaSeq *bedSeq = NULL;
int i = 0 ;
assert(bed);
/* Handle very simple beds and beds with blocks. */
if(bed->blockCount == 0)
    {
    bedSeq = hChromSeq(bed->chrom, bed->chromStart, bed->chromEnd);
    freez(&bedSeq->name);
    bedSeq->name = cloneString(bed->name);
    }
else
    {
    int offSet = bed->chromStart;
    struct dyString *currentSeq = newDyString(2048);
    hNibForChrom(bed->chrom, fileName);
    for(i=0; i<bed->blockCount; i++)
	{
	block = hFetchSeq(fileName, bed->chrom,
			  offSet+bed->chromStarts[i], offSet+bed->chromStarts[i]+bed->blockSizes[i]);
	dyStringAppendN(currentSeq, block->dna, block->size);
	dnaSeqFree(&block);
	}
    AllocVar(bedSeq);
    bedSeq->name = cloneString(bed->name);
    bedSeq->dna = cloneString(currentSeq->string);
    bedSeq->size = strlen(bedSeq->dna);
    dyStringFree(&currentSeq);
    }
if(bed->strand[0] == '-')
    reverseComplement(bedSeq->dna, bedSeq->size);
return bedSeq;
}

boolean hChromBandConn(struct sqlConnection *conn, 
	char *chrom, int pos, char retBand[HDB_MAX_BAND_STRING])
/* Return text string that says what band pos is on. 
 * Return FALSE if not on any band, or table missing. */
{
char query[256];
char buf[HDB_MAX_BAND_STRING];
char *s;
boolean ok = TRUE;
boolean isDmel = startsWith("dm", hGetDb());

safef(query, sizeof(query), 
	"select name from cytoBand where chrom = '%s' and chromStart <= %d and chromEnd > %d", 
	chrom, pos, pos);
buf[0] = 0;
s = sqlQuickQuery(conn, query, buf, sizeof(buf));
if (s == NULL)
   {
   s = "";
   ok = FALSE;
   }
safef(retBand, HDB_MAX_BAND_STRING, "%s%s",
      (isDmel ? "" : skipChr(chrom)), buf);
return ok;
}

boolean hChromBand(char *chrom, int pos, char retBand[HDB_MAX_BAND_STRING])
/* Return text string that says what band pos is on. 
 * Return FALSE if not on any band, or table missing. */
{
if (!hTableExists("cytoBand"))
    return FALSE;
else
    {
    struct sqlConnection *conn = hAllocConn();
    boolean ok = hChromBandConn(conn, chrom, pos, retBand);
    hFreeConn(&conn);
    return ok;
    }
}

boolean hScaffoldPos(char *chrom, int start, int end,
                            char **retScaffold, int *retStart, int *retEnd)
/* Return the scaffold, and start end coordinates on a scaffold, for
 * a chromosome range.  If the range extends past end of a scaffold,
 * it is truncated to the scaffold end.
 * Return FALSE if unable to convert */
{
int ret = FALSE;
char table[HDB_MAX_TABLE_STRING];
safef(table, sizeof(table), "%s_gold", chrom);
if (!hTableExists(table))
    return FALSE;
else
    {
    char query[256];
    struct sqlConnection *conn = hAllocConn();
    struct sqlResult *sr;
    char **row;
    int chromStart, chromEnd;
    int scaffoldStart, scaffoldEnd;
    safef(query, sizeof(query), 
	"SELECT frag, chromStart, chromEnd FROM %s WHERE chromStart <= %d ORDER BY chromStart DESC LIMIT 1", table, start);
    sr = sqlGetResult(conn, query);
    if (sr != NULL)
        {
        row = sqlNextRow(sr);
        if (row != NULL)
            {
            chromStart = sqlUnsigned(row[1]);
            chromEnd = sqlUnsigned(row[2]);

            scaffoldStart = start - chromStart;
            if (retStart != NULL)
                *retStart = scaffoldStart;

            if (end > chromEnd)
                end = chromEnd;
            scaffoldEnd = end - chromStart;
            if (retEnd != NULL)
                *retEnd = scaffoldEnd;

            if (scaffoldStart < scaffoldEnd)
                {
                /* check for "reversed" endpoints -- e.g.
                 * if printing scaffold itself */
                if (retScaffold != NULL)
                    *retScaffold = cloneString(row[0]);
                 ret = TRUE;
                }
            }
        sqlFreeResult(&sr);
        }
    hFreeConn(&conn);
    return ret;
    }
}

struct dnaSeq *hDnaFromSeq(char *seqName, int start, int end, enum dnaCase dnaCase)
/* Fetch DNA */
{
struct dnaSeq *seq;
if (dnaCase == dnaMixed)
    seq = hChromSeqMixed(seqName, start, end);
else
    {
    seq = hChromSeq(seqName, start, end);
	if (dnaCase == dnaUpper)
	  touppers(seq->dna);
	}
return seq;
}

struct dnaSeq *hDnaFromSeq2(char *seqName, int start, int end, enum dnaCase dnaCase)
/* Fetch DNA */
{
struct dnaSeq *seq;
if (dnaCase == dnaMixed)
    seq = hChromSeqMixed2(seqName, start, end);
else
    {
    seq = hChromSeq2(seqName, start, end);
	if (dnaCase == dnaUpper)
	  touppers(seq->dna);
	}
return seq;
}

struct dnaSeq *hLoadChrom(char *chromName)
/* Fetch entire chromosome into memory. */
{
int size = hChromSize(chromName);
return hDnaFromSeq(chromName, 0, size, dnaLower);
}

struct slName *hAllChromNames()
/* Get list of all chromosome names. */
{
return hAllChromNamesDb(hdbName);
}

struct slName *hAllChromNamesDb(char *db)
/* Get list of all chromosome names in database. */
{
struct slName *list = NULL;
struct sqlConnection *conn = hAllocOrConnect(db);
struct sqlResult *sr;
char **row;

sr = sqlGetResult(conn, "select chrom from chromInfo");
while ((row = sqlNextRow(sr)) != NULL)
    {
    struct slName *el = slNameNew(row[0]);
    slAddHead(&list, el);
    }
sqlFreeResult(&sr);
hFreeOrDisconnect(&conn);
return list;
}

char *hExtFileNameC(struct sqlConnection *conn, char *extFileTable, unsigned extFileId)
/* Get external file name from table and ID.  Typically
 * extFile table will be 'extFile' or 'gbExtFile'
 * Abort if the id is not in the table or if the file
 * fails size check.  Please freeMem the result when you 
 * are done with it. (requires conn passed in) */
{
char query[256];
struct sqlResult *sr;
char **row;
long long dbSize, diskSize;
char *path;

safef(query, sizeof(query), 
	"select path,size from %s where id = %u", extFileTable, extFileId);
sr = sqlGetResult(conn, query);
if ((row = sqlNextRow(sr)) == NULL)
    {
    fprintf(stderr, "Database inconsistency with id %u in %s\n", extFileId, hGetDbName());
    errAbort("Database inconsistency - no external file with id %u", extFileId);
    }
path = cloneString(row[0]);
dbSize = sqlLongLong(row[1]);
diskSize = fileSize(path);
if (dbSize != diskSize)
    {
    errAbort("External file %s cannot be opened or has wrong size.  Old size %lld, new size %lld, error %s", 
   	path, dbSize, diskSize, strerror(errno));
    }
sqlFreeResult(&sr);
return path;
}


char *hExtFileName(char *extFileTable, unsigned extFileId)
/* Get external file name from table and ID.  Typically
 * extFile table will be 'extFile' or 'gbExtFile'
 * Abort if the id is not in the table or if the file
 * fails size check.  Please freeMem the result when you 
 * are done with it. */
{
struct sqlConnection *conn = hgAllocConn();
char *path=hExtFileNameC(conn,extFileTable,extFileId);
hgFreeConn(&conn);
return path;
}





/* Constants for selecting seq/extFile or gbSeq/gbExtFile */
#define SEQ_TBL_SET   1
#define GBSEQ_TBL_SET 2

struct largeSeqFile
/* Manages our large external sequence files.  Typically there will
 * be around four of these.  This basically caches the file handle
 * so don't have to keep opening and closing them. */
{
    struct largeSeqFile *next;  /* Next in list. */
    char *path;                 /* Path name for file. */
    char *extTable;             /* external file table */
    char *db;                   /* database this is associated with */
    HGID id;                    /* Id in extFile table. */
    int fd;                     /* File handle. */
    };

static struct largeSeqFile *largeFileList;  /* List of open large files. */


static struct largeSeqFile *largeFileHandle(struct sqlConnection *conn, HGID extId, char *extTable)
/* Return handle to large external file. */
{
struct largeSeqFile *lsf;
char *db = sqlGetDatabase(conn); 

/* Search for it on existing list and return it if found. */
for (lsf = largeFileList; lsf != NULL; lsf = lsf->next)
    {
    if ((lsf->id == extId) && sameString(lsf->db, db) && sameString(lsf->extTable, extTable))
        return lsf;
    }

/* Open file and put it on list. */
    {
    struct largeSeqFile *lsf;
    AllocVar(lsf);
    lsf->path = hExtFileNameC(conn, extTable, extId);
    lsf->extTable = cloneString(extTable);
    lsf->db = cloneString(db);
    lsf->id = extId;
    if ((lsf->fd = open(lsf->path, O_RDONLY)) < 0)
        errAbort("Couldn't open external file %s", lsf->path);
    slAddHead(&largeFileList, lsf);
    return lsf;
    }
}

static void *readOpenFileSection(int fd, off_t offset, size_t size, char *fileName, char *acc)
/* Allocate a buffer big enough to hold a section of a file,
 * and read that section into it. */
{
void *buf;
buf = needMem(size+1);
if (lseek(fd, offset, SEEK_SET) < 0)
    errnoAbort("Couldn't read %s: error seeking to %lld in %s", acc, (long long)offset, fileName);
if (read(fd, buf, size) < size)
    errnoAbort("Couldn't read %s: error reading %lld bytes at %lld in %s", acc, (long long)size, (long long)offset, fileName);
return buf;
}

static bioSeq *seqGet(struct sqlConnection *conn, char *acc, boolean isDna, char *seqTbl, char *extFileTbl)
/* Return sequence from the specified seq and extFile tables.  If conn is
 * NULL, one will be obtained from hAlloc. Return NULL if not found. */
{
boolean needConn = (conn == NULL);
if (needConn)
    conn = hAllocConn();
/* look up sequence */
char query[256];
safef(query, sizeof(query),
      "select extFile,file_offset,file_size from %s where acc = '%s'",
      seqTbl, acc);
struct sqlResult *sr = sqlMustGetResult(conn, query);
char **row = sqlNextRow(sr);
if (row == NULL)
    {
    sqlFreeResult(&sr);
    if (needConn)
        hFreeConn(&conn);
    return NULL;
    }
/* look up extFile */ 
HGID extId = sqlUnsigned(row[0]);
off_t offset = sqlLongLong(row[1]);
size_t size = sqlUnsigned(row[2]);
sqlFreeResult(&sr);

struct largeSeqFile *lsf = largeFileHandle(conn, extId, extFileTbl);
char *buf = readOpenFileSection(lsf->fd, offset, size, lsf->path, acc);
if (needConn)
    hFreeConn(&conn);
return faSeqFromMemText(buf, isDna);
}

static bioSeq *seqMustGet(struct sqlConnection *conn, char *acc, boolean isDna, char *seqTbl, char *extFileTbl)
/* Return sequence from the specified seq and extFile tables.  If conn is
 * NULL, one will be obtained from hAlloc. Return Abort if not found. */
{
bioSeq *seq = seqGet(conn, acc, isDna, seqTbl, extFileTbl);
if (seq == NULL)
    errAbort("can't find \"%s\" in seq table %s.%s",
             acc, sqlGetDatabase(conn), seqTbl);
return seq;
}

struct dnaSeq *hDnaSeqGet(struct sqlConnection *conn, char *acc, char *seqTbl, char *extFileTbl)
/* Get a cDNA or DNA sequence from the specified seq and extFile tables.  If
 * conn is NULL, one will be obtained from hAlloc. Return NULL if not
 * found. */
{
return seqGet(conn, acc, TRUE, seqTbl, extFileTbl);
}

struct dnaSeq *hDnaSeqMustGet(struct sqlConnection *conn, char *acc, char *seqTbl, char *extFileTbl)
/* Get a cDNA or DNA sequence from the specified seq and extFile tables.  If
 * conn is NULL, one will be obtained from hAlloc. Abort if not found. */
{
return seqMustGet(conn, acc, TRUE, seqTbl, extFileTbl);
}

aaSeq *hPepSeqGet(struct sqlConnection *conn, char *acc, char *seqTbl, char *extFileTbl)
/* Get a peptide sequence from the specified seq and extFile tables.  If conn
 * is NULL, one will be obtained from hAlloc. Return NULL if not found. */
{
return seqGet(conn, acc, FALSE, seqTbl, extFileTbl);
}

aaSeq *hPepSeqMustGet(struct sqlConnection *conn, char *acc, char *seqTbl, char *extFileTbl)
/* Get a peptide sequence from the specified seq and extFile tables.  If conn
 * is NULL, one will be obtained from hAlloc. Abort if not found. */
{
return seqMustGet(conn, acc, FALSE, seqTbl, extFileTbl);
}

static char* getSeqAndId(struct sqlConnection *conn, char *acc, HGID *retId, char *gbDate)
/* Return sequence as a fasta record in a string and it's database ID, or 
 * NULL if not found. Optionally get genbank modification date. */
{
struct sqlResult *sr = NULL;
char **row;
char query[256];
HGID extId;
size_t size;
off_t offset;
char *buf;
int seqTblSet = SEQ_TBL_SET;
struct largeSeqFile *lsf;

row = NULL;
if (sqlTableExists(conn, "seq"))
    {
    safef(query, sizeof(query),
       "select id,extFile,file_offset,file_size,gb_date from seq where acc = '%s'",
       acc);
    sr = sqlMustGetResult(conn, query);
    row = sqlNextRow(sr);
    }

if ((row == NULL) && sqlTableExists(conn, "gbSeq"))
    {
    /* try gbSeq table */
    if (sr)
	sqlFreeResult(&sr);
    if (gbDate != NULL)
        safef(query, sizeof(query),
                "select gbSeq.id,gbExtFile,file_offset,file_size,moddate from gbSeq,gbCdnaInfo where (gbSeq.acc = '%s') and (gbCdnaInfo.acc = gbSeq.acc)",
                acc);
    else
        safef(query, sizeof(query),
                "select id,gbExtFile,file_offset,file_size from gbSeq where acc = '%s'",
                acc);
    sr = sqlMustGetResult(conn, query);
    row = sqlNextRow(sr);
    seqTblSet = GBSEQ_TBL_SET;
    }
if (row == NULL)
    {
    sqlFreeResult(&sr);
    return NULL;
    }
if (retId != NULL)
    *retId = sqlUnsigned(row[0]);
extId = sqlUnsigned(row[1]);
offset = sqlLongLong(row[2]);
size = sqlUnsigned(row[3]);
if (gbDate != NULL)
    strcpy(gbDate, row[4]);
    
sqlFreeResult(&sr);

char *extTable = (seqTblSet == GBSEQ_TBL_SET) ? "gbExtFile" : "extFile";
lsf = largeFileHandle(conn, extId, extTable);
buf = readOpenFileSection(lsf->fd, offset, size, lsf->path, acc);
return buf; 
}

static char* mustGetSeqAndId(struct sqlConnection *conn, char *acc,
                             HGID *retId)
/* Return sequence as a fasta record in a string and it's database ID,
 * abort if not found */
{
char *buf= getSeqAndId(conn, acc, retId, NULL);
if (buf == NULL)
    errAbort("No sequence for %s in seq or gbSeq tables", acc);
return buf;
}

char* hGetSeqAndId(struct sqlConnection *conn, char *acc, HGID *retId)
/* Return sequence as a fasta record in a string and it's database ID, or 
 * NULL if not found. */
{
return getSeqAndId(conn, acc, retId, NULL);
}

int hRnaSeqAndIdx(char *acc, struct dnaSeq **retSeq, HGID *retId, char *gbdate, struct sqlConnection *conn)
/* Return sequence for RNA, it's database ID, and optionally genbank 
 * modification date. Return -1 if not found. */
{
char *buf = getSeqAndId(conn, acc, retId, gbdate);
if (buf == NULL)
    return -1;
*retSeq = faFromMemText(buf);
return 0;
}

void hRnaSeqAndId(char *acc, struct dnaSeq **retSeq, HGID *retId)
/* Return sequence for RNA and it's database ID. */
{
struct sqlConnection *conn = hAllocConn();
char *buf = mustGetSeqAndId(conn, acc, retId);
*retSeq = faFromMemText(buf);
hFreeConn(&conn);
}

struct dnaSeq *hExtSeq(char *acc)
/* Return sequence for external sequence. */
{
struct dnaSeq *seq;
HGID id;
hRnaSeqAndId(acc, &seq, &id);
return seq;
}

struct dnaSeq *hExtSeqPart(char *acc, int start, int end)
/* Return part of external sequence. */
{
struct dnaSeq *seq = hExtSeq(acc);
//FIXME: freeing this won't free up the entire DNA seq
if (end > seq->size)
    errAbort("Can't extract partial seq: acc=%s, end=%d, size=%d",
                acc, end, seq->size);
return newDnaSeq(seq->dna + start, end - start, acc);
}

struct dnaSeq *hRnaSeq(char *acc)
/* Return sequence for RNA. */
{
return hExtSeq(acc);
}

aaSeq *hPepSeq(char *acc)
/* Return sequence for a peptide. */
{
struct sqlConnection *conn = hAllocConn();
char *buf = mustGetSeqAndId(conn, acc, NULL);
hFreeConn(&conn);
return faSeqFromMemText(buf, FALSE);
}

static boolean checkIfInTable(struct sqlConnection *conn, char *acc,
                              char *column, char *table)
/* check if a a sequences exists in a table */
{
boolean inTable = FALSE;
char query[256];
struct sqlResult *sr;
char **row;
safef(query, sizeof(query), "select 0 from %s where %s = \"%s\"",
      table, column, acc);
sr = sqlGetResult(conn, query);
inTable = ((row = sqlNextRow(sr)) != NULL);
sqlFreeResult(&sr);
return inTable;
}

boolean hGenBankHaveSeq(char *acc, char *compatTable)
/* Get a GenBank or RefSeq mRNA or EST sequence or NULL if it doesn't exist.
 * This handles compatibility between pre-incremental genbank databases where
 * refSeq sequences were stored in tables and the newer scheme that keeps all
 * sequences in external files.  If compatTable is not NULL and the table
 * exists, it is used to obtain the sequence.  Otherwise the seq and gbSeq
 * tables are checked.
 */
{
struct sqlConnection *conn = hAllocConn();
boolean haveSeq = FALSE;

/* Check compatTable if we have it, otherwise check seq and gbSeq */
if ((compatTable != NULL) && sqlTableExists(conn, compatTable))
    {
    haveSeq = checkIfInTable(conn, acc, "name", compatTable);
    }
else
    {
    if (sqlTableExists(conn, "gbSeq"))
        haveSeq = checkIfInTable(conn, acc, "acc", "gbSeq");
    if ((!haveSeq) && sqlTableExists(conn, "seq"))
        haveSeq = checkIfInTable(conn, acc, "acc", "seq");
    }

hFreeConn(&conn);
return haveSeq;
}

static struct dnaSeq *loadSeqFromTable(struct sqlConnection *conn,
                                       char *acc, char *table)
/* load a sequence from table. */
{
struct dnaSeq *seq = NULL;
struct sqlResult *sr;
char **row;
char query[256];

safef(query, sizeof(query), "select name,seq from %s where name = '%s'",
      table, acc);
sr = sqlGetResult(conn, query);
if ((row = sqlNextRow(sr)) != NULL)
    seq = newDnaSeq(cloneString(row[1]), strlen(row[1]), row[0]);

sqlFreeResult(&sr);
return seq;
}



struct dnaSeq *hGenBankGetMrnaC(struct sqlConnection *conn, char *acc, char *compatTable)
/* Get a GenBank or RefSeq mRNA or EST sequence or NULL if it doesn't exist.
 * This handles compatibility between pre-incremental genbank databases where
 * refSeq sequences were stored in tables and the newer scheme that keeps all
 * sequences in external files.  If compatTable is not NULL and the table
 * exists, it is used to obtain the sequence.  Otherwise the seq and gbSeq
 * tables are checked.
 */
{
struct dnaSeq *seq = NULL;

/* If we have the compat table, get the sequence from there, otherwise from
 * seq or gbSeq. */
if ((compatTable != NULL) && sqlTableExists(conn, compatTable))
    {
    seq = loadSeqFromTable(conn, acc, compatTable);
    }
else 
    {
    char *buf = getSeqAndId(conn, acc, NULL, NULL);
    if (buf != NULL)
        seq = faFromMemText(buf);
    }

return seq;
}


struct dnaSeq *hGenBankGetMrna(char *acc, char *compatTable)
/* Get a GenBank or RefSeq mRNA or EST sequence or NULL if it doesn't exist.
 * This handles compatibility between pre-incremental genbank databases where
 * refSeq sequences were stored in tables and the newer scheme that keeps all
 * sequences in external files.  If compatTable is not NULL and the table
 * exists, it is used to obtain the sequence.  Otherwise the seq and gbSeq
 * tables are checked.
 */
{
struct sqlConnection *conn = hAllocConn();
struct dnaSeq *seq = hGenBankGetMrnaC(conn, acc, compatTable);
hFreeConn(&conn);
return seq;
}



aaSeq *hGenBankGetPepC(struct sqlConnection *conn, char *acc, char *compatTable)
/* Get a RefSeq peptide sequence or NULL if it doesn't exist.  This handles
 * compatibility between pre-incremental genbank databases where refSeq
 * sequences were stored in tables and the newer scheme that keeps all
 * sequences in external files.  If compatTable is not NULL and the table
 * exists, it is used to obtain the sequence.  Otherwise the seq and gbSeq
 * tables are checked.
 */
{
aaSeq *seq = NULL;


/* If we have the compat table, get the sequence from there, otherwise from
 * gbSeq. */
if ((compatTable != NULL) && sqlTableExists(conn, compatTable))
    {
    seq = loadSeqFromTable(conn, acc, compatTable);
    }
else
    {
    char *buf = getSeqAndId(conn, acc, NULL, NULL);
    if (buf != NULL)
        seq = faSeqFromMemText(buf, FALSE);
    }
return seq;
}


aaSeq *hGenBankGetPep(char *acc, char *compatTable)
/* Get a RefSeq peptide sequence or NULL if it doesn't exist.  This handles
 * compatibility between pre-incremental genbank databases where refSeq
 * sequences were stored in tables and the newer scheme that keeps all
 * sequences in external files.  If compatTable is not NULL and the table
 * exists, it is used to obtain the sequence.  Otherwise the seq and gbSeq
 * tables are checked.
 */
{
struct sqlConnection *conn = hAllocConn();
aaSeq *seq = hGenBankGetPepC(conn, acc, compatTable);
hFreeConn(&conn);
return seq;
}

char *hGenBankGetDesc(char *acc, boolean native)
/* Get a description for a genbank or refseq mRNA. If native is TRUE, an
 * attempt is made to get a more compact description that doesn't include
 * species name. Acc may optionally include the version.  NULL is returned if
 * a description isn't available.  Free string when done. */
{
struct sqlConnection *conn = hAllocConn();
char *desc =  NULL;
char accId[GENBANK_ACC_BUFSZ], query[256];

genbankDropVer(accId, acc);

if (native && genbankIsRefSeqAcc(accId))
    {
    safef(query, sizeof(query), "select product from refLink where mrnaAcc = \"%s\"", accId);
    desc = sqlQuickString(conn, query);
    }

if (desc == NULL)
    {
    safef(query, sizeof(query), "select description.name from description,gbCdnaInfo "
          "where gbCdnaInfo.acc = \"%s\" "
          "and gbCdnaInfo.description = description.id", accId);
    desc = sqlQuickString(conn, query);
    }
hFreeConn(&conn);
return desc;
}

struct bed *hGetBedRangeDb(char *db, char *table, char *chrom, int chromStart,
			   int chromEnd, char *sqlConstraints)
/* Return a bed list of all items (that match sqlConstraints, if nonNULL) 
 * in the given range in table.  If chromEnd is 0, omit the range (whole chrom).
 * WARNING: this does not use the bin column and maybe slower than you would like. */
{
struct dyString *query = newDyString(512);
struct sqlConnection *conn = hAllocOrConnect(db);
struct sqlResult *sr;
struct hTableInfo *hti;
struct bed *bedList=NULL, *bedItem;
char **row;
char parsedChrom[HDB_MAX_CHROM_STRING];
char rootName[256];
char fullTableName[256];
char rangeStr[32];
int count;
boolean canDoUTR, canDoIntrons;
boolean useSqlConstraints = sqlConstraints != NULL && sqlConstraints[0] != 0;
char tStrand = '?', qStrand = '?';
int i;
boolean gotWhere = FALSE;

/* Caller can give us either a full table name or root table name. */
hParseTableName(table, rootName, parsedChrom);
hti = hFindTableInfoDb(db, chrom, rootName);
if (hti == NULL)
    errAbort("Could not find table info for table %s (%s)",
	     rootName, table);
if (hti->isSplit)
    safef(fullTableName, sizeof(fullTableName), "%s_%s", chrom, rootName);
else
    safef(fullTableName, sizeof(fullTableName), "%s", rootName);
canDoUTR = hti->hasCDS;
canDoIntrons = hti->hasBlocks;

dyStringClear(query);
// row[0], row[1] -> start, end
dyStringPrintf(query, "SELECT %s,%s", hti->startField, hti->endField);
// row[2] -> name or placeholder
if (hti->nameField[0] != 0)
    dyStringPrintf(query, ",%s", hti->nameField);
else
    dyStringPrintf(query, ",%s", hti->startField);  // keep the same #fields!
// row[3] -> score or placeholder
if (hti->scoreField[0] != 0)
    dyStringPrintf(query, ",%s", hti->scoreField);
else
    dyStringPrintf(query, ",%s", hti->startField);  // keep the same #fields!
// row[4] -> strand or placeholder
if (hti->strandField[0] != 0)
    dyStringPrintf(query, ",%s", hti->strandField);
else
    dyStringPrintf(query, ",%s", hti->startField);  // keep the same #fields!
// row[5], row[6] -> cdsStart, cdsEnd or placeholders
if (hti->cdsStartField[0] != 0)
    dyStringPrintf(query, ",%s,%s", hti->cdsStartField, hti->cdsEndField);
else
    dyStringPrintf(query, ",%s,%s", hti->startField, hti->startField);  // keep the same #fields!
// row[7], row[8], row[9] -> count, starts, ends/sizes or empty.
if (hti->startsField[0] != 0)
    dyStringPrintf(query, ",%s,%s,%s", hti->countField, hti->startsField,
		   hti->endsSizesField);
else
    dyStringPrintf(query, ",%s,%s,%s", hti->startField, hti->startField,
		   hti->startField);  // keep same #fields!
// row[10] -> tSize for PSL '-' strand coord-swizzling only:
if (sameString("tStarts", hti->startsField))
    dyStringAppend(query, ",tSize");
else
    dyStringPrintf(query, ",%s", hti->startField);  // keep the same #fields!
dyStringPrintf(query, " FROM %s", fullTableName);
if (chromEnd != 0)
    {
    dyStringPrintf(query, " WHERE %s < %d AND %s > %d",
		   hti->startField, chromEnd, hti->endField, chromStart);
    gotWhere = TRUE;
    }
if (hti->chromField[0] != 0)
    {
    dyStringPrintf(query, " %s %s = '%s'",
		   (gotWhere ? "AND" : "WHERE"), hti->chromField, chrom);
    gotWhere = TRUE;
    }
if (useSqlConstraints)
    {
    dyStringPrintf(query, " %s %s",
		   (gotWhere ? "AND" : "WHERE"), sqlConstraints);
    gotWhere = TRUE;
    }

sr = sqlGetResult(conn, query->string);

while ((row = sqlNextRow(sr)) != NULL)
    {
    AllocVar(bedItem);
    bedItem->chrom      = cloneString(chrom);
    bedItem->chromStart = atoi(row[0]);
    bedItem->chromEnd   = atoi(row[1]);
    if (hti->nameField[0] != 0)
	bedItem->name   = cloneString(row[2]);
    else
	{
	snprintf(rangeStr, sizeof(rangeStr), "%s:%d-%d", chrom,
		 bedItem->chromStart+1,  bedItem->chromEnd);
	bedItem->name   = cloneString(rangeStr);
	}
    if (hti->scoreField[0] != 0)
	bedItem->score  = atoi(row[3]);
    else
	bedItem->score  = 0;
    if (hti->strandField[0] != 0)
	if (sameString("tStarts", hti->startsField))
	    {
	    // psl: use XOR of qStrand,tStrand if both are given.
	    qStrand = row[4][0];
	    tStrand = row[4][1];
	    if ((tStrand != '+') && (tStrand != '-'))
		bedItem->strand[0] = qStrand;
	    else if ((qStrand == '-' && tStrand == '+') ||
		     (qStrand == '+' && tStrand == '-'))
		strncpy(bedItem->strand, "-", 2);
	    else
		strncpy(bedItem->strand, "+", 2);
	    }
	else
	    strncpy(bedItem->strand, row[4], 2);
    else
	strcpy(bedItem->strand, ".");
    if (canDoUTR)
	{
	bedItem->thickStart = atoi(row[5]);
	bedItem->thickEnd   = atoi(row[6]);
	/* thickStart, thickEnd fields are sometimes used for other-organism 
	   coords (e.g. synteny100000, syntenyBuild30).  So if they look 
	   completely wrong, fake them out to start/end.  */
	if (bedItem->thickStart < bedItem->chromStart)
	    bedItem->thickStart = bedItem->chromStart;
	else if (bedItem->thickStart > bedItem->chromEnd)
	    bedItem->thickStart = bedItem->chromStart;
	if (bedItem->thickEnd < bedItem->chromStart)
	    bedItem->thickEnd = bedItem->chromEnd;
	else if (bedItem->thickEnd > bedItem->chromEnd)
	    bedItem->thickEnd = bedItem->chromEnd;
	}
    else
	{
	bedItem->thickStart = bedItem->chromStart;
	bedItem->thickEnd   = bedItem->chromEnd;
	}
    if (canDoIntrons)
	{
	bedItem->blockCount = atoi(row[7]);
	sqlSignedDynamicArray(row[8], &bedItem->chromStarts, &count);
	if (count != bedItem->blockCount)
	    errAbort("Data error: block count (%d) must be the same as the number of block starts (%d) for table %s item %s %s:%d-%d",
		     bedItem->blockCount, count, table,
		     bedItem->name, bedItem->chrom,
		     bedItem->chromStart, bedItem->chromEnd);
	sqlSignedDynamicArray(row[9], &bedItem->blockSizes, &count);
	if (count != bedItem->blockCount)
	    errAbort("Data error: block count (%d) must be the same as the number of block ends/sizes (%d) for table %s item %s %s:%d-%d",
		     bedItem->blockCount, count, table,
		     bedItem->name, bedItem->chrom,
		     bedItem->chromStart, bedItem->chromEnd);
	if (sameString("exonEnds", hti->endsSizesField))
	    {
	    // genePred: translate ends to sizes
	    for (i=0;  i < bedItem->blockCount;  i++)
		{
		bedItem->blockSizes[i] -= bedItem->chromStarts[i];
		}
	    }
	if (sameString("tStarts", hti->startsField)) // psls
	    {
	    if (tStrand == '-')
		{
		int tSize = atoi(row[10]);
		// if protein then blockSizes are in protein space
		if (bedItem->chromStart == 
			tSize - (3*bedItem->blockSizes[bedItem->blockCount - 1]  + 
			bedItem->chromStarts[bedItem->blockCount - 1]))
		    {
		    for (i=0; i<bedItem->blockCount; ++i)
			bedItem->blockSizes[i] *= 3;
		    }

		// psl: if target strand is '-', flip the coords.
		// (this is the target part of pslRc from src/lib/psl.c)
		for (i=0; i<bedItem->blockCount; ++i)
		    {
		    bedItem->chromStarts[i] = tSize - (bedItem->chromStarts[i] +
						       bedItem->blockSizes[i]);
		    }
		reverseInts(bedItem->chromStarts, bedItem->blockCount);
		reverseInts(bedItem->blockSizes, bedItem->blockCount);
		}
	    else
		{
		// if protein then blockSizes are in protein space
		if (bedItem->chromEnd == 
			3*bedItem->blockSizes[bedItem->blockCount - 1]  + 
			bedItem->chromStarts[bedItem->blockCount - 1])
		    {
		    for (i=0; i<bedItem->blockCount; ++i)
			bedItem->blockSizes[i] *= 3;
		    }
		}
	if (bedItem->chromStart != bedItem->chromStarts[0])
	    errAbort("Data error: start (%d) must be the same as first block start (%d) for table %s item %s %s:%d-%d",
		     bedItem->chromStart, bedItem->chromStarts[0],
		     table, bedItem->name,
		     bedItem->chrom, bedItem->chromStart, bedItem->chromEnd);
	    }
	if (! (sameString("chromStarts", hti->startsField) ||
	       sameString("blockStarts", hti->startsField)) )
	    {
	    // non-bed: translate absolute starts to relative starts
	    for (i=0;  i < bedItem->blockCount;  i++)
		{
		bedItem->chromStarts[i] -= bedItem->chromStart;
		}
	    }
	}
    else
	{
	bedItem->blockCount  = 0;
	bedItem->chromStarts = NULL;
	bedItem->blockSizes  = NULL;
	}
    slAddHead(&bedList, bedItem);
    }

dyStringFree(&query);
slReverse(&bedList);
hFreeOrDisconnect(&conn);
return(bedList);
}


struct bed *hGetBedRange(char *table, char *chrom, int chromStart,
			 int chromEnd, char *sqlConstraints)
/* Return a bed list of all items (that match sqlConstraints, if nonNULL) 
 * in the given range in table.
 * WARNING: this does not use the bin column and maybe slower than you would like. */
{
return(hGetBedRangeDb(hGetDb(), table, chrom, chromStart, chromEnd,
		      sqlConstraints));
}

struct bed *hGetFullBedDb(char *db, char *table)
/* Return a genome-wide bed list of the table. */
/* WARNING: This isn't designed for CGI use. It's a looped call to */
/* hGetBedRange() which has its own warning. */
{
struct slName *chromList = hChromList(db);
struct slName *chrom;
struct bed *list = NULL;
for (chrom = chromList; chrom != NULL; chrom = chrom->next)
    {
    struct bed *bedList = hGetBedRangeDb(db, table, chrom->name, 0, 0, NULL);
    list = slCat(list, bedList);
    }
slFreeList(&chromList);
return list;
}

char *hPdbFromGdb(char *genomeDb)
/* Find proteome database name given genome database name */
{
struct sqlConnection *conn = hConnectCentral();
struct sqlResult *sr;
char **row;
char *ret = NULL;
struct dyString *dy = newDyString(128);

if (sqlTableExists(conn, "gdbPdb"))
    {
    if (genomeDb != NULL)
	dyStringPrintf(dy, "select proteomeDb from gdbPdb where genomeDb = '%s';", genomeDb);
    else
	internalErr();
    sr = sqlGetResult(conn, dy->string);
    if ((row = sqlNextRow(sr)) != NULL)
	{
	ret = cloneString(row[0]);
	}
    else
	{
	// if a corresponding protein DB is not found, get the default one from the gdbPdb table
        sqlFreeResult(&sr);
    	sr = sqlGetResult(conn,  "select proteomeDb from gdbPdb where genomeDb = 'default';");
    	if ((row = sqlNextRow(sr)) != NULL)
	    {
	    ret = cloneString(row[0]);
	    }
	else
	    {
	    errAbort("No protein database defined for %s.", genomeDb);
	    }
	}
	
    sqlFreeResult(&sr);
    }
hDisconnectCentral(&conn);
freeDyString(&dy);
return(ret);
}

static char *hFreezeDbConversion(char *database, char *freeze)
/* Find freeze given database or vice versa.  Pass in NULL
 * for parameter that is unknown and it will be returned
 * as a result.  This result can be freeMem'd when done. */
{
struct sqlConnection *conn = hConnectCentral();
struct sqlResult *sr;
char **row;
char *ret = NULL;
struct dyString *dy = newDyString(128);

if (database != NULL)
    dyStringPrintf(dy, "select description from dbDb where name = '%s'", database);
else if (freeze != NULL)
    dyStringPrintf(dy, "select name from dbDb where description = '%s'", freeze);
else
    internalErr();
sr = sqlGetResult(conn, dy->string);
if ((row = sqlNextRow(sr)) != NULL)
    ret = cloneString(row[0]);
sqlFreeResult(&sr);
hDisconnectCentral(&conn);
freeDyString(&dy);
return ret;
}


char *hFreezeFromDb(char *database)
/* return the freeze for the database version. 
   For example: "hg6" returns "Dec 12, 2000". If database
   not recognized returns NULL */
{
return hFreezeDbConversion(database, NULL);
}

char *hDbFromFreeze(char *freeze)
/* Return database version from freeze name. */
{
return hFreezeDbConversion(NULL, freeze);
}

boolean hgNearOk(char *database)
/* Return TRUE if ok to put up familyBrowser (hgNear) 
 * on this database. */
{
struct sqlConnection *conn = hConnectCentral();
char query[256];
boolean ok;
safef(query, sizeof(query), 
	"select hgNearOk from dbDb where name = '%s'", database);
ok = sqlQuickNum(conn, query);
hDisconnectCentral(&conn);
return ok;
}

boolean hgPbOk(char *database)
/* Return TRUE if ok to put up Proteome Browser (pbTracks)
 * on this database. */
{
struct sqlConnection *conn = hConnectCentral();
char query[256];
char **row;
struct sqlResult *sr = NULL;
boolean ok;
boolean dbDbHasPbOk;

dbDbHasPbOk = FALSE;
safef(query, sizeof(query), "describe dbDb");
sr = sqlGetResult(conn, query);
while ((row = sqlNextRow(sr)) != NULL)
    {
    if (sameWord(row[0], "hgPbOk"))
        {
        dbDbHasPbOk = TRUE;
        }
    }
sqlFreeResult(&sr);
if (!dbDbHasPbOk) return(FALSE);

safef(query, sizeof(query),
        "select hgPbOk from dbDb where name = '%s'", database);
ok = sqlQuickNum(conn, query);
hDisconnectCentral(&conn);
return ok;
}

boolean hgPcrOk(char *database)
/* Return TRUE if ok to put up hgPcr on this database. */
{
struct sqlConnection *conn = hConnectCentral();
char query[256];
boolean ok;
safef(query, sizeof(query), 
	"select canPcr from blatServers where db = '%s' and isTrans=0", database);
ok = sqlQuickNum(conn, query);
hDisconnectCentral(&conn);
return ok;
}

char *hArchiveOrCentralDbDbOptionalField(char *database, char *field, boolean archive)
/* Look up field in dbDb table keyed by database,
 * Return NULL if database doesn't exist. 
 * Free this string when you are done. Look in 
 * either the regular or the archive dbDb table for . 
 * The name for this function may be a little silly. */
{
struct sqlConnection *conn = hConnectCentral();
char buf[128];
char query[256];
char dbDbTable[128];
char *res = NULL;

if (archive)
    safef(dbDbTable, sizeof(dbDbTable), "dbDbArch");
else
    safef(dbDbTable, sizeof(dbDbTable), "dbDb");

safef(query, sizeof(query), "select %s from %s where name = '%s'",
      field, dbDbTable, database);
if (sqlQuickQuery(conn, query, buf, sizeof(buf)) != NULL)
    res = cloneString(buf);

hDisconnectCentral(&conn);
return res;
}

char *hArchiveDbDbOptionalField(char *database, char *field)
/* Wrapper for hArchiveOrCentralDbDbOptionalField to 
 * look up in the archive database. */
{
return hArchiveOrCentralDbDbOptionalField(database, field, TRUE);
}

char *hDbDbOptionalField(char *database, char *field)
/* Wrapper for hArchiveOrCentralDbDbOptionalField to 
 * look up in the regular central database. */
{
return hArchiveOrCentralDbDbOptionalField(database, field, FALSE);
}

char *hDbDbField(char *database, char *field)
/* Look up field in dbDb table keyed by database.
 * Free this string when you are done. */
{
char *res = hDbDbOptionalField(database, field);
if (res == NULL)
    errAbort("Can't find %s for %s", field, database);
return res;
}

char *hDefaultPos(char *database)
/* Return default chromosome position for the 
  organism associated with database.   use freeMem on
 * this when done. */
{
return hDbDbField(database, "defaultPos");
}

char *hOrganism(char *database)
/* Return organism associated with database.   use freeMem on
 * this when done. */
{
if (sameString(database, "rep"))    /* bypass dbDb if repeat */
    return cloneString("Repeat");
return hDbDbOptionalField(database, "organism");
}

char *hArchiveOrganism(char *database)
/* Return organism name from the archive database.  E.g. "hg12". */
{
char *organism = hOrganism(database);
if (!organism)
    organism = hArchiveDbDbOptionalField(database, "organism");
return organism;
}

char *hGenomeOrArchive(char *database)
/* Return genome name associated from the regular or the archive database. */
{
char *genome = hGenome(database);
if (!genome)
    genome = hArchiveDbDbOptionalField(database, "genome");
return genome;
}

char *hGenome(char *database)
/* Return genome associated with database.   
 * use freeMem on this when done. */
{
return hDbDbOptionalField(database, "genome");
}

char *hScientificName(char *database)
/* Return scientific name for organism represented by this database */
/* Return NULL if unknown database */
/* NOTE: must free returned string after use */
{
return hDbDbOptionalField(database, "scientificName");
}

char *hHtmlPath(char *database)
/* Return /gbdb path name to html description for this database */
/* Return NULL if unknown database */
/* NOTE: must free returned string after use */
{
return hDbDbOptionalField(database, "htmlPath");
}

char *hFreezeDate(char *database)
/* Return freeze date of database. Use freeMem when done. */
{
return hDbDbField(database, "description");
}

int hOrganismID(char *database)
/* Get organism ID from relational organism table */
/* Return 0 if not found. */
{
char query[256];
struct sqlConnection *conn = hAllocOrConnect(database);
int ret;

safef(query, sizeof(query), "select id from organism where name = '%s'",
				    hScientificName(database));
ret = sqlQuickNum(conn, query);
hFreeOrDisconnect(&conn);
return ret;
}

static boolean hGotCladeConn(struct sqlConnection *conn)
/* Return TRUE if central db contains clade info tables. */
{
return (sqlTableExists(conn, "clade") && sqlTableExists(conn, "genomeClade"));
}

boolean hGotClade()
/* Return TRUE if central db contains clade info tables. */
{
struct sqlConnection *conn = hConnectCentral();
boolean gotClade = hGotCladeConn(conn);
hDisconnectCentral(&conn);
return gotClade;
}

char *hClade(char *genome)
/* If central database has clade tables, return the clade for the 
 * given genome; otherwise return NULL. */
{
struct sqlConnection *conn = hConnectCentral();
if (hGotCladeConn(conn))
    {
    char query[512];
    char *clade;
    safef(query, sizeof(query),
	  "select clade from genomeClade where genome = '%s'", genome);
    clade = sqlQuickString(conn, query);
    hDisconnectCentral(&conn);
    if (clade == NULL)
	{
	warn("Warning: central database genomeClade doesn't contain "
	     "genome \"%s\"", genome);
	return cloneString("other");
	}
    else
	return clade;
    }
else
    {
    hDisconnectCentral(&conn);
    return NULL;
    }
}

static void addSubVar(char *prefix, char *name, 
	char *value, struct subText **pList)
/* Add substitution to list. */
{
struct subText *sub;
char fullName[HDB_MAX_TABLE_STRING];
safef(fullName, sizeof(fullName), "$%s%s", prefix, name);
sub = subTextNew(fullName, value);
slAddHead(pList, sub);
}

static boolean isAbbrevScientificName(char *name)
/* Return true if name looks like an abbreviated scientific name 
* (e.g. D. yakuba). */
{
return (name != NULL && strlen(name) > 4 &&
	isalpha(name[0]) &&
	name[1] == '.' && name[2] == ' ' &&
	isalpha(name[3]));
}

void hAddDbSubVars(char *prefix, char *database, struct subText **pList)
/* Add substitution variables associated with database to list. */
{
char *organism = hOrganism(database);
if (organism != NULL)
    {
    char *lcOrg = cloneString(organism);
    char *ucOrg = cloneString(organism);
    char *date = hFreezeDate(database);
    if (! isAbbrevScientificName(organism))
	tolowers(lcOrg);
    touppers(ucOrg);
    addSubVar(prefix, "Organism", organism, pList);
    addSubVar(prefix, "ORGANISM", ucOrg, pList);
    addSubVar(prefix, "organism", lcOrg, pList);
    addSubVar(prefix, "date", date, pList);
    freez(&date);
    freez(&ucOrg);
    freez(&lcOrg);
    freez(&organism);
    }
addSubVar(prefix, "db", database, pList);
}

static void subOut(struct trackDb *tdb, char **pString, struct subText *subList)
/* Substitute one string. */
{
char *old = *pString;
*pString = subTextString(subList, old);
freeMem(old);
}

static void subOutAll(struct trackDb *tdb, struct subText *subList)
/* Substitute all strings that need substitution. */
{
subOut(tdb, &tdb->shortLabel, subList);
subOut(tdb, &tdb->longLabel, subList);
subOut(tdb, &tdb->html, subList);
}

static char *matrixHtml(char *matrix, char *matrixHeader)
    /* Generate HTML table from $matrix setting in trackDb */
{
    char *words[100];
    char *headerWords[10];
    struct dyString *m;
    int size;
    int i, j, k;
    int wordCount = 0, headerCount = 0;

    wordCount = chopString(cloneString(matrix), ", \t", words, ArraySize(words));
    if (matrixHeader != NULL)
        headerCount = chopString(cloneString(matrixHeader), 
                        ", \t", headerWords, ArraySize(headerWords));
    m = dyStringNew(0);
    size = sqrt(sqlDouble(words[0]));
    if (errno)
        errAbort("Invalid matrix size in doc: %s\n", words[0]);
    dyStringAppend(m, "The following matrix was used:<P>\n");
    k = 1;
    dyStringAppend(m, "<BLOCKQUOTE><TABLE BORDER=1 CELLPADDING=4 BORDERCOLOR=\"#aaaaaa\">\n");
    if (matrixHeader)
        {
        dyStringAppend(m, "<TR ALIGN=right><TD></TD>");
        for (i = 0; i < size && i < headerCount; i++)
            dyStringPrintf(m, "<TD><B>%s</B></TD>", headerWords[i]);
        dyStringAppend(m, "</TR>\n");
        }
    for (i = 0; i < size; i++)
        {
        dyStringAppend(m, "<TR ALIGN=right>");
        if (matrixHeader)
            dyStringPrintf(m, "<TD><B>%s<B></TD>", headerWords[i]);
        for (j = 0; j < size && k < wordCount ; j++)
            dyStringPrintf(m, "<TD>%s</TD>", words[k++]);
        dyStringAppend(m, "</TR>\n");
        }
    dyStringAppend(m, "</TABLE></BLOCKQUOTE></P>\n");
    return m->string;
}

void hLookupStringsInTdb(struct trackDb *tdb, char *database)
/* Lookup strings in track database. */
{
static struct subText *subList = NULL;
static char *oldDatabase = NULL;

if (oldDatabase != NULL && !sameString(database, oldDatabase))
    {
    subTextFreeList(&subList);
    freez(&oldDatabase);
    oldDatabase = cloneString(database);
    }
if (subList == NULL)
    hAddDbSubVars("", database, &subList);
subOutAll(tdb, subList);

if (tdb->settings != NULL && tdb->settings[0] != 0)
    {
    struct subText *subList = NULL;
    char *otherDb = trackDbSetting(tdb, "otherDb");
    char *blurb = trackDbSetting(tdb, "blurb");
    char *matrix = trackDbSetting(tdb, "matrix");
    char *matrixHeader = trackDbSetting(tdb, "matrixHeader");
    char *matrixSub = NULL;
    if (blurb != NULL)
	addSubVar("", "blurb", blurb, &subList);
    if (otherDb != NULL)
	hAddDbSubVars("o_", otherDb, &subList);
    if (matrix != NULL)
        matrixSub = matrixHtml(matrix, matrixHeader);
    if (matrixSub == NULL)
        matrixSub = "";
    addSubVar("", "matrix", matrixSub, &subList);
    subOutAll(tdb, subList);
    subTextFreeList(&subList);
    }
}

struct dbDb *hDbDb(char *database)
/* Return dbDb entry for a database */
{
struct sqlConnection *conn = hConnectCentral();
struct sqlResult *sr;
char **row;
struct dbDb *db = NULL;

struct dyString *ds = dyStringNew(0);
dyStringPrintf(ds, "select * from dbDb where name='%s'", database);
sr = sqlGetResult(conn, ds->string);
if ((row = sqlNextRow(sr)) != NULL)
    db = dbDbLoad(row);
sqlFreeResult(&sr);
hDisconnectCentral(&conn);
dyStringFree(&ds);
return db;
}

static struct dbDb *hDbDbListMaybeCheck(boolean doCheck)
/* Return list of databases in dbDb.  If doCheck, check database existence.
 * The list includes the name, description, and where to
 * find the nib-formatted DNA files. Free this with dbDbFree. */
{
struct sqlConnection *conn = hConnectCentral();
struct sqlResult *sr;
char **row;
struct dbDb *dbList = NULL, *db;
struct hash *hash = sqlHashOfDatabases();

sr = sqlGetResult(conn, "select * from dbDb order by orderKey,name desc");
while ((row = sqlNextRow(sr)) != NULL)
    {
    db = dbDbLoad(row);
    if (!doCheck || hashLookup(hash, db->name))
        {
	slAddHead(&dbList, db);
	}
    else
        dbDbFree(&db);
    }
sqlFreeResult(&sr);
hashFree(&hash);
hDisconnectCentral(&conn);
slReverse(&dbList);
return dbList;
}

struct dbDb *hDbDbList()
/* Return list of databases that are actually online. 
 * The list includes the name, description, and where to
 * find the nib-formatted DNA files. Free this with dbDbFree. */
{
return hDbDbListMaybeCheck(TRUE);
}

static struct dbDb *hDbDbListDeadOrAlive()
/* Return list of databases named in dbDb whether they exist or not.
 * The list includes the name, description, and where to
 * find the nib-formatted DNA files. Free this with dbDbFree. */
{
return hDbDbListMaybeCheck(FALSE);
}

struct dbDb *archiveDbDbLoad(char **row)
/* Load a archive dbDb from row fetched with select * from dbDb
         from database.  Dispose of this with dbDbFree().
  NOTE: this table schema is now detached from the
  main production dbDb, so we are not using the autoSql functions */
{
    struct dbDb *ret;

    AllocVar(ret);
    ret->name = cloneString(row[0]);
    ret->description = cloneString(row[1]);
    ret->nibPath = cloneString(row[2]);
    ret->organism = cloneString(row[3]);
    ret->defaultPos = cloneString(row[4]);
    ret->active = sqlSigned(row[5]);
    ret->orderKey = sqlSigned(row[6]);
    ret->genome = cloneString(row[7]);
    ret->scientificName = cloneString(row[8]);
    ret->htmlPath = cloneString(row[9]);
    ret->hgNearOk = sqlSigned(row[10]);
    return ret;
}

struct dbDb *hArchiveDbDbList()
/* Return list of databases in archive central dbDb.
 * Free this with dbDbFree. */
{
struct sqlConnection *conn;
struct sqlResult *sr;
char **row;
struct dbDb *dbList = NULL, *db;
char *assembly;
char *next;

conn = hConnectCentral();

if (conn)
    {
    /* NOTE: archive orderKey convention is opposite of production server! */
    sr = sqlGetResult(conn, "select * from dbDbArch order by orderKey desc,name desc");
    while ((row = sqlNextRow(sr)) != NULL)
        {
        db = archiveDbDbLoad(row);
        /* strip organism out of assembly description if it's there
         * (true in hg6-hg11 entries) */
        next = assembly = cloneString(db->description);
        if (sameString(nextWord(&next), db->genome))
            {
            freez(&db->description);
            db->description = cloneString(next);
            }
        freez(&assembly);
        slAddHead(&dbList, db);
        }
    sqlFreeResult(&sr);
    
    hDisconnectCentral(&conn);
    slReverse(&dbList);
    }
return dbList;
}

int hDbDbCmpOrderKey(const void *va, const void *vb)
/* Compare to sort based on order key */
{
const struct dbDb *a = *((struct dbDb **)va);
const struct dbDb *b = *((struct dbDb **)vb);

if (b->orderKey > a->orderKey) return -1;
else if (b->orderKey < a->orderKey) return 1;
else return 0; 
}

struct slName *hDbList()
/* List of all database versions that are online (database
 * names only).  See also hDbDbList. */
{
struct slName *nList = NULL, *n;
struct dbDb *dbList, *db;

dbList = hDbDbList();
for (db = dbList; db != NULL; db = db->next)
    {
    n = newSlName(db->name);
    slAddTail(&nList, n);
    }
dbDbFree(&dbList);
return nList;
}

char *hPreviousAssembly(char *database)
/* Return previous assembly for the genome associated with database, or NULL.
 * Must free returned string */

{
struct dbDb *dbList = NULL, *db, *prevDb;
char *prev = NULL;

/* NOTE: relies on this list being ordered descendingly */
dbList = hDbDbList();
for (db = dbList; db != NULL; db = db->next)
    {
    if (sameString(db->name, database))
        {
        prevDb = db->next;
        if (prevDb)
            prev = cloneString(prevDb->name);
        break;
        }
    }
if (dbList)
    dbDbFreeList(&dbList);
return prev;
}


static boolean fitField(struct hash *hash, char *fieldName,
	char retField[HDB_MAX_FIELD_STRING])
/* Return TRUE if fieldName is in hash.  
 * If so copy it to retField.
 * Helper routine for findMoreFields below. */
{
if (hashLookup(hash, fieldName))
    {
    strcpy(retField, fieldName);
    return TRUE;
    }
else
    {
    retField[0] = 0;
    return FALSE;
    }
}

static boolean fitFields(struct hash *hash, char *chrom, char *start, char *end,
	char retChrom[HDB_MAX_FIELD_STRING], char retStart[HDB_MAX_FIELD_STRING], char retEnd[HDB_MAX_FIELD_STRING])
/* Return TRUE if chrom/start/end are in hash.  
 * If so copy them to retChrom, retStart, retEnd. 
 * Helper routine for findChromStartEndFields below. */
{
if (!fitField(hash, chrom, retChrom))
    return FALSE;
if (!fitField(hash, start, retStart))
    return FALSE;
if (!fitField(hash, end, retEnd))
    return FALSE;
return TRUE;
}

boolean hIsBinned(char *table)
/* Return TRUE if a table is binned. */
{
char query[256];
struct sqlConnection *conn = hAllocConn();
struct sqlResult *sr;
char **row;
boolean binned = FALSE;

/* Read table description into hash. */
safef(query, sizeof(query), "describe %s", table);
sr = sqlGetResult(conn, query);
if ((row = sqlNextRow(sr)) != NULL)
    {
    if (sameString(row[0], "bin"))
        binned = TRUE;
    }
sqlFreeResult(&sr);
hFreeConn(&conn);
return binned;
}

int hFieldIndex(char *table, char *field)
/* Return index of field in table or -1 if it doesn't exist. */
{
struct sqlConnection *conn = hAllocConn();
int result = sqlFieldIndex(conn, table, field);
hFreeConn(&conn);
return result;
}

boolean hHasField(char *table, char *field)
/* Return TRUE if table has field */
{
return hFieldIndex(table, field) >= 0;
}

boolean hFieldHasIndexDb(char *db, char *table, char *field)
/* Return TRUE if a SQL index exists for table.field. */
{
struct sqlConnection *conn = hAllocOrConnect(db);
struct sqlResult *sr = NULL;
char **row = NULL;
boolean gotIndex = FALSE;
char query[512];

safef(query, sizeof(query), "show index from %s", table);
sr = sqlGetResult(conn, query);
while ((row = sqlNextRow(sr)) != NULL)
    {
    if (sameString(row[4], field))
	{
	gotIndex = TRUE;
	break;
	}
    }
sqlFreeResult(&sr);
hFreeOrDisconnect(&conn);
return(gotIndex);
}

boolean hFieldHasIndex(char *table, char *field)
/* Return TRUE if a SQL index exists for table.field. */
{
return(hFieldHasIndexDb(hGetDb(), table, field));
}

boolean hFindBed12FieldsAndBinDb(char *db, char *table, 
	char retChrom[HDB_MAX_FIELD_STRING],
	char retStart[HDB_MAX_FIELD_STRING],
	char retEnd[HDB_MAX_FIELD_STRING],
	char retName[HDB_MAX_FIELD_STRING],
	char retScore[HDB_MAX_FIELD_STRING],
	char retStrand[HDB_MAX_FIELD_STRING],
        char retCdsStart[HDB_MAX_FIELD_STRING],
	char retCdsEnd[HDB_MAX_FIELD_STRING],
	char retCount[HDB_MAX_FIELD_STRING],
	char retStarts[HDB_MAX_FIELD_STRING],
	char retEndsSizes[HDB_MAX_FIELD_STRING],
        char retSpan[HDB_MAX_FIELD_STRING], boolean *retBinned)
/* Given a table return the fields corresponding to all the bed 12 
 * fields, if they exist.  Fields that don't exist in the given table 
 * will be set to "". */
{
char query[256];
struct sqlConnection *conn = NULL;
struct sqlResult *sr;
char **row;
struct hash *hash = newHash(5);
boolean gotIt = TRUE, binned = FALSE;

#ifndef GBROWSE
if (sameString(CUSTOM_TRASH,db))
    {
    if(! ctDbAvailable(table))
	return FALSE;
    conn = sqlCtConn(TRUE);
    }
else
#endif /* GBROWSE */
    {
    if (! hTableExistsDb(db, table))
	return FALSE;
    conn = hAllocOrConnect(db);
    }

/* Set field names to empty strings */
retEnd[0] = 0;
retName[0] = 0;
retScore[0] = 0;
retStrand[0] = 0;
retCdsStart[0] = 0;
retCdsEnd[0] = 0;
retCount[0] = 0;
retStarts[0] = 0;
retEndsSizes[0] = 0;
retSpan[0] = 0;

/* Read table description into hash. */
safef(query, sizeof(query), "describe %s", table);
sr = sqlGetResult(conn, query);
while ((row = sqlNextRow(sr)) != NULL)
    {
    if (sameString(row[0], "bin"))
        binned = TRUE;
    hashAdd(hash, row[0], NULL);
    }
sqlFreeResult(&sr);

/* Look for bed-style or linkedFeatures names. */
if (fitFields(hash, "chrom", "chromStart", "chromEnd", retChrom, retStart, retEnd))
    {
    if (!fitField(hash, "name", retName))
	if (!fitField(hash, "acc", retName))
	    if (!fitField(hash, "frag", retName))
		fitField(hash, "contig", retName);
    fitField(hash, "score", retScore);
    fitField(hash, "strand", retStrand);
    fitField(hash, "thickStart", retCdsStart);
    fitField(hash, "thickEnd", retCdsEnd);
    if (!fitField(hash, "blockCount", retCount))
	fitField(hash, "lfCount", retCount);
    if (!fitField(hash, "chromStarts", retStarts))
        {
	if (!fitField(hash, "blockStarts", retStarts))
            fitField(hash, "lfStarts", retStarts);
        }
    if (!fitField(hash, "blockSizes", retEndsSizes))
	fitField(hash, "lfSizes", retEndsSizes);
    fitField(hash, "span", retSpan);
    }
/* Look for names of psl and psl-like (chain, chainLink, net, altGraphX,
   some older types). */
else if (fitFields(hash, "tName", "tStart", "tEnd", retChrom, retStart, retEnd))
    {
    if (!fitField(hash, "qName", retName))
	{
	if (!fitField(hash, "name", retName))
	    fitField(hash, "chainId", retName);
	}
    fitField(hash, "strand", retStrand);
    fitField(hash, "blockCount", retCount);
    fitField(hash, "tStarts", retStarts);
    fitField(hash, "blockSizes", retEndsSizes);
    }
/* Look for gene prediction names. */
else if (fitFields(hash, "chrom", "txStart", "txEnd", retChrom, retStart, retEnd))
    {
    if (!fitField(hash, "geneName", retName))  // tweak for refFlat type
	fitField(hash, "name", retName);
    fitField(hash, "score", retScore);      // some variants might have it...
    fitField(hash, "strand", retStrand);
    fitField(hash, "cdsStart", retCdsStart);
    fitField(hash, "cdsEnd", retCdsEnd);
    fitField(hash, "exonCount", retCount);
    fitField(hash, "exonStarts", retStarts);
    fitField(hash, "exonEnds", retEndsSizes);
    }
/* Look for repeatMasker names. */
else if (fitFields(hash, "genoName", "genoStart", "genoEnd", retChrom, retStart, retEnd))
    {
    fitField(hash, "repName", retName);
    fitField(hash, "swScore", retScore);
    fitField(hash, "strand", retStrand);
    }
else if (fitField(hash, "chrom", retChrom) && 
	 fitField(hash, "chromStart", retStart))
    {
    }
else if (startsWith("chr", table) && endsWith(table, "_gl") && hashLookup(hash, "start") && hashLookup(hash, "end"))
    {
    strcpy(retChrom, "");
    strcpy(retStart, "start");
    strcpy(retEnd, "end");
    fitField(hash, "frag", retName);
    fitField(hash, "strand", retStrand);
    }
else
    {
    if (hashLookup(hash, "acc"))
         strcpy(retName, "acc");
    else if (hashLookup(hash, "id"))
         strcpy(retName, "id");
    else if (hashLookup(hash, "name"))
         strcpy(retName, "name");
    gotIt = FALSE;
    }
freeHash(&hash);
hFreeOrDisconnect(&conn);
*retBinned = binned;
return gotIt;
}

boolean hFindFieldsAndBin(char *table, 
	char retChrom[HDB_MAX_FIELD_STRING],
	char retStart[HDB_MAX_FIELD_STRING], char retEnd[HDB_MAX_FIELD_STRING],
	boolean *retBinned)
/* Given a table return the fields for selecting chromosome, start, end,
 * and whether it's binned . */
{
char retName[HDB_MAX_FIELD_STRING];
char retScore[HDB_MAX_FIELD_STRING];
char retStrand[HDB_MAX_FIELD_STRING];
char retCdsStart[HDB_MAX_FIELD_STRING];
char retCdsEnd[HDB_MAX_FIELD_STRING];
char retCount[HDB_MAX_FIELD_STRING];
char retStarts[HDB_MAX_FIELD_STRING];
char retEndsSizes[HDB_MAX_FIELD_STRING];
char retSpan[HDB_MAX_FIELD_STRING];
return hFindBed12FieldsAndBinDb(hGetDb(), table,
				retChrom, retStart, retEnd,
				retName, retScore, retStrand,
				retCdsStart, retCdsEnd,
				retCount, retStarts, retEndsSizes,
				retSpan, retBinned);
}

boolean hFindChromStartEndFields(char *table, 
	char retChrom[HDB_MAX_FIELD_STRING],
	char retStart[HDB_MAX_FIELD_STRING], char retEnd[HDB_MAX_FIELD_STRING])
/* Given a table return the fields for selecting chromosome, start, and end. */
{
char retName[HDB_MAX_FIELD_STRING];
char retScore[HDB_MAX_FIELD_STRING];
char retStrand[HDB_MAX_FIELD_STRING];
char retCdsStart[HDB_MAX_FIELD_STRING];
char retCdsEnd[HDB_MAX_FIELD_STRING];
char retCount[HDB_MAX_FIELD_STRING];
char retStarts[HDB_MAX_FIELD_STRING];
char retEndsSizes[HDB_MAX_FIELD_STRING];
char retSpan[HDB_MAX_FIELD_STRING];
boolean isBinned;
return hFindBed12FieldsAndBinDb(hGetDb(), table,
				retChrom, retStart, retEnd,
				retName, retScore, retStrand,
				retCdsStart, retCdsEnd,
				retCount, retStarts, retEndsSizes,
				retSpan, &isBinned);
}


boolean hFindChromStartEndFieldsDb(char *db, char *table, 
	char retChrom[HDB_MAX_FIELD_STRING],
	char retStart[HDB_MAX_FIELD_STRING], char retEnd[HDB_MAX_FIELD_STRING])
/* Given a table return the fields for selecting chromosome, start, and end. */
{
char retName[HDB_MAX_FIELD_STRING];
char retScore[HDB_MAX_FIELD_STRING];
char retStrand[HDB_MAX_FIELD_STRING];
char retCdsStart[HDB_MAX_FIELD_STRING];
char retCdsEnd[HDB_MAX_FIELD_STRING];
char retCount[HDB_MAX_FIELD_STRING];
char retStarts[HDB_MAX_FIELD_STRING];
char retEndsSizes[HDB_MAX_FIELD_STRING];
char retSpan[HDB_MAX_FIELD_STRING];
boolean isBinned;
return hFindBed12FieldsAndBinDb(db, table,
				retChrom, retStart, retEnd,
				retName, retScore, retStrand,
				retCdsStart, retCdsEnd,
				retCount, retStarts, retEndsSizes,
				retSpan, &isBinned);
}

int hdbChromSize(char *db, char *chromName)
/* Get chromosome size from given database . */
{
if (sameString(db, hGetDb()))
    return hChromSize(chromName);
else if ((hGetDb2() != NULL) && sameString(db, hGetDb2()))
    return hChromSize2(chromName);
else
    {
    warn("hdbChromSize not handling this case well");
    return 0;
    }
}

struct hTableInfo *hFindTableInfoDb(char *db, char *chrom, char *rootName)
/* Find table information.  Return NULL if no table.  */
{
static struct hash *dbHash = NULL;	/* Values are hashes of tables. */
struct hash *hash;
struct hTableInfo *hti;
char fullName[HDB_MAX_TABLE_STRING];
boolean isSplit = FALSE;

if (chrom == NULL)
    chrom = hDefaultChromDb(db);
if (dbHash == NULL)
    dbHash = newHash(8);
hash = hashFindVal(dbHash, db);
if (hash == NULL)
    {
    hash = newHash(8);
    hashAdd(dbHash, db, hash);
    }
if ((hti = hashFindVal(hash, rootName)) == NULL)
    {
    if (chrom != NULL)
	{
	safef(fullName, sizeof(fullName), "%s_%s", chrom, rootName);
	if (hTableExistsDb(db, fullName))
	    isSplit = TRUE;
	}
    if (!isSplit)
        {
	safef(fullName, sizeof(fullName), "%s", rootName);
	if (!hTableExistsDb(db, fullName))
	    return NULL;
	}
    AllocVar(hti);
    hashAddSaveName(hash, rootName, hti, &hti->rootName);
    hti->isSplit = isSplit;
    hti->isPos = hFindBed12FieldsAndBinDb(db, fullName,
	hti->chromField, hti->startField, hti->endField,
	hti->nameField, hti->scoreField, hti->strandField,
	hti->cdsStartField, hti->cdsEndField,
	hti->countField, hti->startsField, hti->endsSizesField,
	hti->spanField, &hti->hasBin);
    hti->hasCDS = (hti->cdsStartField[0] != 0);
    hti->hasBlocks = (hti->startsField[0] != 0);
    if (hti->isPos)
	{
	if (sameString(hti->startsField, "exonStarts"))
	    hti->type = cloneString("genePred");
	else if (sameString(hti->startsField, "chromStarts") ||
		 sameString(hti->startsField, "blockStarts"))
	    hti->type = cloneString("bed 12");
	else if (sameString(hti->startsField, "lfStarts"))
	    hti->type = cloneString("linkedFeatures");
	else if (sameString(hti->startsField, "tStarts"))
	    hti->type = cloneString("psl");
	else if (hti->cdsStartField[0] != 0)
	    hti->type = cloneString("bed 8");
	else if (hti->strandField[0] !=0  &&  hti->chromField[0] == 0)
	    hti->type = cloneString("gl");
	else if (hti->strandField[0] !=0)
	    hti->type = cloneString("bed 6");
	else if (hti->spanField[0] !=0)
	    hti->type = cloneString("wiggle");
	else if (hti->nameField[0] !=0)
	    hti->type = cloneString("bed 4");
	else if (hti->endField[0] != 0)
	    hti->type = cloneString("bed 3");
	else
	    {
	    hti->type = cloneString("chromGraph");
	    safef(hti->endField, sizeof(hti->endField), "%s+1", 
	    	hti->startField);
	    }
	}
    else
	hti->type = NULL;
    }
return hti;
}

int hTableInfoBedFieldCount(struct hTableInfo *hti)
/* Return number of BED fields needed to save hti. */
{
if (hti->hasBlocks)
    return 12;
else if (hti->hasCDS)
    return 8;
else if (hti->strandField[0] != 0)
    return 6;
else if (hti->scoreField[0] != 0)
    return 5;
else if (hti->nameField[0] != 0)
    return 4;
else
    return 3;
}



struct hTableInfo *hFindTableInfo(char *chrom, char *rootName)
/* Find table information.  Return NULL if no table. */
{
return hFindTableInfoDb(hGetDb(), chrom, rootName);
}


boolean hFindSplitTableDb(char *db, char *chrom, char *rootName, 
	char retTableBuf[HDB_MAX_TABLE_STRING], boolean *hasBin)
/* Find name of table in a given database that may or may not 
 * be split across chromosomes. Return FALSE if table doesn't exist.  */
{
struct hTableInfo *hti = hFindTableInfoDb(db, chrom, rootName);
if (hti == NULL)
    return FALSE;
if (retTableBuf != NULL)
    {
    if (chrom == NULL)
	chrom = hDefaultChromDb(db);
    if (hti->isSplit)
	safef(retTableBuf, HDB_MAX_TABLE_STRING, "%s_%s", chrom, rootName);
    else
	safef(retTableBuf, HDB_MAX_TABLE_STRING, "%s", rootName);
    }
if (hasBin != NULL)
    *hasBin = hti->hasBin;
return TRUE;
}

boolean hFindSplitTable(char *chrom, char *rootName, 
	char retTableBuf[HDB_MAX_TABLE_STRING], boolean *hasBin)
/* Find name of table that may or may not be split across chromosomes. 
 * Return FALSE if table doesn't exist.  */
{
return hFindSplitTableDb(hGetDb(), chrom, rootName, retTableBuf, hasBin);
}

struct slName *hSplitTableNames(char *rootName)
/* Return a list of all split tables for rootName, or of just rootName if not 
 * split, or NULL if no such tables exist. */
{
struct hash *hash = NULL;
struct hashEl *hel = NULL;
char db[HDB_MAX_TABLE_STRING];
char justTable[HDB_MAX_TABLE_STRING];

parseDbTable(rootName, db, justTable);
hash = tableListHash(db);
hel = hashLookup(hash, justTable);
if (hel == NULL)
    return NULL;
else
    return slNameCloneList((struct slName *)(hel->val));
}

boolean hIsMgscHost()
/* Return TRUE if this is running on web server only
 * accessible to Mouse Genome Sequencing Consortium. */
{
static boolean gotIt = FALSE;
static boolean priv = FALSE;
if (!gotIt)
    {
    char *t = getenv("HTTP_HOST");
    if (t != NULL && (startsWith("hgwdev-mgsc", t)))
        priv = TRUE;
    gotIt = TRUE;
    }
return priv;
}

boolean hIsPrivateHost()
/* Return TRUE if this is running on private web-server. */
{
static boolean gotIt = FALSE;
static boolean priv = FALSE;
if (!gotIt)
    {
    char *t = getenv("HTTP_HOST");
    if (t != NULL && (startsWith("genome-test", t) || startsWith("hgwdev", t)))
        priv = TRUE;
    gotIt = TRUE;
    }
return priv;
}


int hOffsetPastBin(char *chrom, char *table)
/* Return offset into a row of table that skips past bin
 * field if any. */
{
struct hTableInfo *hti = hFindTableInfo(chrom, table);
if (hti == NULL)
    return 0;
return hti->hasBin;
}

/* Stuff to handle binning - which helps us restrict our
 * attention to the parts of database that contain info
 * about a particular window on a chromosome. This scheme
 * will work without modification for chromosome sizes up
 * to half a gigaBase.  The finest sized bin is 128k (1<<17).
 * The next coarsest is 8x as big (1<<3).  There's a hierarchy
 * of bins with the chromosome itself being the final bin.
 * Features are put in the finest bin they'll fit in. */

int hFindBin(int start, int end)
/* Given start,end in chromosome coordinates assign it
 * a bin.   There's a bin for each 128k segment, for each
 * 1M segment, for each 8M segment, for each 64M segment,
 * and for each chromosome (which is assumed to be less than
 * 512M.)  A range goes into the smallest bin it will fit in. */
{
return binFromRange(start, end);
}

static void hAddBinToQueryStandard(char *binField, int start, int end, 
	struct dyString *query, boolean selfContained)
/* Add clause that will restrict to relevant bins to query. */
{
int bFirstShift = binFirstShift(), bNextShift = binNextShift();
int startBin = (start>>bFirstShift), endBin = ((end-1)>>bFirstShift);
int i, levels = binLevels();

if (selfContained)
    dyStringAppend(query, "(");
for (i=0; i<levels; ++i)
    {
    int offset = binOffset(i);
    if (i != 0)
        dyStringAppend(query, " or ");
    if (startBin == endBin)
        dyStringPrintf(query, "%s=%u", binField, startBin + offset);
    else
        dyStringPrintf(query, "%s>=%u and %s<=%u", 
		binField, startBin + offset, binField, endBin + offset);
    startBin >>= bNextShift;
    endBin >>= bNextShift;
    }
if (selfContained)
    {
    dyStringPrintf(query, " or %s=%u )", binField, _binOffsetOldToExtended);
    dyStringAppend(query, " and ");
    }
}

static void hAddBinToQueryExtended(char *binField, int start, int end, 
	struct dyString *query)
/* Add clause that will restrict to relevant bins to query. */
{
int bFirstShift = binFirstShift(), bNextShift = binNextShift();
int startBin = (start>>bFirstShift), endBin = ((end-1)>>bFirstShift);
int i, levels = binLevelsExtended();

dyStringAppend(query, "(");

if (start < BINRANGE_MAXEND_512M)
    {
    hAddBinToQueryStandard(binField, start, BINRANGE_MAXEND_512M, query, FALSE);
    dyStringAppend(query, " or ");
    }

for (i=0; i<levels; ++i)
    {
    int offset = binOffsetExtended(i);
    if (i != 0)
	dyStringAppend(query, " or ");
    if (startBin == endBin)
        dyStringPrintf(query, "%s=%u", binField, startBin + offset);
    else
        dyStringPrintf(query, "%s>=%u and %s<=%u", 
		binField, startBin + offset, binField, endBin + offset);
    startBin >>= bNextShift;
    endBin >>= bNextShift;
    }
dyStringAppend(query, ")");
dyStringAppend(query, " and ");
}

void hAddBinToQueryGeneral(char *binField, int start, int end, 
	struct dyString *query)
/* Add clause that will restrict to relevant bins to query. */
{
if (end <= BINRANGE_MAXEND_512M)
    hAddBinToQueryStandard(binField, start, end, query, TRUE);
else
    hAddBinToQueryExtended(binField, start, end, query);
}

void hAddBinToQuery(int start, int end, struct dyString *query)
/* Add clause that will restrict to relevant bins to query. */
{
hAddBinToQueryGeneral("bin", start, end, query);
}

struct sqlResult *hExtendedRangeQuery(
	struct sqlConnection *conn,  /* Open SQL connection. */
	char *rootTable, 	     /* Table (not including any chrN_) */
	char *chrom, int start, int end,  /* Range. */
	char *extraWhere,            /* Extra things to add to where clause. */
	boolean order, 	   /* If true order by start position (can be slow). */
	char *fields,      /* If non-NULL comma separated field list. */
	int *retRowOffset) /* Returns offset past bin field. */
/* Range query with lots of options. */
{
char *db = sqlGetDatabase(conn);
struct hTableInfo *hti = hFindTableInfoDb(db, chrom, rootTable);
struct sqlResult *sr = NULL;
struct dyString *query = newDyString(1024);
char *table = NULL;
int rowOffset = 0;

if (fields == NULL) fields = "*";
if (hti == NULL)
    {
    warn("table %s doesn't exist or hFindTableInfoDb failed", rootTable);
    }
else
    {
    dyStringPrintf(query, "select %s from ", fields);
    if (hti->isSplit)
	{
	char fullTable[HDB_MAX_TABLE_STRING];
	safef(fullTable, sizeof(fullTable), "%s_%s", chrom, rootTable);
	if (!hTableExistsDb(db, fullTable))
	     warn("%s doesn't exist", fullTable);
	else
	    {
	    table = fullTable;
	    dyStringPrintf(query, "%s where ", table);
	    }
	}
    else
        {
	table = rootTable;
	dyStringPrintf(query, "%s where %s='%s' and ", 
	    table, hti->chromField, chrom);
	}
    }
if (table != NULL)
    {
    if (hti->hasBin)
        {
	hAddBinToQuery(start, end, query);
	rowOffset = 1;
	}
    dyStringPrintf(query, "%s<%u and %s>%u", 
    	hti->startField, end, hti->endField, start);
    if (extraWhere)
        {
        /* allow more flexible additions to where clause */
        if (!startsWith("order", extraWhere) && 
            !startsWith("limit", extraWhere))
                dyStringAppend(query, " and ");
        dyStringPrintf(query, " %s", extraWhere);
        }
    if (order)
        dyStringPrintf(query, " order by %s", hti->startField);
    sr = sqlGetResult(conn, query->string);
    }
freeDyString(&query);
if (retRowOffset != NULL)
    *retRowOffset = rowOffset;
return sr;
}


struct sqlResult *hRangeQuery(struct sqlConnection *conn,
	char *rootTable, char *chrom,
	int start, int end, char *extraWhere, int *retRowOffset)
/* Construct and make a query to tables that may be split and/or
 * binned. */
{
return hExtendedRangeQuery(conn, rootTable, chrom, start, end, 
	extraWhere, FALSE, NULL, retRowOffset);
}

struct sqlResult *hOrderedRangeQuery(struct sqlConnection *conn,
	char *rootTable, char *chrom,
	int start, int end, char *extraWhere, int *retRowOffset)
/* Construct and make a query to tables that may be split and/or
 * binned. Forces return values to be sorted by chromosome start. */
{
return hExtendedRangeQuery(conn, rootTable, chrom, start, end, 
	extraWhere, TRUE, NULL, retRowOffset);
}

struct sqlResult *hExtendedChromQuery(
	struct sqlConnection *conn,  /* Open SQL connection. */
	char *rootTable, 	     /* Table (not including any chrN_) */
	char *chrom,  		     /* Chromosome. */
	char *extraWhere,            /* Extra things to add to where clause. */
	boolean order, 	   /* If true order by start position (can be slow). */
	char *fields,      /* If non-NULL comma separated field list. */
	int *retRowOffset) /* Returns offset past bin field. */
/* Chromosome query fields for tables that may be split and/or binned, 
 * with lots of options. */
{
char *db = sqlGetDatabase(conn);
struct hTableInfo *hti = hFindTableInfoDb(db, chrom, rootTable);
struct sqlResult *sr = NULL;
struct dyString *query = newDyString(1024);
int rowOffset = 0;

if (fields == NULL) fields = "*";
if (hti == NULL)
    {
    warn("table %s doesn't exist", rootTable);
    }
else
    {
    rowOffset = hti->hasBin;
    if (hti->isSplit)
	{
        dyStringPrintf(query, "select %s from %s_%s", fields, chrom, rootTable);
	if (extraWhere != NULL)
	    dyStringPrintf(query, " where %s", extraWhere);
	}
    else
	{
        dyStringPrintf(query, "select %s from %s where %s='%s'", 
		fields, rootTable, hti->chromField, chrom);
	if (extraWhere != NULL)
	    dyStringPrintf(query, " and (%s)", extraWhere);
	}
    if (order)
        dyStringPrintf(query, " order by %s", hti->startField);
    sr = sqlGetResult(conn, query->string);
    }
freeDyString(&query);
if (retRowOffset != NULL)
    *retRowOffset = rowOffset;
return sr;
}

struct sqlResult *hChromQuery(struct sqlConnection *conn,
	char *rootTable, char *chrom,
	char *extraWhere, int *retRowOffset)
/* Construct and make a query across whole chromosome to tables 
 * that may be split and/or * binned. */
{
return hExtendedChromQuery(conn, rootTable, chrom, extraWhere, 
	FALSE, NULL, retRowOffset);
}

boolean hTrackOnChrom(struct trackDb *tdb, char *chrom)
/* Return TRUE if track exists on this chromosome. */
{
boolean chromOk = TRUE;
if (tdb->restrictCount > 0 && chrom != NULL)
    chromOk =  (stringArrayIx(chrom, tdb->restrictList, tdb->restrictCount)) >= 0;
return chromOk;
}

boolean hasTrackDbAlready(struct trackDb *tdb, struct trackDb *list)
/* Return true if the given list already has the given track (check names) */
{
struct trackDb *check;
for (check = list; check != NULL; check = check->next)
    if (sameString(check->tableName,tdb->tableName))
	return TRUE;
return FALSE;
}

static struct trackDb *loadTrackDb(struct sqlConnection *conn, char *where)
/* Load each trackDb table. */
{
boolean trackDbNotFound = TRUE;
struct trackDb *tdbList = NULL;
struct slName *tableList = hTrackDbList(), *one;
while ((one = (struct slName *)slPopHead(&tableList)) != NULL)
    {
    if (sqlTableExists(conn, one->name))
        {
	trackDbNotFound = FALSE;
        struct trackDb *oneTable = trackDbLoadWhere(conn, one->name, where), *oneRow;
	while ((oneRow = slPopHead(&oneTable)) != NULL)
	    {
	    if (!hasTrackDbAlready(oneRow, tdbList))
		slAddHead(&tdbList, oneRow);
	    else
		trackDbFree(&oneRow);
	    }
        }
    slNameFree(&one);
    }
if (trackDbNotFound)
    {
    struct dyString *tableNames = newDyString(256);
    struct slName *tableList = hTrackDbList(), *one;
    while ((one = (struct slName *)slPopHead(&tableList)) != NULL)
        {
        dyStringPrintf(tableNames,"%s,", one->name);
        slNameFree(&one);
        }
    errAbort("can not find %s.%s check db.trackDb specification in hg.conf",
        hGetDb(),dyStringCannibalize(&tableNames));
    }
/* fill in supertrack fields, if any in settings */
trackDbSuperSettings(tdbList);
return tdbList;
}

static void processTrackDb(char *database, struct trackDb *tdb, char *chrom,
                           boolean privateHost, struct trackDb **tdbRetList)
/* check if a trackDb entry should be included in display, and if so
 * add it to the list, otherwise free it */
{
hLookupStringsInTdb(tdb, database);
if ((!tdb->private || privateHost) &&
    hTableForTrack(database, tdb->tableName) != NULL
#ifdef NEEDED_UNTIL_GB_CDNA_INFO_CHANGE
	&& !sameString(splitTable, "mrna") /* Long ago we reused this name badly. */
#endif /* NEEDED_UNTIL_GB_CDNA_INFO_CHANGE */
    )

    slAddHead(tdbRetList, tdb);
else
    trackDbFree(&tdb);
}

static void subtrackInherit(struct trackDb *subtrackTdb,
			    struct trackDb *compositeTdb)
{
if (!trackDbSetting(subtrackTdb, "noInherit"))
    {
    /* no longer necessary ? -- this is done in hgTrackDb now */
    if (subtrackTdb->type == NULL)
        subtrackTdb->type = cloneString(compositeTdb->type); 
    subtrackTdb->grp = cloneString(compositeTdb->grp);

    /* inherit items in parent's settings hash that aren't 
     * overriden in subtrack */
    if (subtrackTdb->settingsHash && compositeTdb->settingsHash)
        {
        struct hashEl *hel;
        struct hashCookie hc = hashFirst(compositeTdb->settingsHash);
        while ((hel = hashNext(&hc)) != NULL)
            {
            if (!hashLookup(subtrackTdb->settingsHash, hel->name))
                hashAdd(subtrackTdb->settingsHash, hel->name, hel->val);
            }
        }
    }
}

struct sqlConnection *trackDbConn()
{
/* get connection for trackDb depending if trackDb.host is specified in hg.conf */
struct sqlConnection *conn;
char *hostName, *db;
char *userName, *userPasswd;
char *database = hGetDb();

hostName   = cfgOption("trackDb.host");
db 	   = cfgOption("trackDb.db");
userName   = cfgOption("trackDb.user");
userPasswd = cfgOption("trackDb.password");

if ((hostName != NULL) && (userName != NULL))
    {
    if (sameWord(database, db))
	{
    	conn = sqlConnRemote(hostName, userName, userPasswd, hdbName, FALSE);
    	if (conn == NULL)
	    {
	    errAbort("trackDbConn() failed.  Couldn't connect to database %s on %s as %s.\n", db, hostName, userName);
    	    }
	}
    else
	{
        conn = hAllocConn();
	}
    }
else
    {
    conn = hAllocConn();
    }
return(conn);
}

void freeTrackDbConn(struct sqlConnection **conn)
/* free the trackDb connection */
{
if (cfgOption("trackDb.host") != NULL)
    {   
    if (sameWord(cfgOption("trackDb.db"), hGetDb()))
	{
        sqlDisconnect(conn);
	}
    else
	{
    	hFreeConn(conn);
    	}
    }
else
    {
    hFreeConn(conn);
    }
}

struct trackDb *hTrackDb(char *chrom)
/* Load tracks associated with current chromosome (which may be NULL for
 * all).  Supertracks are loaded as a trackDb, but are not in the returned list,
 * but are accessible via the parent pointers of the member tracks.  Also,
 * the supertrack trackDb subtrack fields are not set here (would be
 * incompatible with the returned list) */
{
/* get connection for trackDb depending if host is specified in hg.conf */
struct sqlConnection *conn = trackDbConn();

struct trackDb *tdbList = loadTrackDb(conn, NULL);
struct trackDb *tdbFullList = NULL, *tdbSubtrackedList = NULL;
struct trackDb *tdbRetList = NULL;
char *database = hGetDb();
boolean privateHost = hIsPrivateHost();
struct hash *compositeHash = newHash(0);
struct hash *superHash = newHash(0);
struct trackDb *tdb, *compositeTdb;
struct trackDb *nextTdb;

/* Process list */
while (tdbList != NULL)
    {
    tdb = slPopHead(&tdbList);
    if (tdb->isSuper)
	{
        /* save supertrack entries, but don't add to list */
	hLookupStringsInTdb(tdb, database);
        hashAdd(superHash, tdb->tableName, tdb);
	}
    else if (trackDbSetting(tdb, "compositeTrack"))
        {
	hLookupStringsInTdb(tdb, database);
        slAddHead(&tdbFullList, tdb);
        hashAdd(compositeHash, tdb->tableName, tdb);
        }
    else
        processTrackDb(database, tdb, chrom, privateHost, &tdbFullList);
    }

/* create new list with subtrack entries in subtracks field of composite track*/
nextTdb = tdbFullList;
for (tdb = tdbFullList; nextTdb != NULL; tdb = nextTdb)
    {
    char *words[1];
    char *setting;

    nextTdb = tdb->next;
    if ((setting = trackDbSetting(tdb, "subTrack")) != NULL)
        {
        if (chopLine(cloneString(setting), words) >= 1)
            {
            compositeTdb = 
                (struct trackDb *)hashFindVal(compositeHash, words[0]);
            if (compositeTdb)
                {
		subtrackInherit(tdb, compositeTdb);
                /* should be a short list -- we can shortcut and add to tail
                 * rather than reversing later */
                slAddTail(&compositeTdb->subtracks, tdb);
                }
            }
        }
    else
        slAddHead(&tdbSubtrackedList, tdb);
    }
/* Prune composite tracks that have empty subtracks lists because their 
 * tables do not exist in the database. */
slReverse(&tdbSubtrackedList);
for (nextTdb = tdb = tdbSubtrackedList; nextTdb != NULL; tdb = nextTdb)
    {
    nextTdb = tdb->next;
    if (! (trackDbSetting(tdb, "compositeTrack") && tdb->subtracks == NULL))
        {
	slAddHead(&tdbRetList, tdb);
	}
    }
if (cfgOption("trackDb.host") != NULL)
    {   
    sqlDisconnect(&conn);
    }
else
    {
    hFreeConn(&conn);
    }
slSort(&tdbRetList, trackDbCmp);

/* Add parent pointers to supertrack members */
for (tdb = tdbRetList; tdb != NULL; tdb = tdb->next)
    {
    if (tdb->parentName)
        tdb->parent = 
                (struct trackDb *)hashFindVal(superHash, tdb->parentName);
    }

return tdbRetList;
}

static struct trackDb *loadAndLookupTrackDb(struct sqlConnection *conn,
					    char *where)
/* Load trackDb object(s). Nothing done for composite tracks here. */
{
struct trackDb *tdb, *tdbs = loadTrackDb(conn, where);
for (tdb = tdbs; tdb != NULL; tdb = tdb->next)
    hLookupStringsInTdb(tdb, hGetDb());
return tdbs;
}

static struct trackDb *loadTrackDbForTrack(struct sqlConnection *conn,
					   char *track)
/* Load trackDb object for a track. this is common code for two external 
 * functions. Handle composite tracks and subtrack inheritance here.
 */
{
struct trackDb *trackTdb = NULL;
char where[256];

safef(where, sizeof(where), "tableName = '%s'", track);
trackTdb = loadAndLookupTrackDb(conn, where);
if (!trackTdb)
    return NULL;
if (trackDbSetting(trackTdb, "compositeTrack") != NULL)
    {
    /* Fill in trackDb->subtracks.  Query to get _exact_ match for composite 
     * track name in the subTrack setting, so we don't pick up subtracks of 
     * some other track with the same root name. */
    struct trackDb *subTdbList = NULL, *tdb = NULL;
    safef(where, sizeof(where),
            "settings rlike '^(.*\n)?subTrack %s([ \n].*)?$'", track);
    subTdbList = loadAndLookupTrackDb(conn, where);
    for (tdb = subTdbList; tdb != NULL; tdb = tdb->next)
	subtrackInherit(tdb, trackTdb);
    trackTdb->subtracks = subTdbList;
    }
else if (trackDbSetting(trackTdb, "subTrack") != NULL)
    {
    struct trackDb *cTdb = NULL;
    char *subTrackSetting = cloneString(trackDbSetting(trackTdb, "subTrack"));
    char *compositeName = firstWordInLine(subTrackSetting);
    safef(where, sizeof(where), "tableName = '%s'", compositeName);
    cTdb = loadAndLookupTrackDb(conn, where);
    if (cTdb)
	subtrackInherit(trackTdb, cTdb);
    freez(&subTrackSetting);
    }
return trackTdb;
}

void hTrackDbLoadSuper(struct trackDb *tdb)
/* Populate child trackDbs of this supertrack */
{
if (!tdb || !tdb->isSuper)
    return;

struct sqlConnection *conn = hAllocConn();
char where[256];
safef(where, sizeof(where),
   "settings rlike '^(.*\n)?superTrack %s([ \n].*)?$' order by priority desc",
    tdb->tableName);
tdb->subtracks = loadAndLookupTrackDb(conn, where);
for (tdb = tdb->subtracks; tdb != NULL; tdb = tdb->next)
    trackDbSuperMemberSettings(tdb);
hFreeConn(&conn);
}

struct trackDb *hTrackDbForTrack(char *track)
/* Load trackDb object for a track. If track is composite, its subtracks 
 * will also be loaded and inheritance will be handled; if track is a 
 * subtrack then inheritance will be handled.  (Unless a subtrack has 
 * "noInherit on"...) This will die if the current database does not have
 * a trackDb, but will return NULL if track is not found. */
{
struct sqlConnection *conn = trackDbConn();
struct trackDb *tdb = loadTrackDbForTrack(conn, track);
freeTrackDbConn(&conn);
return tdb;
}

struct trackDb *hCompositeTrackDbForSubtrack(struct trackDb *sTdb)
/* Given a trackDb that may be for a subtrack of a composite track, 
 * return the trackDb for the composite track if we can find it, else NULL.
 * Note: if the composite trackDb is found and returned, then its subtracks 
 * member will contain a newly allocated tdb like sTdb (but not ==). */
{
struct trackDb *cTdb = NULL;
if (sTdb != NULL)
    {
    char *subTrackSetting = cloneString(trackDbSetting(sTdb, "subTrack"));
    if (subTrackSetting != NULL)
	{
	char *compositeName = firstWordInLine(subTrackSetting);
	cTdb = hTrackDbForTrack(compositeName);
	freez(&subTrackSetting);
	}
    }
return cTdb;
}

boolean hgParseChromRangeDb(char *spec, char **retChromName, 
	int *retWinStart, int *retWinEnd, boolean haveDb)
/* Parse something of form chrom:start-end into pieces. 
 * if haveDb then check with chromInfo for names */
{
char *chrom, *start, *end;
char buf[256];
int iStart, iEnd;

strncpy(buf, spec, 256);
stripChar(buf, ',');
chrom = buf;
start = strchr(chrom, ':');

if (start == NULL)
    {
    /* If just chromosome name cover all of it. */
    if (!haveDb || ((chrom = hgOfficialChromName(chrom)) == NULL))
	return FALSE;
    else
       {
       iStart = 0;
       iEnd = hChromSize(chrom);
       }
    }
else 
    {
    *start++ = 0;
    end = strchr(start, '-');
    if (end == NULL)
	return FALSE;
    else
    *end++ = 0;
    chrom = trimSpaces(chrom);
    start = trimSpaces(start);
    end = trimSpaces(end);
    if (!isdigit(start[0]))
	return FALSE;
    if (!isdigit(end[0]))
	return FALSE;
    if (haveDb && ((chrom = hgOfficialChromName(chrom)) == NULL))
	return FALSE;
    iStart = atoi(start)-1;
    iEnd = atoi(end);
    }
if (retChromName != NULL)
    *retChromName = (haveDb)? chrom : cloneString(chrom);
if (retWinStart != NULL)
    *retWinStart = iStart;
if (retWinEnd != NULL)
    *retWinEnd = iEnd;
return TRUE;
}

boolean hgParseChromRange(char *spec, char **retChromName, 
	int *retWinStart, int *retWinEnd)
/* Parse something of form chrom:start-end into pieces. */
{
return hgParseChromRangeDb(spec, retChromName, retWinStart, retWinEnd, TRUE);
}


boolean hgIsChromRange(char *spec)
/* Returns TRUE if spec is chrom:N-M for some human
 * chromosome chrom and some N and M. */
{
return hgParseChromRange(spec, NULL, NULL, NULL);
}

#ifdef UNUSED
boolean hgParseContigRange(char *spec, char **retChromName, 
	int *retWinStart, int *retWinEnd)
/* Parse something of form contig:start-end into pieces. */
{
char *contig, *start,*end;
char buf[256];
char contigName[256];
int iStart, iEnd;
size_t colinspot;
char *chrom;
int contigstart,contigend;
int spot;

strncpy(buf, spec, 256);
contig = buf;
start = strchr(contig, ':');
if (start == NULL)
    return FALSE;
if (startsWith("ctg",contig) == FALSE && startsWith("NT_", contig) == FALSE)
    return FALSE;
spot = strcspn(contig,":");
strncpy(contigName,contig,spot);
contigName[spot] = '\0';
*start++ = 0;
end = strchr(start, '-');
if (end == NULL)
    return FALSE;
else
*end++ = 0;
contig = trimSpaces(contig);
start = trimSpaces(start);
end = trimSpaces(end);
if (!isdigit(start[0]))
    return FALSE;
if (!isdigit(end[0]))
    return FALSE;
iStart = atoi(start)-1;
iEnd = atoi(end);
if (retChromName != NULL)
    *retChromName = chrom;
if (retWinStart != NULL)
    *retWinStart = contigstart + iStart;
if (retWinEnd != NULL)
    *retWinEnd = contigstart + iEnd;
return TRUE; 
}

boolean hgIsContigRange(char *spec)
/* Returns TRUE if spec is chrom:N-M for some human
 * chromosome chrom and some N and M. */
{
return hgParseContigRange(spec, NULL, NULL, NULL);
}  
#endif /* UNUSED */

struct trackDb *hMaybeTrackInfo(struct sqlConnection *conn, char *trackName)
/* Load trackDb object for a track. If track is composite, its subtracks
 * will also be loaded and inheritance will be handled; if track is a
 * subtrack then inheritance will be handled.  (Unless a subtrack has
 * "noInherit on"...) Don't die if conn has no trackDb table.  Return NULL
 * if trackName is not found. */
{
struct slName *tdb, *tdbs = hTrackDbList();
for (tdb = tdbs; tdb != NULL; tdb = tdb->next)
    {
    if (sqlTableExists(conn, tdb->name))
        {
        slFreeList(&tdbs);
        return loadTrackDbForTrack(conn, trackName);
        }
    }
slFreeList(&tdbs);
return NULL;
}

struct trackDb *hTrackInfo(struct sqlConnection *conn, char *trackName)
/* Look up track in database, errAbort if it's not there. */
{
struct trackDb *tdb;

tdb = hMaybeTrackInfo(conn, trackName);
if (tdb == NULL)
    errAbort("Track %s not found", trackName);
return tdb;
}


boolean hTrackCanPack(char *trackName)
/* Return TRUE if this track can be packed. */
{
struct sqlConnection *conn = hAllocConn();
struct trackDb *tdb = hMaybeTrackInfo(conn, trackName);
boolean ret = FALSE;
if (tdb != NULL)
    {
    ret = tdb->canPack;
    trackDbFree(&tdb);
    }
hFreeConn(&conn);
return ret;
}

char *hTrackOpenVis(char *trackName)
/* Return "pack" if track is packable, otherwise "full". */
{
return hTrackCanPack(trackName) ? "pack" : "full";
}

char *hGetParent(char *subtrackName)
/* Given a subtrack table, find its parent */
{
struct sqlConnection *conn = hAllocConn();
struct trackDb *tdb = hMaybeTrackInfo(conn, subtrackName);
char *ret = NULL;
if (tdb != NULL)
    {
    ret = trackDbSetting(tdb, "subTrack");
    trackDbFree(&tdb);
    }
hFreeConn(&conn);
return ret;
}

static struct dbDb *hGetIndexedDbsMaybeClade(char *theDb)
/* Get list of active databases, in theDb's clade if theDb is not NULL.
 * Dispose of this with dbDbFreeList. */
{
struct sqlConnection *conn = hConnectCentral();
struct sqlResult *sr = NULL;
char **row;
struct dbDb *dbList = NULL, *db;
char *theClade = theDb ? hClade(hGenome(theDb)) : NULL;

/* Scan through dbDb table, loading into list */
if (theClade != NULL)
    {
    char query[1024];
    safef(query, sizeof(query),
	  "select dbDb.* from dbDb,genomeClade where dbDb.active = 1 and "
	  "dbDb.genome = genomeClade.genome and genomeClade.clade = \"%s\" "
	  "order by dbDb.orderKey,dbDb.name desc", theClade);
    sr = sqlGetResult(conn, query);
    }
    else
	sr = sqlGetResult(conn,
	   "select * from dbDb where active = 1 order by orderKey,name desc");
while ((row = sqlNextRow(sr)) != NULL)
    {
    db = dbDbLoad(row);
    slAddHead(&dbList, db);
    }
sqlFreeResult(&sr);
hDisconnectCentral(&conn);
slReverse(&dbList);
return dbList;
}

struct dbDb *hGetIndexedDatabases()
/* Get list of all active databases. 
 * Dispose of this with dbDbFreeList. */
{
return hGetIndexedDbsMaybeClade(NULL);
}

struct dbDb *hGetIndexedDatabasesForClade(char *db)
/* Get list of active databases in db's clade.
 * Dispose of this with dbDbFreeList. */
{
return hGetIndexedDbsMaybeClade(db);
}

struct slName *hLiftOverFromDbs() 
/* Return a list of names of the DBs in the 
 * fromDb column of the liftOverChain.*/
{
struct slName *names = NULL;
struct liftOverChain *chainList = liftOverChainListFiltered(), *chain;
for (chain = chainList; chain != NULL; chain = chain->next)
    slNameStore(&names, chain->fromDb);
liftOverChainFreeList(&chainList);
return names;
}

struct slName *hLiftOverToDbs(char *fromDb) 
/* Return a list of names of the DBs in the 
 * toDb column of the liftOverChain.
 * If fromDb!=NULL, return only those with that
 * fromDb. */
{
struct slName *names = NULL;
struct liftOverChain *chainList = liftOverChainListFiltered(), *chain;
for (chain = chainList; chain != NULL; chain = chain->next)
    {
    if (!fromDb || (fromDb && sameString(fromDb,chain->fromDb)))
	slNameStore(&names,chain->toDb);
    }
liftOverChainFreeList(&chainList);
return names;
}

struct slName *hLiftOverOrgs(boolean from, char *fromDb)
/* Just a function hLiftOverFromOrgs and
 * hLiftOverToOrgs call. */
{
struct slName *dbs = (from) ? hLiftOverFromDbs() : hLiftOverToDbs(fromDb);
struct slName *names = NULL, *org;
for (org = dbs; org != NULL; org = org->next)
    slNameStore(&names, hArchiveOrganism(org->name));
slReverse(&names);
slFreeList(&dbs);
return names;
}

struct slName *hLiftOverFromOrgs()
/* Return a list of names of organisms that 
 * have databases in the fromDb column of
 * liftOverChain.*/
{
return hLiftOverOrgs(TRUE,NULL);
}

struct slName *hLiftOverToOrgs(char *fromDb)
/* Return a list of names of the organisms with
 * databases in the toDb column of the liftOverChain.
 * If fromDb!=NULL, return only those with that
 * fromDb. */
{
return hLiftOverOrgs(FALSE,fromDb);
}


struct hash *hGetDatabaseRank()
/* Get list of databases and make a hash of order rank
 * Dispose of this with hashFree. */
{
struct dbDb *allDbList = NULL, *regDb = NULL, *archDb = NULL, *dbDb;
struct hash *dbNameHash = newHash(3);
int rank = 0;

/* Get list of all current and archived databases */
regDb = hDbDbListDeadOrAlive();
archDb = hArchiveDbDbList();
allDbList = slCat(regDb, archDb);

/* Create a hash all dbs with rank number */
for (dbDb = allDbList; dbDb != NULL; dbDb = dbDb->next)
    {
    if (!hashFindVal(dbNameHash, dbDb->name))
	{
	if (dbDb->active)
    	    hashAddInt(dbNameHash, dbDb->name, ++rank);
	}
    }
hashAddInt(dbNameHash, "maxRank", rank);
dbDbFreeList(&allDbList);
return dbNameHash;
}

struct dbDb *hGetLiftOverFromDatabases()
/* Get list of databases for which there is at least one liftOver chain file
 * from this assembly to another.
 * Dispose of this with dbDbFreeList. */
{
struct dbDb *allDbList = NULL, *regDb = NULL, *archDb = NULL;
struct dbDb *liftOverDbList = NULL, *dbDb, *nextDbDb;
struct liftOverChain *chainList = NULL, *chain;
struct hash *hash = newHash(0), *dbNameHash = newHash(3);

/* Get list of all liftOver chains in central database */
chainList = liftOverChainListFiltered();

/* Create hash of databases having liftOver chains from this database */
for (chain = chainList; chain != NULL; chain = chain->next)
    {
    if (!hashFindVal(hash, chain->fromDb))
        hashAdd(hash, chain->fromDb, chain->fromDb);
    }

/* Get list of all current and archived databases */
regDb = hDbDbListDeadOrAlive();
archDb = hArchiveDbDbList();
allDbList = slCat(regDb, archDb);

/* Create a new dbDb list of all entries in the liftOver hash */
for (dbDb = allDbList; dbDb != NULL; dbDb = nextDbDb)
    {
    /* current dbDb entries */
    nextDbDb = dbDb->next;
    if (hashFindVal(hash, dbDb->name) && !hashFindVal(dbNameHash, dbDb->name))
	{
        slAddHead(&liftOverDbList, dbDb);
	hashAdd(dbNameHash, dbDb->name, dbDb->name);
	}
    else
        dbDbFree(&dbDb);
    }

hashFree(&hash);
hashFree(&dbNameHash);
liftOverChainFreeList(&chainList);

/* sort by orderKey so that assemblies always appear from most recent */
/* to the oldest assemblies in the dropdown menu for fromDbs */
slSort(&liftOverDbList, hDbDbCmpOrderKey);

return liftOverDbList;
}

struct dbDb *hGetLiftOverToDatabases(char *fromDb)
/* Get list of databases for which there are liftOver chain files 
 * to convert from the fromDb assembly.
 * Dispose of this with dbDbFreeList. */
{
struct dbDb *allDbList = NULL, *liftOverDbList = NULL, *dbDb, *nextDbDb;
struct liftOverChain *chainList = NULL, *chain;
struct hash *hash = newHash(0);
struct hash *dbNameHash = newHash(3);

/* Get list of all liftOver chains in central database */
chainList = liftOverChainListFiltered();

/* Create hash of databases having liftOver chains from the fromDb */
for (chain = chainList; chain != NULL; chain = chain->next)
    if (sameString(chain->fromDb,fromDb))
	hashAdd(hash, chain->toDb, chain->toDb);

/* Get list of all current databases */
allDbList = slCat(hDbDbListDeadOrAlive(),hArchiveDbDbList());

/* Create a new dbDb list of all entries in the liftOver hash */
for (dbDb = allDbList; dbDb != NULL; dbDb = nextDbDb)
    {
    nextDbDb = dbDb->next;
    if (hashFindVal(hash, dbDb->name) && !hashFindVal(dbNameHash, dbDb->name))
	{	
        slAddHead(&liftOverDbList, dbDb);
	/* to avoid duplicates in the returned list. */
	hashAdd(dbNameHash, dbDb->name, dbDb->name);
	}
    else
        dbDbFree(&dbDb);
    }
hashFree(&hash);
liftOverChainFreeList(&chainList);

/* sort by orderKey so that assemblies always appear from most recent */
/* to the oldest assemblies in the dropdown menu for toDbs */
slSort(&liftOverDbList, hDbDbCmpOrderKey);
return liftOverDbList;
}

struct dbDb *hGetAxtInfoDbs()
/* Get list of db's where we have axt files listed in axtInfo . 
 * The db's with the same organism as current db go last.
 * Dispose of result with dbDbFreeList. */
{
struct dbDb *dbDbList = NULL, *dbDb;
struct hash *hash = hashNew(7); // 2^^7 entries = 128
struct slName *dbNames = NULL, *dbName;
struct dyString *query = newDyString(256);
struct sqlConnection *conn = hAllocConn();
struct sqlResult *sr = NULL;
char **row;
char *organism = hOrganism(hdbName);
int count;

if (! hTableExists("axtInfo"))
    {
    dyStringFree(&query);
    hashFree(&hash);
    hFreeConn(&conn);
    return NULL;
    }

/* "species" is a misnomer, we're really looking up database names. */
sr = sqlGetResult(conn, "select species from axtInfo");
while ((row = sqlNextRow(sr)) != NULL)
    {
    // uniquify database names and make sure the databases still exist
    if ((hashLookup(hash, row[0]) == NULL) && hDbExists(row[0]))
	{
	struct slName *sln = newSlName(cloneString(row[0]));
	slAddHead(&dbNames, sln);
	hashStoreName(hash, cloneString(row[0]));
	}
    }
sqlFreeResult(&sr);
hFreeConn(&conn);

/* Traverse the uniquified list of databases twice: first for db's with 
 * a different organism, then for db's with this organism. */
conn = hConnectCentral();
dyStringClear(query);
dyStringAppend(query, "SELECT * from dbDb");
count = 0;
for (dbName = dbNames;  dbName != NULL;  dbName = dbName->next)
    {
    char *dbOrg = hOrganism(dbName->name);
    if (! sameString(dbOrg, organism))
	{
	count++;
	if (count == 1)
	    dyStringPrintf(query, " where active = 1 and (name = '%s'",
			   dbName->name);
	else
	    dyStringPrintf(query, " or name = '%s'", dbName->name);
	}
    }
dyStringPrintf(query, ") order by orderKey desc");
if (count > 0)
    {
    sr = sqlGetResult(conn, query->string);
    while ((row = sqlNextRow(sr)) != NULL)
	{
	dbDb = dbDbLoad(row);
	slAddHead(&dbDbList, dbDb);
	}
    sqlFreeResult(&sr);
    }
dyStringClear(query);
dyStringAppend(query, "SELECT * from dbDb");
count = 0;
for (dbName = dbNames;  dbName != NULL;  dbName = dbName->next)
    {
    char *dbOrg = hOrganism(dbName->name);
    if (sameString(dbOrg, organism))
	{
	count++;
	if (count == 1)
	    dyStringPrintf(query, " where active = 1 and (name = '%s'",
			   dbName->name);
	else
	    dyStringPrintf(query, " or name = '%s'", dbName->name);
	}
    }
dyStringPrintf(query, ") order by orderKey, name desc");
if (count > 0)
    {
    sr = sqlGetResult(conn, query->string);
    while ((row = sqlNextRow(sr)) != NULL)
	{
	dbDb = dbDbLoad(row);
	slAddHead(&dbDbList, dbDb);
	}
    sqlFreeResult(&sr);
    }
hDisconnectCentral(&conn);
slFreeList(&dbNames);
dyStringFree(&query);
hashFree(&hash);

slReverse(&dbDbList);
return(dbDbList);
}

struct axtInfo *hGetAxtAlignments(char *otherDb)
/* Get list of alignments where we have axt files listed in axtInfo . 
 * Dispose of this with axtInfoFreeList. */
{
struct sqlConnection *conn = hAllocConn();
struct sqlResult *sr = NULL;
char **row;
struct axtInfo *aiList = NULL, *ai;
char query[256];

safef(query, sizeof(query),
      "select * from axtInfo where species = '%s' and chrom = '%s' "
      "order by sort",
      otherDb, hDefaultChrom());
/* Scan through axtInfo table, loading into list */
sr = sqlGetResult(conn, query);
while ((row = sqlNextRow(sr)) != NULL)
    {
    ai = axtInfoLoad(row);
    slAddHead(&aiList, ai);
    }
sqlFreeResult(&sr);
hFreeConn(&conn);
slReverse(&aiList);
return aiList;
}

struct axtInfo *hGetAxtAlignmentsChrom(char *otherDb, char *chrom)
/* Get list of alignments where we have axt files listed in axtInfo for a specified chromosome . 
 * Dispose of this with axtInfoFreeList. */
{
struct sqlConnection *conn = hAllocConn();
struct sqlResult *sr = NULL;
char **row;
struct axtInfo *aiList = NULL, *ai;
char query[256];

safef(query, sizeof(query),
      "select * from axtInfo where species = '%s' and chrom = '%s'",
      otherDb, chrom);
/* Scan through axtInfo table, loading into list */
sr = sqlGetResult(conn, query);
while ((row = sqlNextRow(sr)) != NULL)
    {
    ai = axtInfoLoad(row);
    slAddHead(&aiList, ai);
    }
sqlFreeResult(&sr);
hFreeConn(&conn);
slReverse(&aiList);
return aiList;
}
struct dbDb *hGetBlatIndexedDatabases()
/* Get list of databases for which there is a BLAT index. 
 * Dispose of this with dbDbFreeList. */
{
struct hash *hash=newHash(5);
struct sqlConnection *conn = hConnectCentral();
struct sqlResult *sr;
char **row;
struct dbDb *dbList = NULL, *db;

/* Get hash of active blat servers. */
sr = sqlGetResult(conn, "select db from blatServers");
while ((row = sqlNextRow(sr)) != NULL)
    hashAdd(hash, row[0], NULL);
sqlFreeResult(&sr);

/* Scan through dbDb table, keeping ones that are indexed. */
sr = sqlGetResult(conn, "select * from dbDb order by orderKey,name desc");
while ((row = sqlNextRow(sr)) != NULL)
    {
    db = dbDbLoad(row);
    if (hashLookup(hash, db->name))
        {
	slAddHead(&dbList, db);
	}
    else
        dbDbFree(&db);
    }
sqlFreeResult(&sr);
hDisconnectCentral(&conn);
hashFree(&hash);
slReverse(&dbList);
return dbList;
}

boolean hIsBlatIndexedDatabase(char *db)
/* Return TRUE if have a BLAT server on sequence corresponding 
 * to give database. */
{
struct sqlConnection *conn = hConnectCentral();
boolean gotIx;
char query[256];

safef(query, sizeof(query), "select name from dbDb where name = '%s'", db);
gotIx = sqlExists(conn, query);
hDisconnectCentral(&conn);
return gotIx;
}

struct blatServerTable *hFindBlatServer(char *db, boolean isTrans)
/* Return server for given database.  Db can either be
 * database name or description. Ponter returned is owned
 * by this function and shouldn't be modified */
{
static struct blatServerTable st;
struct sqlConnection *conn = hConnectCentral();
char query[256];
struct sqlResult *sr;
char **row;
char dbActualName[32];

/* If necessary convert database description to name. */
safef(query, sizeof(query), "select name from dbDb where name = '%s'", db);
if (!sqlExists(conn, query))
    {
    safef(query, sizeof(query),
	  "select name from dbDb where description = '%s'", db);
    if (sqlQuickQuery(conn, query, dbActualName, sizeof(dbActualName)) != NULL)
        db = dbActualName;
    }

/* Do a little join to get data to fit into the blatServerTable. */
safef(query, sizeof(query),
               "select dbDb.name,dbDb.description,blatServers.isTrans"
               ",blatServers.host,blatServers.port,dbDb.nibPath "
	       "from dbDb,blatServers where blatServers.isTrans = %d and "
	       "dbDb.name = '%s' and dbDb.name = blatServers.db", 
	       isTrans, db);
sr = sqlGetResult(conn, query);
if ((row = sqlNextRow(sr)) == NULL)
    {
    errAbort("Can't find a server for %s database %s\n",
	    (isTrans ? "translated" : "DNA"), db);
    }
st.db = cloneString(row[0]);
st.genome = cloneString(row[1]);
st.isTrans = atoi(row[2]);
st.host = cloneString(row[3]);
st.port = cloneString(row[4]);
st.nibDir = cloneString(row[5]);
sqlFreeResult(&sr);
hDisconnectCentral(&conn);
return &st;
}

char *sqlGetField(struct sqlConnection *connIn, 
   	          char *dbName, char *tblName, char *fldName, 
  	          char *condition)
/* get a single field from the database, given database name, 
 * table name, field name, and a condition string */
{
struct sqlConnection *conn;
char query[256];
struct sqlResult *sr;
char **row;
char *answer;

// allocate connection if given NULL
if (connIn == NULL)
    {
    conn = hAllocConn();
    }
else
    {
    conn = connIn;
    }

answer = NULL;
safef(query, sizeof(query), "select %s from %s.%s  where %s;",
      fldName, dbName, tblName, condition);
//printf("<br>%s\n", query); fflush(stdout);
sr  = sqlGetResult(conn, query);
row = sqlNextRow(sr);
	    
if (row != NULL)
    {
    answer = strdup(row[0]);
    }

sqlFreeResult(&sr);
if (connIn == NULL) hFreeConn(&conn);
		    
return(answer);
}

struct hash *hChromSizeHash(char *db)
/* Get hash of chromosome sizes for database.  Just hashFree it when done. */
{
struct sqlConnection *conn = sqlConnect(db);
struct sqlResult *sr;
char **row;
struct hash *hash = newHash(0);
sr = sqlGetResult(conn, "select chrom,size from chromInfo");
while ((row = sqlNextRow(sr)) != NULL)
    hashAddInt(hash, row[0], sqlUnsigned(row[1]));
sqlFreeResult(&sr);
sqlDisconnect(&conn);
return hash;
}

struct slName *hChromList(char *db)
/* Get the list of chrom names from the database's chromInfo table. */
{
struct sqlConnection *conn = hAllocOrConnect(db);
struct slName *list = sqlQuickList(conn, "select chrom from chromInfo");
hFreeOrDisconnect(&conn);
return list;
}

char *hgDirForOrg(char *org)
/* Make directory name from organism name - getting
 * rid of dots and spaces. */
{
org = cloneString(org);
stripChar(org, '.');
subChar(org, ' ', '_');
return org;
}

struct hash *hgReadRa(char *genome, char *database, char *rootDir, 
	char *rootName, struct hash **retHashOfHash)
/* Read in ra in root, root/org, and root/org/database. 
 * Returns a list of hashes, one for each ra record.  Optionally
 * if retHashOfHash is non-null it returns there a
 * a hash of hashes keyed by the name field in each
 * ra sub-hash. */
{
struct hash *hashOfHash = newHash(10);
char *org = hgDirForOrg(genome);
char fileName[HDB_MAX_PATH_STRING];
struct hashEl *helList, *hel;
struct hash *raList = NULL, *ra;

/* Create hash of hash. */
safef(fileName, sizeof(fileName), "%s/%s", rootDir, rootName);
raFoldIn(fileName, hashOfHash);
safef(fileName, sizeof(fileName), "%s/%s/%s", rootDir, org, rootName);
raFoldIn(fileName, hashOfHash);
safef(fileName, sizeof(fileName), "%s/%s/%s/%s", rootDir, org, database, rootName);
raFoldIn(fileName, hashOfHash);
freez(&org);

/* Create list. */
helList = hashElListHash(hashOfHash);
for (hel = helList; hel != NULL; hel = hel->next)
    {
    ra = hel->val;
    slAddHead(&raList, ra);
    hel->val = NULL;
    }
hashElFreeList(&helList);

if (retHashOfHash)
    *retHashOfHash = hashOfHash;
else 
    hashFree(&hashOfHash);

return raList;
}

char *addCommasToPos(char *position)
/* add commas to the numbers in a position 
 * returns pointer to static */
{
static char buffer[256];
int winStart, winEnd;
char *chromName;
char num1Buf[64], num2Buf[64]; /* big enough for 2^64 (and then some) */

if (position == NULL)
    return NULL;

buffer[sizeof(buffer) - 1] = 0;
if (!hgParseChromRangeDb(position, &chromName, &winStart, &winEnd, FALSE))
    strncpy(buffer, position, sizeof(buffer) - 1);
else
    {
    sprintLongWithCommas(num1Buf, winStart + 1);
    sprintLongWithCommas(num2Buf, winEnd);
    safef(buffer, sizeof(buffer) - 1, "%s:%s-%s",chromName, num1Buf,  num2Buf);
    }

return buffer;
}

static struct grp* loadGrps(struct sqlConnection *conn, char *confName, char *defaultTbl)
/* load all of the grp rows from a table.  The table name is first looked up
 * in hg.conf with confName. If not there, use defaultTbl.  If the table
 * doesn't exist, return NULL */
{
char query[128];
struct grp *grps = NULL;
char *tbl = cfgOption(confName);
struct slName *tables = NULL, *table;

if (tbl == NULL)
    tbl = defaultTbl;
tables = slNameListFromComma(tbl);
slReverse(&tables);

for (table = tables; table != NULL; table = table->next)
    {
    struct grp *oneTable = NULL;
    if (sqlTableExists(conn, table->name))
	{
	safef(query, sizeof(query), "select * from %s", table->name);
	oneTable = grpLoadByQuery(conn, query);
	}
    slUniqify(&oneTable, grpCmpName, grpFree);    
    if (grps && oneTable)
	grpSuperimpose(&grps, &oneTable);
    else if (!grps)
	grps = oneTable;
    }
return grps;
}

struct grp* hLoadGrps()
/* load the grp and optional grpLocal tables from the databases.  If grpLocal
 * exists, then entries in this table will override or supplement the grp
 * table.  The names of these tables can be configured in the hg.conf file
 * with db.grp and db.grpLocal variables.  List will be returned sorted by
 * priority. */
{
struct sqlConnection *conn = hAllocConn();
struct grp *grps = loadGrps(conn, "db.grp", "grp");
slSort(&grps, grpCmpPriority);
hFreeConn(&conn);
return grps;
}

int chrStrippedCmp(char *chrA, char *chrB)
/*	compare chrom names after stripping chr, Scaffold_ or ps_ prefix
 *	database ci1 has the Scaffold_ prefix, cioSav1 has the ps_
 *	prefix, dp2 has an unusual ContigN_ContigN pattern
 *	all the rest are prefixed chr
 *	This can be used in sort compare functions to order the chroms
 *	by number  (the _random's come out conveniently after everything
 *	else)
 */
{
int dif;
int lenA = 0;
int lenB = 0;

if (startsWith("chr", chrA))
    chrA += strlen("chr");
else if (startsWith("Scaffold_",chrA))
    chrA += strlen("Scaffold_");
else if (startsWith("ps_",chrA))
    chrA += strlen("ps_");

if (startsWith("chr",chrB))
    chrB += strlen("chr");
else if (startsWith("Scaffold_",chrB))
    chrB += strlen("Scaffold_");
else if (startsWith("ps_",chrB))
    chrB += strlen("ps_");

lenA = strlen(chrA);
lenB = strlen(chrB);

dif = lenA - lenB;

if (dif == 0)
    dif = strcmp(chrA, chrB);

return dif;
}


int chrNameCmp(char *str1, char *str2)
/* Compare chromosome or linkage group names by number, then suffix.  
 * str1 and str2 must match the regex 
 * "(chr|Group)([0-9]+|[A-Za-z0-9]+)(_[A-Za-z0-9_]+)?". */
{
int num1 = 0, num2 = 0;
int match1 = 0, match2 = 0;
char suffix1[512], suffix2[512];

/* get past "chr" or "Group" prefix: */
if (startsWith("chr", str1))
    str1 += 3;
else if (startsWith("Group", str1))
    str1 += 5;
else
    return -1;
if (startsWith("chr", str2))
    str2 += 3;
else if (startsWith("Group", str2))
    str2 += 5;
else
    return 1;
/* If only one is numeric, that one goes first. */
/* If both are numeric, compare by number; if same number, look at suffix. */
/* Otherwise go alph. but put M and U/Un/Un_random at end. */
match1 = sscanf(str1, "%d%s", &num1, suffix1);
match2 = sscanf(str2, "%d%s", &num2, suffix2);
if (match1 && !match2)
    return -1;
else if (!match1 && match2)
    return 1;
else if (match1 && match2)
    {
    int diff = num1 - num2;
    if (diff != 0)
	return diff;
    /* same chrom number... got suffix? */
    if (match1 > 1 && match2 <= 1)
	return 1;
    else if (match1 <= 1 && match2 > 1)
	return -1;
    else if (match1 > 1 && match2 > 1)
	return strcmp(suffix1, suffix2);
    else
	/* This shouldn't happen (duplicate chrom name passed in) */
	return 0;
    }
else if (sameString(str1, "M") && !sameString(str2, "M"))
    return 1;
else if (!sameString(str1, "M") && sameString(str2, "M"))
    return -1;
else if (str1[0] == 'U' && str2[0] != 'U')
    return 1;
else if (str1[0] != 'U' && str2[0] == 'U')
    return -1;
else
    return strcmp(str1, str2);
}

int chrSlNameCmp(const void *el1, const void *el2)
/* Compare chromosome names by number, then suffix.  el1 and el2 must be 
 * slName **s (as passed in by slSort) whose names match the regex 
 * "chr([0-9]+|[A-Za-z0-9]+)(_[A-Za-z0-9_]+)?". */
{
struct slName *sln1 = *(struct slName **)el1;
struct slName *sln2 = *(struct slName **)el2;
return chrNameCmp(sln1->name, sln2->name);
}

int getTableSize(char *table)
/* Get count of rows in a table in the primary database */
{
struct sqlConnection *conn = hAllocConn();
int ct = sqlTableSize(conn, table);
hFreeConn(&conn);
return ct;
}

boolean isNewChimp(char *database) 
/* database is panTro2 or later */
{
return (startsWith("panTro", database) && !sameString("panTro1", database));
}


int compareDbs(char *dbA, char *dbB)
/* Compare two org# e.g. mm6 vs. mm16 or mm6 vs. hg17
 * Return > 0 if dbA > dbB, < 0 if less than, and 0 if equal */
{
char *dbAOrg = splitOffNonNumeric(dbA);
char *dbBOrg = splitOffNonNumeric(dbB);
int result = strcmp(dbAOrg,dbBOrg);
if (result == 0)
    {
    char *dbANum = splitOffNumber(dbA);
    char *dbBNum = splitOffNumber(dbB);
    result = sqlUnsigned(dbANum) - sqlUnsigned(dbBNum);
    freez(&dbANum);
    freez(&dbBNum);
    }
freez(&dbAOrg);
freez(&dbBOrg);
return result;
}

struct slName *getDomainList(struct sqlConnection *conn, char *ucscGeneId,
	char *domainDb)
/* Get list of accessions from external database associated with 
 * protein domain entity.  The db parameter can be "Pfam", "Scop", etc. */
{
char query[255];
char lowerCaseName[255];

/* Capitalize first character for description table name */
safef(lowerCaseName, sizeof(lowerCaseName), "%s", domainDb);
lowerCaseName[0] = tolower(lowerCaseName[0]);

safef(query, sizeof(query), 
    "select acc from ucsc%s u, %sDesc p"
    " where ucscId  = '%s' and u.domainName=p.name "
    , domainDb, lowerCaseName, ucscGeneId);
return sqlQuickList(conn, query);
}

boolean isUnknownChrom(char *dataBase, char *chromName)
/* Return true if chrom is one of our "unknown" chromomsomes (e.g. chrUn). */
{
return  endsWith(chromName, "_random") || startsWith("chrUn", chromName);
}<|MERGE_RESOLUTION|>--- conflicted
+++ resolved
@@ -14,12 +14,9 @@
 #include "hgRelate.h"
 #include "fa.h"
 #include "hgConfig.h"
-#include "ctgPos.h"
 #include "trackDb.h"
 #include "hCommon.h"
-#include "hgFind.h"
 #include "dbDb.h"
-#include "axtInfo.h"
 #include "subText.h"
 #include "blatServers.h"
 #include "bed.h"
@@ -34,15 +31,14 @@
 #include "genbank.h"
 #include "chromInfo.h"
 #ifndef GBROWSE
+#include "axtInfo.h"
+#include "ctgPos.h"
 #include "customTrack.h"
+#include "hgFind.h"
 #endif /* GBROWSE */
 #include "hui.h"
 
-<<<<<<< HEAD
-static char const rcsid[] = "$Id: hdb.c,v 1.355 2008/05/25 02:44:17 markd Exp $";
-=======
 static char const rcsid[] = "$Id: hdb.c,v 1.358 2008/05/31 13:41:07 braney Exp $";
->>>>>>> 3f5b1c72
 
 #ifdef LOWELAB
 #define DEFAULT_PROTEINS "proteins060115"
@@ -1056,6 +1052,7 @@
 safef(retNibName, HDB_MAX_PATH_STRING, "%s", ci->fileName);
 }
 
+#ifndef GBROWSE
 struct hash *hCtgPosHash()
 /* Return hash of ctgPos from current database keyed by contig name. */
 {
@@ -1075,20 +1072,28 @@
 hFreeConn(&conn);
 return hash;
 }
+#endif /* GBROWSE */
+
+static struct dnaSeq *fetchTwoBitSeq(char *fileName, char *seqName, int start, int end)
+/* fetch a sequence from a 2bit, caching open of the file */
+{
+static struct twoBitFile *tbf = NULL;  // cache of open file
+if ((tbf == NULL) || !sameString(fileName, tbf->fileName))
+    {
+    twoBitClose(&tbf);
+    tbf = twoBitOpen(fileName);
+    }
+struct dnaSeq *seq = twoBitReadSeqFrag(tbf, seqName, start, end);
+return seq;
+}
 
 struct dnaSeq *hFetchSeqMixed(char *fileName, char *seqName, int start, int end)
 /* Fetch mixed case sequence. */
 {
 if (twoBitIsFile(fileName))
-    {
-    struct twoBitFile *tbf;
-    struct dnaSeq *seq;
-    tbf = twoBitOpen(fileName);
-    seq = twoBitReadSeqFrag(tbf, seqName, start, end);
-    twoBitClose(&tbf);
-    return seq;
-    }
-return nibLoadPartMasked(NIB_MASK_MIXED, fileName, start, end-start);
+    return fetchTwoBitSeq(fileName, seqName, start, end);
+else
+    return nibLoadPartMasked(NIB_MASK_MIXED, fileName, start, end-start);
 }
 
 struct dnaSeq *hFetchSeq(char *fileName, char *seqName, int start, int end)
@@ -1097,13 +1102,7 @@
 {
 if (twoBitIsFile(fileName))
     {
-    static struct twoBitFile *tbf = NULL;  // cache of open file
-    if ((tbf == NULL) || !sameString(fileName, tbf->fileName))
-        {
-        twoBitClose(&tbf);
-        tbf = twoBitOpen(fileName);
-        }
-    struct dnaSeq *seq = twoBitReadSeqFrag(tbf, seqName, start, end);
+    struct dnaSeq *seq = fetchTwoBitSeq(fileName, seqName, start, end);
     tolowers(seq->dna);
     return seq;
     }
@@ -4296,6 +4295,7 @@
 return liftOverDbList;
 }
 
+#ifndef GBROWSE
 struct dbDb *hGetAxtInfoDbs()
 /* Get list of db's where we have axt files listed in axtInfo . 
  * The db's with the same organism as current db go last.
@@ -4452,6 +4452,8 @@
 slReverse(&aiList);
 return aiList;
 }
+#endif /* GBROWSE */
+
 struct dbDb *hGetBlatIndexedDatabases()
 /* Get list of databases for which there is a BLAT index. 
  * Dispose of this with dbDbFreeList. */
