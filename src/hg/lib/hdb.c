/* hdb - human genome browser database. */
#include "common.h"
#include "portable.h"
#include "hash.h"
<<<<<<< HEAD
=======
#include "binRange.h"
>>>>>>> 0a1995bc
#include "jksql.h"
#include "dnautil.h"
#include "dnaseq.h"
#include "nib.h"
#include "hdb.h"
#include "hgRelate.h"
#include "fa.h"
#include "hgConfig.h"
#include "ctgPos.h"
#include "trackDb.h"
#include "hCommon.h"
#include "hgFind.h"
#include "dbDb.h"
<<<<<<< HEAD
=======
#include "subText.h"
>>>>>>> 0a1995bc
#include "blatServers.h"

static struct sqlConnCache *hdbCc = NULL;
static struct sqlConnCache *centralCc = NULL;

static char *hdbHost;
static char *hdbName = "hg8";
static char *hdbUser;
static char *hdbPassword;
<<<<<<< HEAD

void hDefaultConnect()
/* read in the connection options from config file */
{
hdbHost 	= cfgOption("db.host");
hdbUser 	= cfgOption("db.user");
hdbPassword	= cfgOption("db.password");

if(hdbHost == NULL || hdbUser == NULL || hdbPassword == NULL)
    errAbort("cannot read in connection setting from configuration file.");
}

=======

void hDefaultConnect()
/* read in the connection options from config file */
{
hdbHost 	= cfgOption("db.host");
hdbUser 	= cfgOption("db.user");
hdbPassword	= cfgOption("db.password");

if(hdbHost == NULL || hdbUser == NULL || hdbPassword == NULL)
    errAbort("cannot read in connection setting from configuration file.");
}

>>>>>>> 0a1995bc

void hSetDbConnect(char* host, char *db, char *user, char *password)
/* set the connection information for the database */
{
    hdbHost = host;
    hdbName = db;
    hdbUser = user;
    hdbPassword = password;
}

void hSetDb(char *dbName)
/* Set the database name. */
{
if (hdbCc != NULL)
    errAbort("Can't hgSetDb after an hgAllocConn(), sorry.");
hdbName = dbName;
}

char *hGetDb()
/* Return the current database name. */
{
return hdbName;
}

char *hGetDbHost()
/* Return the current database host. */
{
return hdbHost;
}

char *hGetDbName()
/* Return the current database name. */
{
return hdbName;
}

char *hGetDbUser()
/* Return the current database user. */
{
return hdbUser;
}

char *hGetDbPassword()
/* Return the current database password. */
{
return hdbPassword;
}

struct sqlConnection *hAllocConn()
/* Get free connection if possible. If not allocate a new one. */
{
if (hdbHost == NULL)
    hDefaultConnect();
if (hdbCc == NULL)
    hdbCc = sqlNewRemoteConnCache(hdbName, hdbHost, hdbUser, hdbPassword);
return sqlAllocConnection(hdbCc);
}

void hFreeConn(struct sqlConnection **pConn)
/* Put back connection for reuse. */
{
sqlFreeConnection(hdbCc, pConn);
}

struct sqlConnection *hConnectCentral()
/* Connect to central database where user info and other info
 * not specific to a particular genome lives.  Free this up
 * with hDisconnectCentral(). */
{
if (centralCc == NULL)
    {
    char *database = "hgcentral";
    char *host = cfgOption("central.host");
    char *user = cfgOption("central.user");
    char *password = cfgOption("central.password");;

    if (host == NULL || user == NULL || password == NULL)
	errAbort("Please set central options in the hg.conf file.");
    centralCc = sqlNewRemoteConnCache("hgcentral", host, user, password);
    }
return sqlAllocConnection(centralCc);
}

void hDisconnectCentral(struct sqlConnection **pConn)
/* Put back connection for reuse. */
{
sqlFreeConnection(centralCc, pConn);
}

boolean hTableExists(char *table)
/* Return TRUE if a table exists in database. */
{
struct sqlConnection *conn = hAllocConn();
boolean exists = sqlTableExists(conn, table);
hFreeConn(&conn);
return exists;
}


int hChromSize(char *chromName)
/* Return size of chromosome. */
{
struct sqlConnection *conn;
int size;
char query[256];

conn = hAllocConn();
sprintf(query, "select size from chromInfo where chrom = '%s'", chromName);
size = sqlQuickNum(conn, query);
hFreeConn(&conn);
return size;
}

void hNibForChrom(char *chromName, char retNibName[512])
/* Get .nib file associated with chromosome. */
{
struct sqlConnection *conn;
char query[256];
conn = hAllocConn();
sprintf(query, "select fileName from chromInfo where chrom = '%s'", chromName);
if (sqlQuickQuery(conn, query, retNibName, 512) == NULL)
    errAbort("Sequence %s isn't in database", chromName);
hFreeConn(&conn);
}

struct hash *hCtgPosHash()
/* Return hash of ctgPos from current database keyed by contig name. */
{
struct sqlConnection *conn = hAllocConn();
struct sqlResult *sr;
char **row;
struct hash *hash = newHash(10);
struct ctgPos *ctg;

conn = hAllocConn();
sr = sqlGetResult(conn, "select * from ctgPos");
while ((row = sqlNextRow(sr)) != NULL)
    {
    ctg = ctgPosLoad(row);
    hashAdd(hash, ctg->contig, ctg);
    }
sqlFreeResult(&sr);
hFreeConn(&conn);
return hash;
}

struct dnaSeq *hDnaFromSeq(char *seqName, int start, int end, enum dnaCase dnaCase)
/* Fetch DNA */
{
char fileName[512];
struct dnaSeq *seq;

hNibForChrom(seqName, fileName);
seq = nibLoadPart(fileName, start, end-start);
if (dnaCase == dnaUpper)
    touppers(seq->dna);
return seq;
}

struct dnaSeq *hLoadChrom(char *chromName)
/* Fetch entire chromosome into memory. */
{
int size = hChromSize(chromName);
return hDnaFromSeq(chromName, 0, size, dnaLower);
}

struct slName *hAllChromNames()
/* Get list of all chromosome names. */
{
struct sqlConnection *conn = hAllocConn();
struct sqlResult *sr;
struct slName *list = NULL, *el;
char **row;

sr = sqlGetResult(conn, "select chrom from chromInfo");
while ((row = sqlNextRow(sr)) != NULL)
    {
    el = newSlName(row[0]);
    slAddHead(&list, el);
    }
sqlFreeResult(&sr);
hFreeConn(&conn);
slReverse(&list);
return list;
}

struct largeSeqFile
/* Manages our large external sequence files.  Typically there will
 * be around four of these.  This basically caches the file handle
 * so don't have to keep opening and closing them. */
{
    struct largeSeqFile *next;  /* Next in list. */
    char *path;                 /* Path name for file. */
    HGID id;                    /* Id in extFile table. */
    int fd;                     /* File handle. */
    };

static struct largeSeqFile *largeFileList;  /* List of open large files. */

struct largeSeqFile *largeFileHandle(HGID extId)
/* Return handle to large external file. */
{
struct largeSeqFile *lsf;

/* Search for it on existing list and return it if found. */
for (lsf = largeFileList; lsf != NULL; lsf = lsf->next)
    {
    if (lsf->id == extId)
        return lsf;
    }

/* Open file and put it on list. */
    {
    struct largeSeqFile *lsf;
    struct sqlConnection *conn = hgAllocConn();
    char query[256];
    struct sqlResult *sr;
    char **row;
    long size;
    char *path;

    /* Query database to find full path name and size file should be. */
    sprintf(query, "select path,size from extFile where id=%u", extId);
    sr = sqlGetResult(conn,query);
    if ((row = sqlNextRow(sr)) == NULL)
        errAbort("Database inconsistency - no external file with id %lu", extId);

    /* Save info on list. Check that file size is what we think it should be. */
    AllocVar(lsf);
    lsf->path = path = cloneString(row[0]);
    size = sqlUnsigned(row[1]);
    if (fileSize(path) != size)
        errAbort("External file %s has changed, need to resync database.  Old size %ld, new size %ld", path, size, fileSize(path));
    lsf->id = extId;
    if ((lsf->fd = open(path, O_RDONLY)) < 0)
        errAbort("Couldn't open external file %s", path);
    slAddHead(&largeFileList, lsf);
    sqlFreeResult(&sr);
    hgFreeConn(&conn);
    return lsf;
    }
}

void *readOpenFileSection(int fd, long offset, size_t size, char *fileName)
/* Allocate a buffer big enough to hold a section of a file,
 * and read that section into it. */
{
void *buf;
buf = needMem(size+1);
if (lseek(fd, offset, SEEK_SET) < 0)
        errAbort("Couldn't seek to %ld in %s", offset, fileName);
if (read(fd, buf, size) < size)
        errAbort("Couldn't read %u bytes at %ld in %s", size, offset, fileName);
return buf;
}


void hRnaSeqAndId(char *acc, struct dnaSeq **retSeq, HGID *retId)
/* Return sequence for RNA and it's database ID. */
{
struct sqlConnection *conn = hAllocConn();
struct sqlResult *sr;
char **row;
char query[256];
int fd;
HGID extId;
size_t size;
long offset;
char *buf;
struct dnaSeq *seq;
struct largeSeqFile *lsf;

sprintf(query,
   "select id,extFile,file_offset,file_size from seq where seq.acc = '%s'",
   acc);
sr = sqlMustGetResult(conn, query);
row = sqlNextRow(sr);
if (row == NULL)
    errAbort("No sequence for %s in database", acc);
*retId = sqlUnsigned(row[0]);
extId = sqlUnsigned(row[1]);
offset = sqlUnsigned(row[2]);
size = sqlUnsigned(row[3]);
lsf = largeFileHandle(extId);
buf = readOpenFileSection(lsf->fd, offset, size, lsf->path);
*retSeq = seq = faFromMemText(buf);
sqlFreeResult(&sr);
hFreeConn(&conn);
}


struct dnaSeq *hExtSeq(char *acc)
/* Return sequence for external sequence. */
{
struct dnaSeq *seq;
HGID id;
hRnaSeqAndId(acc, &seq, &id);
return seq;
}

struct dnaSeq *hRnaSeq(char *acc)
/* Return sequence for RNA. */
{
return hExtSeq(acc);
}

static char *hFreezeDbConversion(char *database, char *freeze)
/* Find freeze given database or vice versa.  Pass in NULL
 * for parameter that is unknown and it will be returned
 * as a result.  This result can be freeMem'd when done. */
{
struct sqlConnection *conn = hConnectCentral();
struct sqlResult *sr;
char **row;
char *ret = NULL;
struct dyString *dy = newDyString(128);

if (database != NULL)
    dyStringPrintf(dy, "select description from dbDb where name = '%s'", database);
else if (freeze != NULL)
    dyStringPrintf(dy, "select name from dbDb where description = '%s'", freeze);
else
    internalErr();
sr = sqlGetResult(conn, dy->string);
if ((row = sqlNextRow(sr)) != NULL)
    ret = cloneString(row[0]);
sqlFreeResult(&sr);
hDisconnectCentral(&conn);
freeDyString(&dy);
return ret;
}


char *hFreezeFromDb(char *database)
/* return the freeze for the database version. 
   For example: "hg6" returns "Dec 12, 2000". If database
   not recognized returns NULL */
{
return hFreezeDbConversion(database, NULL);
}

char *hDbFromFreeze(char *freeze)
/* Return database version from freeze name. */
{
return hFreezeDbConversion(NULL, freeze);
}

<<<<<<< HEAD
=======
char *hOrganism(char *database)
/* Return organism associated with database.   use freeMem on
 * this when done. */
{
struct sqlConnection *conn = hConnectCentral();
char buf[128];
char query[256];
char *res = NULL;
sprintf(query, "select organism from dbDb where name = '%s'", database);
if (sqlQuickQuery(conn, query, buf, sizeof(buf)) != NULL)
    res = cloneString(buf);
else
    errAbort("Can't find organism for %s", database);
hDisconnectCentral(&conn);
return res;
}

char *hLookupStringVars(char *in, char *database)
/* Expand $ORGANISM and other variables in input. */
{
static struct subText *subList = NULL;
static char *oldDatabase = NULL;

if (oldDatabase != NULL && !sameString(database, oldDatabase))
    {
    subTextFreeList(&subList);
    freez(&oldDatabase);
    oldDatabase = cloneString(database);
    }
if (subList == NULL)
    {
    struct subText *sub;
    char *organism = hOrganism(database);
    sub = subTextNew("$ORGANISM", organism);
    slAddHead(&subList, sub);
    freez(&organism);
    }
return subTextString(subList, in);
}

static void subOut(char **pString, char *database)
/* Substitute one string. */
{
char *old = *pString;
*pString = hLookupStringVars(old, database);
freeMem(old);
}

void hLookupStringsInTdb(struct trackDb *tdb, char *database)
/* Lookup strings in track database. */
{
subOut(&tdb->shortLabel, database);
subOut(&tdb->longLabel, database);
subOut(&tdb->html, database);
}


>>>>>>> 0a1995bc
struct dbDb *hDbDbList()
/* Return list of databases that are actually online. 
 * The list includes the name, description, and where to
 * find the nib-formatted DNA files. Free this with dbDbFree. */
{
struct sqlConnection *conn = hConnectCentral();
struct sqlResult *sr;
char **row;
struct dbDb *dbList = NULL, *db;
struct hash *hash = sqlHashOfDatabases();

sr = sqlGetResult(conn, "select * from dbDb");
while ((row = sqlNextRow(sr)) != NULL)
    {
    db = dbDbLoad(row);
    if (hashLookup(hash, db->name))
        {
	slAddHead(&dbList, db);
	}
    else
        dbDbFree(&db);
    }
sqlFreeResult(&sr);
hashFree(&hash);
hDisconnectCentral(&conn);
slReverse(&dbList);
return dbList;
}

struct slName *hDbList()
/* List of all database versions that are online (database
 * names only).  See also hDbDbList. */
{
struct slName *nList = NULL, *n;
struct dbDb *dbList, *db;

dbList = hDbDbList();
for (db = dbList; db != NULL; db = db->next)
    {
    n = newSlName(db->name);
    slAddTail(&nList, n);
    }
dbDbFree(&dbList);
return nList;
}


static boolean fitFields(struct hash *hash, char *chrom, char *start, char *end,
	char retChrom[32], char retStart[32], char retEnd[32])
/* Return TRUE if chrom/start/end are in hash.  
 * If so copy them to retChrom, retStart, retEnd. 
 * Helper routine for findChromStartEndFields below. */
{
if (hashLookup(hash, chrom) && hashLookup(hash, start) && hashLookup(hash, end))
    {
    strcpy(retChrom, chrom);
    strcpy(retStart, start);
    strcpy(retEnd, end);
    return TRUE;
    }
else
    return FALSE;
}

boolean hFindFieldsAndBin(char *table, 
	char retChrom[32], char retStart[32], char retEnd[32],
	boolean *retBinned)
/* Given a table return the fields for selecting chromosome, start, 
 * and whether it's binned . */
{
char query[256];
struct sqlResult *sr;
char **row;
struct hash *hash = newHash(5);
struct sqlConnection *conn = hAllocConn();
boolean gotIt = TRUE, binned = FALSE;

/* Read table description into hash. */
sprintf(query, "describe %s", table);
sr = sqlGetResult(conn, query);
while ((row = sqlNextRow(sr)) != NULL)
    {
    if (sameString(row[0], "bin"))
        binned = TRUE;
    hashAdd(hash, row[0], NULL);
    }
sqlFreeResult(&sr);

/* Look for bed-style names. */
if (fitFields(hash, "chrom", "chromStart", "chromEnd", retChrom, retStart, retEnd))
    ;
/* Look for psl-style names. */
else if (fitFields(hash, "tName", "tStart", "tEnd", retChrom, retStart, retEnd))
    ;
/* Look for gene prediction names. */
else if (fitFields(hash, "chrom", "txStart", "txEnd", retChrom, retStart, retEnd))
    ;
/* Look for repeatMasker names. */
else if (fitFields(hash, "genoName", "genoStart", "genoEnd", retChrom, retStart, retEnd))
    ;
else if (startsWith("chr", table) && endsWith(table, "_gl") && hashLookup(hash, "start") && hashLookup(hash, "end"))
    {
    strcpy(retChrom, "");
    strcpy(retStart, "start");
    strcpy(retEnd, "end");
    }
else
    gotIt = FALSE;
freeHash(&hash);
hFreeConn(&conn);
*retBinned = binned;
return gotIt;
}

boolean hFindChromStartEndFields(char *table, 
	char retChrom[32], char retStart[32], char retEnd[32])
/* Given a table return the fields for selecting chromosome, start, and end. */
{
int isBinned;
return hFindFieldsAndBin(table, retChrom, retStart, retEnd, &isBinned);
}


struct hTableInfo *hFindTableInfo(char *chrom, char *rootName)
/* Find table information.  Return NULL if no table. */
{
static struct hash *hash;
struct hTableInfo *hti;
char fullName[64];
boolean isSplit = FALSE;

if (chrom == NULL)
    chrom = "chr22";
if (hash == NULL)
    hash = newHash(7);
if ((hti = hashFindVal(hash, rootName)) == NULL)
    {
    sprintf(fullName, "%s_%s", chrom, rootName);
    if (hTableExists(fullName))
	isSplit = TRUE;
    else
        {
	strcpy(fullName, rootName);
	if (!hTableExists(fullName))
	    return NULL;
	}
    AllocVar(hti);
    hashAddSaveName(hash, rootName, hti, &hti->rootName);
    hti->isSplit = isSplit;
    hti->isPos = hFindFieldsAndBin(fullName, hti->chromField,
        hti->startField, hti->endField, &hti->hasBin);
    }
return hti;
}


boolean hFindSplitTable(char *chrom, char *rootName, 
	char retTableBuf[64], boolean *hasBin)
/* Find name of table that may or may not be split across chromosomes. 
 * Return FALSE if table doesn't exist.  */
{
struct hTableInfo *hti = hFindTableInfo(chrom, rootName);
if (hti == NULL)
    return FALSE;
if (retTableBuf != NULL)
    {
    if (hti->isSplit)
	sprintf(retTableBuf, "%s_%s", chrom, rootName);
    else
	strcpy(retTableBuf, rootName);
    }
if (hasBin != NULL)
    *hasBin = hti->hasBin;
return TRUE;
}

boolean hIsPrivateHost()
/* Return TRUE if this is running on private web-server. */
{
static boolean gotIt = FALSE;
<<<<<<< HEAD
static boolean private = FALSE;
=======
static boolean priv = FALSE;
>>>>>>> 0a1995bc
if (!gotIt)
    {
    char *t = getenv("HTTP_HOST");
    if (t != NULL && startsWith("genome-test", t))
<<<<<<< HEAD
        private = TRUE;
    gotIt = TRUE;
    }
return private;
=======
        priv = TRUE;
    gotIt = TRUE;
    }
return priv;
>>>>>>> 0a1995bc
}


int hOffsetPastBin(char *chrom, char *table)
/* Return offset into a row of table that skips past bin
 * field if any. */
{
struct hTableInfo *hti = hFindTableInfo(chrom, table);
if (hti == NULL)
    return 0;
return hti->hasBin;
}

/* Stuff to handle binning - which helps us restrict our
 * attention to the parts of database that contain info
 * about a particular window on a chromosome. This scheme
 * will work without modification for chromosome sizes up
 * to half a gigaBase.  The finest sized bin is 128k (1<<17).
 * The next coarsest is 8x as big (1<<3).  There's a hierarchy
 * of bins with the chromosome itself being the final bin.
 * Features are put in the finest bin they'll fit in. */

<<<<<<< HEAD
static int binOffsets[] = {512+64+8+1, 64+8+1, 8+1, 1, 0};
#define binFirstShift 17
#define binNextShift 3


int hBinLevels()
/* Return number of levels to bins. */
{
return ArraySize(binOffsets);
}

int hBinFirstShift()
/* Return amount to shift a number to get to finest bin. */
{
return binFirstShift;
}

int hBinNextShift()
/* Return amount to shift a numbe to get to next coarser bin. */
{
return binNextShift;
}

=======
>>>>>>> 0a1995bc
int hFindBin(int start, int end)
/* Given start,end in chromosome coordinates assign it
 * a bin.   There's a bin for each 128k segment, for each
 * 1M segment, for each 8M segment, for each 64M segment,
 * and for each chromosome (which is assumed to be less than
 * 512M.)  A range goes into the smallest bin it will fit in. */
{
<<<<<<< HEAD
int startBin = start, endBin = end-1, i;
startBin >>= binFirstShift;
endBin >>= binFirstShift;
for (i=0; i<ArraySize(binOffsets); ++i)
    {
    if (startBin == endBin)
        return binOffsets[i] + startBin;
    startBin >>= binNextShift;
    endBin >>= binNextShift;
    }
errAbort("start %d, end %d out of range in findBin (max is 512M)", start, end);
return 0;
=======
return binFromRange(start, end);
>>>>>>> 0a1995bc
}

void hAddBinToQuery(int start, int end, struct dyString *query)
/* Add clause that will restrict to relevant bins to query. */
{
<<<<<<< HEAD
int startBin = (start>>binFirstShift), endBin = ((end-1)>>binFirstShift);
int i;

dyStringAppend(query, "(");
for (i=0; i<ArraySize(binOffsets); ++i)
    {
    if (i != 0)
        dyStringAppend(query, " or ");
    if (startBin == endBin)
        dyStringPrintf(query, "bin=%u", startBin + binOffsets[i]);
    else
        dyStringPrintf(query, "bin>=%u and bin<=%u", 
		startBin + binOffsets[i], endBin + binOffsets[i]);
    startBin >>= 3;
    endBin >>= 3;
=======
int bFirstShift = binFirstShift(), bNextShift = binNextShift();
int startBin = (start>>bFirstShift), endBin = ((end-1)>>bFirstShift);
int i, levels = binLevels();

dyStringAppend(query, "(");
for (i=0; i<levels; ++i)
    {
    int offset = binOffset(i);
    if (i != 0)
        dyStringAppend(query, " or ");
    if (startBin == endBin)
        dyStringPrintf(query, "bin=%u", startBin + offset);
    else
        dyStringPrintf(query, "bin>=%u and bin<=%u", 
		startBin + offset, endBin + offset);
    startBin >>= bNextShift;
    endBin >>= bNextShift;
>>>>>>> 0a1995bc
    }
dyStringAppend(query, ")");
dyStringAppend(query, " and ");
}

static struct sqlResult *hExtendedRangeQuery(struct sqlConnection *conn,
	char *rootTable, char *chrom,
	int start, int end, char *extraWhere, int *retRowOffset, boolean order)
/* Construct and make a query to tables that may be split and/or
 * binned. */
{
struct hTableInfo *hti = hFindTableInfo(chrom, rootTable);
struct sqlResult *sr = NULL;
struct dyString *query = newDyString(1024);
char fullTable[64], *table = NULL;
int rowOffset = 0;

if (hti == NULL)
    {
    warn("table %s doesn't exist", rootTable);
    }
else
    {
    dyStringAppend(query, "select * from ");
    if (hti->isSplit)
	{
	char fullTable[64];
	sprintf(fullTable, "%s_%s", chrom, rootTable);
	if (!sqlTableExists(conn, fullTable))
	     warn("%s doesn't exist", fullTable);
	else
	    {
	    table = fullTable;
	    dyStringPrintf(query, "%s where ", table);
	    }
	}
    else
        {
	table = rootTable;
	dyStringPrintf(query, "%s where %s='%s' and ", 
	    table, hti->chromField, chrom);
	}
    }
if (table != NULL)
    {
    if (hti->hasBin)
        {
	hAddBinToQuery(start, end, query);
	rowOffset = 1;
	}
    dyStringPrintf(query, "%s<%u and %s>%u", 
    	hti->startField, end, hti->endField, start);
    if (extraWhere)
        dyStringPrintf(query, " and %s", extraWhere);
    if (order)
        dyStringPrintf(query, " order by %s", hti->startField);
    sr = sqlGetResult(conn, query->string);
    }
freeDyString(&query);
*retRowOffset = rowOffset;
return sr;
}

struct sqlResult *hRangeQuery(struct sqlConnection *conn,
	char *rootTable, char *chrom,
	int start, int end, char *extraWhere, int *retRowOffset)
/* Construct and make a query to tables that may be split and/or
 * binned. */
{
return hExtendedRangeQuery(conn, rootTable, chrom, start, end, 
	extraWhere, retRowOffset, FALSE);
}

struct sqlResult *hOrderedRangeQuery(struct sqlConnection *conn,
	char *rootTable, char *chrom,
	int start, int end, char *extraWhere, int *retRowOffset)
/* Construct and make a query to tables that may be split and/or
 * binned. Forces return values to be sorted by chromosome start. */
{
return hExtendedRangeQuery(conn, rootTable, chrom, start, end, 
	extraWhere, retRowOffset, TRUE);
}


struct sqlResult *hChromQuery(struct sqlConnection *conn,
	char *rootTable, char *chrom,
	char *extraWhere, int *retRowOffset)
/* Construct and make a query across whole chromosome to tables 
 * that may be split and/or
 * binned. */
{
struct hTableInfo *hti = hFindTableInfo(chrom, rootTable);
struct sqlResult *sr = NULL;
struct dyString *query = newDyString(1024);
char fullTable[64], *table = NULL;
int rowOffset = 0;

if (hti == NULL)
    {
    warn("table %s doesn't exist", rootTable);
    }
else
    {
    rowOffset = hti->hasBin;
    if (hti->isSplit)
        dyStringPrintf(query, "select * from %s_%s", chrom, rootTable);
    else
        dyStringPrintf(query, "select * from %s where %s='%s'", rootTable,
		hti->chromField, chrom);
    sr = sqlGetResult(conn, query->string);
    }
freeDyString(&query);
*retRowOffset = rowOffset;
return sr;
}

boolean hTrackOnChrom(struct trackDb *tdb, char *chrom)
/* Return TRUE if track exists on this chromosome. */
{
boolean chromOk = TRUE;
char splitTable[64];
if (tdb->restrictCount > 0)
    chromOk =  (stringArrayIx(chrom, tdb->restrictList, tdb->restrictCount) >= 0);
return (chromOk && 
	hFindSplitTable(chrom, tdb->tableName, splitTable, NULL) &&
	!sameString(splitTable, "mrna")	 /* Long ago we reused this name badly. */
	);
}

struct trackDb *hTrackDb(char *chrom)
/* Load tracks associated with current chromosome (which may
 * be NULL */
{
struct sqlConnection *conn = hAllocConn();
struct trackDb *tdbList = NULL, *tdb;
boolean privateToo = hIsPrivateHost();
struct sqlResult *sr;
char **row;
<<<<<<< HEAD
=======
char *database = hGetDb();
>>>>>>> 0a1995bc

sr = sqlGetResult(conn, "select * from trackDb");
while ((row = sqlNextRow(sr)) != NULL)
    {
    boolean keeper = FALSE;
    tdb = trackDbLoad(row);
<<<<<<< HEAD
=======
    hLookupStringsInTdb(tdb, database);
>>>>>>> 0a1995bc
    if (!tdb->private || privateToo)
	{
	if (hTrackOnChrom(tdb, chrom))
	    {
	    slAddHead(&tdbList, tdb);
	    keeper = TRUE;
	    }
	}
    if (!keeper)
       trackDbFree(&tdb);
    }
sqlFreeResult(&sr);
hFreeConn(&conn);
slReverse(&tdbList);
return tdbList;
}


boolean hgParseChromRange(char *spec, char **retChromName, 
	int *retWinStart, int *retWinEnd)
/* Parse something of form chrom:start-end into pieces. */
{
char *chrom, *start, *end;
char buf[256];
int iStart, iEnd;

strncpy(buf, spec, 256);
chrom = buf;
start = strchr(chrom, ':');

if (start == NULL)
    {
    /* If just chromosome name cover all of it. */
    if ((chrom = hgOfficialChromName(chrom)) == NULL)
	return FALSE;
    else
       {
       chrom;
       iStart = 0;
       iEnd = hChromSize(chrom);
       }
    }
else 
    {
    *start++ = 0;
    end = strchr(start, '-');
    if (end == NULL)
	return FALSE;
    else
    *end++ = 0;
    chrom = trimSpaces(chrom);
    start = trimSpaces(start);
    end = trimSpaces(end);
    if (!isdigit(start[0]))
	return FALSE;
    if (!isdigit(end[0]))
	return FALSE;
    if ((chrom = hgOfficialChromName(chrom)) == NULL)
	return FALSE;
    iStart = atoi(start)-1;
    iEnd = atoi(end);
    }
if (retChromName != NULL)
    *retChromName = chrom;
if (retWinStart != NULL)
    *retWinStart = iStart;
if (retWinEnd != NULL)
    *retWinEnd = iEnd;
return TRUE;
}

boolean hgIsChromRange(char *spec)
/* Returns TRUE if spec is chrom:N-M for some human
 * chromosome chrom and some N and M. */
{
return hgParseChromRange(spec, NULL, NULL, NULL);
}

boolean hgParseContigRange(char *spec, char **retChromName, 
	int *retWinStart, int *retWinEnd)
/* Parse something of form contig:start-end into pieces. */
{
char *contig, *start,*end;
char buf[256];
char contigName[256];
int iStart, iEnd;
size_t colinspot;
char *chrom;
int contigstart,contigend;
int spot;

strncpy(buf, spec, 256);
contig = buf;
start = strchr(contig, ':');

if (startsWith("ctg",contig) == FALSE)
    return FALSE;

if (start == NULL)
    return FALSE;
else 
    {
    spot = strcspn(contig,":");
    strncpy(contigName,contig,spot);
    contigName[spot] = '\0';
    findContigPos(contigName,&chrom,&contigstart,&contigend);
    *start++ = 0;
    end = strchr(start, '-');
    if (end == NULL)
	return FALSE;
    else
    *end++ = 0;
    contig = trimSpaces(contig);
    start = trimSpaces(start);
    end = trimSpaces(end);
    if (!isdigit(start[0]))
	return FALSE;
    if (!isdigit(end[0]))
	return FALSE;
/*    if ((contig = hgOfficialChromName(contig)) == NULL)
      return FALSE; */
    iStart = atoi(start)-1;
    iEnd = atoi(end);
    }
if (retChromName != NULL)
    *retChromName = chrom;
if (retWinStart != NULL)
    *retWinStart = contigstart + iStart;
if (retWinEnd != NULL)
    *retWinEnd = contigstart + iEnd;
return TRUE; 
}

boolean hgIsContigRange(char *spec)
/* Returns TRUE if spec is chrom:N-M for some human
 * chromosome chrom and some N and M. */
{
return hgParseContigRange(spec, NULL, NULL, NULL);
}  

struct trackDb *hTrackInfo(struct sqlConnection *conn, char *trackName)
/* Look up track in database. */
{
char query[256];
struct sqlResult *sr;
char **row;
struct trackDb *tdb;

sprintf(query, "select * from trackDb where tableName = '%s'", trackName);
sr = sqlGetResult(conn, query);
if ((row = sqlNextRow(sr)) == NULL)
    errAbort("Track %s not found", trackName);
tdb = trackDbLoad(row);
<<<<<<< HEAD
=======
hLookupStringsInTdb(tdb, hGetDb());
>>>>>>> 0a1995bc
sqlFreeResult(&sr);
return tdb;
}

<<<<<<< HEAD
=======
struct dbDb *hGetIndexedDatabases()
/* Get list of databases for which there is a nib dir. 
 * Dispose of this with dbDbFreeList. */
{
struct sqlConnection *conn = hConnectCentral();
struct sqlResult *sr = NULL;
char **row;
struct dbDb *dbList = NULL, *db;

/* Scan through dbDb table, loading into list */
sr = sqlGetResult(conn, "select * from dbDb");
while ((row = sqlNextRow(sr)) != NULL)
    {
    db = dbDbLoad(row);
    slAddHead(&dbList, db);
    }
sqlFreeResult(&sr);
hDisconnectCentral(&conn);
slReverse(&dbList);
return dbList;
}


>>>>>>> 0a1995bc
struct dbDb *hGetBlatIndexedDatabases()
/* Get list of databases for which there is a BLAT index. 
 * Dispose of this with dbDbFreeList. */
{
struct hash *hash=newHash(5);
struct sqlConnection *conn = hConnectCentral();
struct sqlResult *sr;
char **row;
struct dbDb *dbList = NULL, *db;

/* Get hash of active blat servers. */
sr = sqlGetResult(conn, "select db from blatServers");
while ((row = sqlNextRow(sr)) != NULL)
    hashAdd(hash, row[0], NULL);
sqlFreeResult(&sr);

/* Scan through dbDb table, keeping ones that are indexed. */
sr = sqlGetResult(conn, "select * from dbDb");
while ((row = sqlNextRow(sr)) != NULL)
    {
    db = dbDbLoad(row);
    if (hashLookup(hash, db->name))
        {
	slAddHead(&dbList, db);
	}
    else
        dbDbFree(&db);
    }
sqlFreeResult(&sr);
hDisconnectCentral(&conn);
hashFree(&hash);
slReverse(&dbList);
return dbList;
}

boolean hIsBlatIndexedDatabase(char *db)
/* Return TRUE if have a BLAT server on sequence corresponding 
 * to give database. */
{
struct sqlConnection *conn = hConnectCentral();
boolean gotIx;
char query[256];

sprintf(query, "select name from dbDb where name = '%s'", db);
gotIx = sqlExists(conn, query);
hDisconnectCentral(&conn);
return gotIx;
<<<<<<< HEAD
=======
}

struct blatServerTable *hFindBlatServer(char *db, boolean isTrans)
/* Return server for given database.  Db can either be
 * database name or description. Ponter returned is owned
 * by this function and shouldn't be modified */
{
static struct blatServerTable st;
struct sqlConnection *conn = hConnectCentral();
char query[256];
struct sqlResult *sr;
char **row;
char dbActualName[32];

/* If necessary convert database description to name. */
sprintf(query, "select name from dbDb where name = '%s'", db);
if (!sqlExists(conn, query))
    {
    sprintf(query, "select name from dbDb where description = '%s'", db);
    if (sqlQuickQuery(conn, query, dbActualName, sizeof(dbActualName)) != NULL)
        db = dbActualName;
    }

/* Do a little join to get data to fit into the blatServerTable. */
sprintf(query, "select dbDb.name,dbDb.description,blatServers.isTrans"
               ",blatServers.host,blatServers.port,dbDb.nibPath "
	       "from dbDb,blatServers where blatServers.isTrans = %d and "
	       "dbDb.name = '%s' and dbDb.name = blatServers.db", 
	       isTrans, db);
sr = sqlGetResult(conn, query);
if ((row = sqlNextRow(sr)) == NULL)
    {
    errAbort("Can't find a server for %s database %s\n",
	    (isTrans ? "translated" : "DNA"), db);
    }
st.db = cloneString(row[0]);
st.genome = cloneString(row[1]);
st.isTrans = atoi(row[2]);
st.host = cloneString(row[3]);
st.port = cloneString(row[4]);
st.nibDir = cloneString(row[5]);
sqlFreeResult(&sr);
hDisconnectCentral(&conn);
return &st;
>>>>>>> 0a1995bc
}<|MERGE_RESOLUTION|>--- conflicted
+++ resolved
@@ -2,10 +2,7 @@
 #include "common.h"
 #include "portable.h"
 #include "hash.h"
-<<<<<<< HEAD
-=======
 #include "binRange.h"
->>>>>>> 0a1995bc
 #include "jksql.h"
 #include "dnautil.h"
 #include "dnaseq.h"
@@ -19,10 +16,7 @@
 #include "hCommon.h"
 #include "hgFind.h"
 #include "dbDb.h"
-<<<<<<< HEAD
-=======
 #include "subText.h"
->>>>>>> 0a1995bc
 #include "blatServers.h"
 
 static struct sqlConnCache *hdbCc = NULL;
@@ -32,7 +26,6 @@
 static char *hdbName = "hg8";
 static char *hdbUser;
 static char *hdbPassword;
-<<<<<<< HEAD
 
 void hDefaultConnect()
 /* read in the connection options from config file */
@@ -45,20 +38,6 @@
     errAbort("cannot read in connection setting from configuration file.");
 }
 
-=======
-
-void hDefaultConnect()
-/* read in the connection options from config file */
-{
-hdbHost 	= cfgOption("db.host");
-hdbUser 	= cfgOption("db.user");
-hdbPassword	= cfgOption("db.password");
-
-if(hdbHost == NULL || hdbUser == NULL || hdbPassword == NULL)
-    errAbort("cannot read in connection setting from configuration file.");
-}
-
->>>>>>> 0a1995bc
 
 void hSetDbConnect(char* host, char *db, char *user, char *password)
 /* set the connection information for the database */
@@ -406,8 +385,6 @@
 return hFreezeDbConversion(NULL, freeze);
 }
 
-<<<<<<< HEAD
-=======
 char *hOrganism(char *database)
 /* Return organism associated with database.   use freeMem on
  * this when done. */
@@ -465,7 +442,6 @@
 }
 
 
->>>>>>> 0a1995bc
 struct dbDb *hDbDbList()
 /* Return list of databases that are actually online. 
  * The list includes the name, description, and where to
@@ -646,26 +622,15 @@
 /* Return TRUE if this is running on private web-server. */
 {
 static boolean gotIt = FALSE;
-<<<<<<< HEAD
-static boolean private = FALSE;
-=======
 static boolean priv = FALSE;
->>>>>>> 0a1995bc
 if (!gotIt)
     {
     char *t = getenv("HTTP_HOST");
     if (t != NULL && startsWith("genome-test", t))
-<<<<<<< HEAD
-        private = TRUE;
-    gotIt = TRUE;
-    }
-return private;
-=======
         priv = TRUE;
     gotIt = TRUE;
     }
 return priv;
->>>>>>> 0a1995bc
 }
 
 
@@ -688,32 +653,6 @@
  * of bins with the chromosome itself being the final bin.
  * Features are put in the finest bin they'll fit in. */
 
-<<<<<<< HEAD
-static int binOffsets[] = {512+64+8+1, 64+8+1, 8+1, 1, 0};
-#define binFirstShift 17
-#define binNextShift 3
-
-
-int hBinLevels()
-/* Return number of levels to bins. */
-{
-return ArraySize(binOffsets);
-}
-
-int hBinFirstShift()
-/* Return amount to shift a number to get to finest bin. */
-{
-return binFirstShift;
-}
-
-int hBinNextShift()
-/* Return amount to shift a numbe to get to next coarser bin. */
-{
-return binNextShift;
-}
-
-=======
->>>>>>> 0a1995bc
 int hFindBin(int start, int end)
 /* Given start,end in chromosome coordinates assign it
  * a bin.   There's a bin for each 128k segment, for each
@@ -721,44 +660,12 @@
  * and for each chromosome (which is assumed to be less than
  * 512M.)  A range goes into the smallest bin it will fit in. */
 {
-<<<<<<< HEAD
-int startBin = start, endBin = end-1, i;
-startBin >>= binFirstShift;
-endBin >>= binFirstShift;
-for (i=0; i<ArraySize(binOffsets); ++i)
-    {
-    if (startBin == endBin)
-        return binOffsets[i] + startBin;
-    startBin >>= binNextShift;
-    endBin >>= binNextShift;
-    }
-errAbort("start %d, end %d out of range in findBin (max is 512M)", start, end);
-return 0;
-=======
 return binFromRange(start, end);
->>>>>>> 0a1995bc
 }
 
 void hAddBinToQuery(int start, int end, struct dyString *query)
 /* Add clause that will restrict to relevant bins to query. */
 {
-<<<<<<< HEAD
-int startBin = (start>>binFirstShift), endBin = ((end-1)>>binFirstShift);
-int i;
-
-dyStringAppend(query, "(");
-for (i=0; i<ArraySize(binOffsets); ++i)
-    {
-    if (i != 0)
-        dyStringAppend(query, " or ");
-    if (startBin == endBin)
-        dyStringPrintf(query, "bin=%u", startBin + binOffsets[i]);
-    else
-        dyStringPrintf(query, "bin>=%u and bin<=%u", 
-		startBin + binOffsets[i], endBin + binOffsets[i]);
-    startBin >>= 3;
-    endBin >>= 3;
-=======
 int bFirstShift = binFirstShift(), bNextShift = binNextShift();
 int startBin = (start>>bFirstShift), endBin = ((end-1)>>bFirstShift);
 int i, levels = binLevels();
@@ -776,7 +683,6 @@
 		startBin + offset, endBin + offset);
     startBin >>= bNextShift;
     endBin >>= bNextShift;
->>>>>>> 0a1995bc
     }
 dyStringAppend(query, ")");
 dyStringAppend(query, " and ");
@@ -915,20 +821,14 @@
 boolean privateToo = hIsPrivateHost();
 struct sqlResult *sr;
 char **row;
-<<<<<<< HEAD
-=======
 char *database = hGetDb();
->>>>>>> 0a1995bc
 
 sr = sqlGetResult(conn, "select * from trackDb");
 while ((row = sqlNextRow(sr)) != NULL)
     {
     boolean keeper = FALSE;
     tdb = trackDbLoad(row);
-<<<<<<< HEAD
-=======
     hLookupStringsInTdb(tdb, database);
->>>>>>> 0a1995bc
     if (!tdb->private || privateToo)
 	{
 	if (hTrackOnChrom(tdb, chrom))
@@ -1082,16 +982,11 @@
 if ((row = sqlNextRow(sr)) == NULL)
     errAbort("Track %s not found", trackName);
 tdb = trackDbLoad(row);
-<<<<<<< HEAD
-=======
 hLookupStringsInTdb(tdb, hGetDb());
->>>>>>> 0a1995bc
 sqlFreeResult(&sr);
 return tdb;
 }
 
-<<<<<<< HEAD
-=======
 struct dbDb *hGetIndexedDatabases()
 /* Get list of databases for which there is a nib dir. 
  * Dispose of this with dbDbFreeList. */
@@ -1115,7 +1010,6 @@
 }
 
 
->>>>>>> 0a1995bc
 struct dbDb *hGetBlatIndexedDatabases()
 /* Get list of databases for which there is a BLAT index. 
  * Dispose of this with dbDbFreeList. */
@@ -1163,8 +1057,6 @@
 gotIx = sqlExists(conn, query);
 hDisconnectCentral(&conn);
 return gotIx;
-<<<<<<< HEAD
-=======
 }
 
 struct blatServerTable *hFindBlatServer(char *db, boolean isTrans)
@@ -1209,5 +1101,4 @@
 sqlFreeResult(&sr);
 hDisconnectCentral(&conn);
 return &st;
->>>>>>> 0a1995bc
 }