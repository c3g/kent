/* hui - human genome user interface common controls. */

#include "common.h"
#include "hash.h"
#include "cheapcgi.h"
#include "htmshell.h"
#include "jksql.h"
#include "jsHelper.h"
#include "sqlNum.h"
#include "cart.h"
#include "hdb.h"
#include "hui.h"
#include "hCommon.h"
#include "hgConfig.h"
#include "chainCart.h"
#include "chainDb.h"
#include "netCart.h"
#include "obscure.h"
#include "wiggle.h"
#include "phyloTree.h"
#include "hgMaf.h"
#include "udc.h"
#include "customTrack.h"
#include "encode/encodePeak.h"
#include "mdb.h"
#include "web.h"
#include "hPrint.h"
#include "fileUi.h"
#include "bigBed.h"
#include "bigWig.h"
<<<<<<< HEAD
#include "regexHelper.h"
=======
#include "vcfUi.h"
>>>>>>> 6381feb2

static char const rcsid[] = "$Id: hui.c,v 1.297 2010/06/02 19:27:51 tdreszer Exp $";

#define SMALLBUF 128
#define MAX_SUBGROUP 9
#define ADD_BUTTON_LABEL        "add"
#define CLEAR_BUTTON_LABEL      "clear"
#define JBUFSIZE 2048

//#define PM_BUTTON "<A NAME=\"%s\"></A><A HREF=\"#%s\"><IMG height=18 width=18 onclick=\"return (setCheckBoxesThatContain('%s',%s,true,'%s','','%s') == false);\" id=\"btn_%s\" src=\"../images/%s\" alt=\"%s\"></A>\n"
//#define DEF_BUTTON "<A NAME=\"%s\"></A><A HREF=\"#%s\"><IMG onclick=\"setCheckBoxesThatContain('%s',true,false,'%s','','%s'); return (setCheckBoxesThatContain('%s',false,false,'%s','_defOff','%s') == false);\" id=\"btn_%s\" src=\"../images/%s\" alt=\"%s\"></A>\n"
//#define DEFAULT_BUTTON(nameOrId,anc,beg,contains) printf(DEF_BUTTON,(anc),(anc),(nameOrId),        (beg),(contains),(nameOrId),(beg),(contains),(anc),"defaults_sm.png","default")
//#define    PLUS_BUTTON(nameOrId,anc,beg,contains) printf(PM_BUTTON, (anc),(anc),(nameOrId),"true", (beg),(contains),(anc),"add_sm.gif",   "+")
//#define   MINUS_BUTTON(nameOrId,anc,beg,contains) printf(PM_BUTTON, (anc),(anc),(nameOrId),"false",(beg),(contains),(anc),"remove_sm.gif","-")
#define PM_BUTTON  "<IMG height=18 width=18 onclick=\"setCheckBoxesThatContain('%s',%s,true,'%s','','%s');\" id=\"btn_%s\" src=\"../images/%s\" alt=\"%s\">\n"
#define DEF_BUTTON "<IMG onclick=\"setCheckBoxesThatContain('%s',true,false,'%s','','%s'); setCheckBoxesThatContain('%s',false,false,'%s','_defOff','%s');\" id=\"btn_%s\" src=\"../images/%s\" alt=\"%s\">\n"
#define DEFAULT_BUTTON(nameOrId,anc,beg,contains) printf(DEF_BUTTON,(nameOrId),        (beg),(contains),(nameOrId),(beg),(contains),(anc),"defaults_sm.png","default")
#define    PLUS_BUTTON(nameOrId,anc,beg,contains) printf(PM_BUTTON, (nameOrId),"true", (beg),(contains),(anc),"add_sm.gif",   "+")
#define   MINUS_BUTTON(nameOrId,anc,beg,contains) printf(PM_BUTTON, (nameOrId),"false",(beg),(contains),(anc),"remove_sm.gif","-")

#define ENCODE_DCC_DOWNLOADS "encodeDCC"

#define SUBTRACK_CFG

struct trackDb *wgEncodeDownloadDirKeeper(char *db, struct trackDb *tdb, struct hash *trackHash)
/* Look up through self and parents, looking for someone responsible for handling
 * where the downloads are. */
{
if (!tdbIsDownloadsOnly(tdb) && !sameString(tdb->table, tdb->track) && trackHash)
    {
    tdb = hashFindVal(trackHash, tdb->table);
    if (tdb == NULL)
        errAbort("Can't find track for table %s in wgEncodeDownloadDirKeeper", tdb->table);
    }
return trackDbTopLevelSelfOrParent(tdb);
}

static char *htmlStringForDownloadsLink(char *database, struct trackDb *tdb,char *name,boolean nameIsFile,
        struct hash *trackHash)
// Returns an HTML string for a downloads link
{
// If has fileSortOrder, then link to new hgFileUi
if (!nameIsFile && trackDbSetting(tdb, FILE_SORT_ORDER) != NULL)
    {
    char * link = needMem(PATH_LEN); // 512 should be enough
    safef(link,PATH_LEN,"<A HREF='%s?db=%s&g=%s' title='Downloadable Files...'>%s</A>", //  NOTE: TARGET=ucscDownloads   ??
        hgFileUiName(), database, /*cartSessionVarName(), cartSessionId(cart),*/ tdb->track, name); // Note the hgsid would be needed if downloads page ever saved fileSortOrder to cart.
    return link;
    }
else if(trackDbSetting(tdb, "wgEncode") != NULL)  // Downloads directory if this is ENCODE
    {
    struct trackDb *dirKeeper = wgEncodeDownloadDirKeeper(database, tdb, trackHash);
    char *compositeDir = (sameWord(dirKeeper->type,"downloadsOnly")?dirKeeper->track:dirKeeper->table);
    struct dyString *dyLink = dyStringCreate("<A HREF=\"http://%s/goldenPath/%s/%s/%s/%s\" title='Download %s' TARGET=ucscDownloads>%s</A>",
            hDownloadsServer(),
            trackDbSettingOrDefault(dirKeeper, "origAssembly",database),  // This may not be wise!!!
            ENCODE_DCC_DOWNLOADS, compositeDir, (nameIsFile?name:""), nameIsFile?"file":"files",name);
    return dyStringCannibalize(&dyLink);
    }
return NULL;
}

static boolean makeNamedDownloadsLink(char *database, struct trackDb *tdb,char *name,
	struct hash *trackHash)
// Make a downloads link (if appropriate and then returns TRUE)
{
char *htmlString = htmlStringForDownloadsLink(database,trackDbTopLevelSelfOrParent(tdb),name,FALSE,trackHash);
if (htmlString == NULL)
    return FALSE;

printf("%s", htmlString);
freeMem(htmlString);
return TRUE;
}

boolean makeDownloadsLink(char *database, struct trackDb *tdb, struct hash *trackHash)
// Make a downloads link (if appropriate and then returns TRUE)
{
return makeNamedDownloadsLink(database, tdb,"Downloads", trackHash);
}

void makeTopLink(struct trackDb *tdb)
/* Link to top of UI page */
{
if (trackDbSetting(tdb, "dimensions"))
    {
    char *upArrow = "&uArr;";
    enum browserType browser = cgiBrowser();
    if (browser == btIE || browser == btFF)
        upArrow = "&uarr;";
    // Note: the nested spans are so that javascript can determine position and selectively display the link when appropriate
    printf("<span class='navUp' style='float:right; display:none'>&nbsp;&nbsp;<A HREF='#' TITLE='Return to top of page'>Top%s</A></span>",upArrow);
    }
}

boolean makeSchemaLink(char *db,struct trackDb *tdb,char *label)
// Make a table schema link (if appropriate and then returns TRUE)
{
#define SCHEMA_LINKED "<A HREF=\"../cgi-bin/hgTables?db=%s&hgta_group=%s&hgta_track=%s&hgta_table=%s&hgta_doSchema=describe+table+schema\" TARGET=ucscSchema%s>%s</A>"
if (hTableOrSplitExists(db, tdb->table))
    {
    char *tbOff = trackDbSetting(tdb, "tableBrowser");
    if (isNotEmpty(tbOff) && sameString(nextWord(&tbOff), "off"))
	return FALSE;
    char *hint = " title='Open table schema in new window'";
    if( label == NULL)
        label = " View table schema";
    struct trackDb *topLevel = trackDbTopLevelSelfOrParent(tdb);
    printf(SCHEMA_LINKED, db, topLevel->grp, topLevel->track, tdb->table, hint, label);
    return TRUE;
    }
return FALSE;
}

char *controlledVocabLink(char *file,char *term,char *value,char *title, char *label,char *suffix)
// returns allocated string of HTML link to controlled vocabulary term
{
#define VOCAB_LINK_WITH_FILE "<A HREF='hgEncodeVocab?ra=%s&%s=\"%s\"' title='%s details' TARGET=ucscVocab>%s</A>"
#define VOCAB_LINK "<A HREF='hgEncodeVocab?%s=\"%s\"' title='%s details' TARGET=ucscVocab>%s</A>"
struct dyString *dyLink = NULL;
char *encTerm = cgiEncode(term);
char *encValue = cgiEncode(value);
if (file != NULL)
    {
    char *encFile = cgiEncode(file);
    dyLink = dyStringCreate(VOCAB_LINK_WITH_FILE,encFile,encTerm,encValue,title,label);
    freeMem(encFile);
    }
else
    dyLink = dyStringCreate(VOCAB_LINK,encTerm,encValue,title,label);
if (suffix != NULL)
    dyStringAppend(dyLink,suffix);  // Don't encode since this may contain HTML

freeMem(encTerm);
freeMem(encValue);
return dyStringCannibalize(&dyLink);
}

char *metadataAsHtmlTable(char *db,struct trackDb *tdb,boolean showLongLabel,boolean showShortLabel, struct hash *trackHash)
/* If metadata from metaDb exists, return string of html with table definition */
{
const struct mdbObj *safeObj = metadataForTable(db,tdb,NULL);
if (safeObj == NULL || safeObj->vars == NULL)
return NULL;

//struct dyString *dyTable = dyStringCreate("<table id='mdb_%s'>",tdb->table);
struct dyString *dyTable = dyStringCreate("<table style='display:inline-table;'>");
if(showLongLabel)
    dyStringPrintf(dyTable,"<tr valign='bottom'><td colspan=2 nowrap>%s</td></tr>",tdb->longLabel);
if(showShortLabel)
    dyStringPrintf(dyTable,"<tr valign='bottom'><td align='right' nowrap><i>shortLabel:</i></td><td nowrap>%s</td></tr>",tdb->shortLabel);

// Get the hash of mdb and cv term types
struct hash *cvTermTypes = (struct hash *)cvTermTypeHash();

struct mdbObj *mdbObj = mdbObjClone(safeObj); // Important if we are going to remove vars!
mdbObjRemoveVars(mdbObj,MDB_OBJ_TYPE_COMPOSITE " " MDB_VAR_PROJECT " " MDB_OBJ_TYPE " " MDB_VAR_MD5SUM); // Don't bother showing these (NOTE: composite,objType should be added to cv.ra typeOfTerms as hidden)
mdbObjRemoveHiddenVars(mdbObj);
mdbObjReorderByCv(mdbObj,FALSE);// Use cv defined order for visible vars
struct mdbVar *mdbVar;
for (mdbVar=mdbObj->vars;mdbVar!=NULL;mdbVar=mdbVar->next)
    {
    if ((sameString(mdbVar->var,MDB_VAR_FILENAME) || sameString(mdbVar->var,MDB_VAR_FILEINDEX) )
    && trackDbSettingClosestToHome(tdb,MDB_VAL_ENCODE_PROJECT) != NULL)
        {
        dyStringPrintf(dyTable,"<tr valign='top'><td align='right' nowrap><i>%s:</i></td><td nowrap>",mdbVar->var);
//#define NO_FILENAME_LISTS
#ifdef NO_FILENAME_LISTS
        dyStringAppend(dyTable,htmlStringForDownloadsLink(db, tdb, mdbVar->val, TRUE, trackHash));
#else///ifndef NO_FILENAME_LISTS

        struct slName *fileSet = slNameListFromComma(mdbVar->val);
        while (fileSet != NULL)
            {
            struct slName *file = slPopHead(&fileSet);
            dyStringAppend(dyTable,htmlStringForDownloadsLink(db, tdb, file->name, TRUE, trackHash));
            if (fileSet != NULL)
                dyStringAppend(dyTable,"<BR>");
            slNameFree(&file);
            }
#endif///ndef NO_FILENAME_LISTS
        dyStringAppend(dyTable,"</td></tr>");
        }
    else
        {
        if (cvTermTypes && differentString(mdbVar->var,MDB_VAR_TABLENAME)) // Don't bother with tableName
            {
            struct hash *cvTerm = hashFindVal(cvTermTypes,mdbVar->var);
            if (cvTerm != NULL)
                {
                if(!cvTermIsHidden(mdbVar->var))
                    {
                    char *label=hashFindVal(cvTerm,CV_LABEL);
                    if (label == NULL)
                        label = mdbVar->var;
                    char *linkOfType = controlledVocabLink(NULL,CV_TYPE,mdbVar->var,label,label,NULL);
                    char *cvDefined=hashFindVal(cvTerm,CV_TOT_CV_DEFINED);
                    if (cvDefined != NULL && !SETTING_IS_OFF(cvDefined)) // assume setting is ON
                        {
                        char *linkOfTerm = controlledVocabLink(NULL,CV_TERM,mdbVar->val,mdbVar->val,mdbVar->val,NULL);
                        dyStringPrintf(dyTable,"<tr valign='bottom'><td align='right' nowrap><i>%s:</i></td><td nowrap>%s</td></tr>",linkOfType,linkOfTerm);
                        freeMem(linkOfTerm);
                        }
                    else
                        dyStringPrintf(dyTable,"<tr valign='bottom'><td align='right' nowrap><i>%s:</i></td><td nowrap>%s</td></tr>",linkOfType,mdbVar->val);
                        //{  // NOTE: Could just have a tool tip for these.
                        //char *descr=cgiEncode(hashMustFindVal(cvTerm,"description"));
                        //label = cgiEncode(label);
                        //dyStringPrintf(dyTable,"<tr valign='bottom'><td align='right'><i title='%s'>%s:</i></td><td nowrap>%s</td></tr>",descr,label,mdbVar->val);
                        //freeMem(descr);
                        //freeMem(label);
                        //}
                    freeMem(linkOfType);
                    continue;
                    }
                }
            }
        dyStringPrintf(dyTable,"<tr valign='bottom'><td align='right' nowrap><i>%s:</i></td><td nowrap>%s</td></tr>",mdbVar->var,mdbVar->val);
        }
    }
dyStringAppend(dyTable,"</table>");
//mdbObjsFree(&mdbObj); // spill some memory
return dyStringCannibalize(&dyTable);
}

boolean compositeMetadataToggle(char *db,struct trackDb *tdb,char *title,
        boolean embeddedInText,boolean showLongLabel, struct hash *trackHash)
/* If metadata from metaTbl exists, create a link that will allow toggling it's display */
{
const struct mdbObj *safeObj = metadataForTable(db,tdb,NULL);
if(safeObj == NULL || safeObj->vars == NULL)
return FALSE;

printf("%s<A HREF='#a_meta_%s' onclick='return metadataShowHide(\"%s\",%s,true);' title='Show metadata details...'>%s<img src='../images/downBlue.png'/></A>",
        (embeddedInText?"&nbsp;":"<P>"),tdb->track,tdb->track, showLongLabel?"true":"false", (title?title:""));
if (!sameString(tdb->table, tdb->track) && trackHash != NULL) // If trackHash is needed, then can't fill this in with ajax
    {
    printf("<DIV id='div_%s_meta' style='display:none;'>%s</div>",tdb->track,
        metadataAsHtmlTable(db,tdb,showLongLabel,TRUE,trackHash) );
    }
else
    printf("<DIV id='div_%s_meta' style='display:none;'></div>",tdb->track);
return TRUE;
}

void extraUiLinks(char *db,struct trackDb *tdb, struct hash *trackHash)
/* Show downlaods, schema and metadata links where appropriate */
{
boolean schemaLink = (!tdbIsDownloadsOnly(tdb)
                  && isCustomTrack(tdb->table) == FALSE)
                  && (hTableOrSplitExists(db, tdb->table));
boolean metadataLink = (!tdbIsComposite(tdb)
                  && metadataForTable(db, tdb, NULL) != NULL);
boolean downloadLink = (trackDbSetting(tdb, "wgEncode") != NULL && !tdbIsSuperTrack(tdb));
int links = 0;
if (schemaLink)
    links++;
if (metadataLink)
    links++;
if (downloadLink)
    links++;

if(links > 0)
    cgiDown(0.7);
if(links > 1)
    printf("<table><tr><td nowrap>View table: ");

if(schemaLink)
    {
    makeSchemaLink(db,tdb,(links > 1 ? "schema":"View table schema"));
    if(downloadLink || metadataLink)
        printf(", ");
    }
if(downloadLink)
    {
    // special case exception (hg18:NHGRI BiPs are in 7 different dbs but only hg18 has downloads):
    char *targetDb = trackDbSetting(tdb, "compareGenomeLinks");
    if (targetDb != NULL)
        {
        targetDb = cloneFirstWordByDelimiter(targetDb,'=');
        if (!startsWith("hg",targetDb))
            freez(&targetDb);
        }
    if (targetDb == NULL)
        targetDb = cloneString(db);

    makeNamedDownloadsLink(targetDb, tdb, (links > 1 ? "downloads":"Downloads"), trackHash);
    freez(&targetDb);
    if(metadataLink)
        printf(",");
    }
if (metadataLink)
    compositeMetadataToggle(db,tdb,"metadata", TRUE, TRUE, trackHash);

if(links > 1)
    printf("</td></tr></table>");
}


char *hUserCookie()
/* Return our cookie name. */
{
return cfgOptionDefault("central.cookie", "hguid");
}

char *hDownloadsServer()
/* get the downloads server from hg.conf or the default */
{
return cfgOptionDefault("downloads.server", "hgdownload.cse.ucsc.edu");
}

void setUdcCacheDir()
/* set the path to the udc cache dir */
{
udcSetDefaultDir(cfgOptionDefault("udc.cacheDir", udcDefaultDir()));
}


char *wrapWhiteFont(char *s)
/* Write white font around s */
{
static char buf[256];
safef(buf, sizeof(buf), "<span style='color:#FFFFFF;'>%s</span>", s);
return buf;
}

char *hDocumentRoot()
/* get the path to the DocumentRoot, or the default */
{
return cfgOptionDefault("browser.documentRoot", DOCUMENT_ROOT);
}

char *hHelpFile(char *fileRoot)
/* Given a help file root name (e.g. "hgPcrResult" or "cutters"),
 * prepend the complete help directory path and add .html suffix.
 * Do not free the statically allocated result. */
{
static char helpName[PATH_LEN];
/* This cfgOption comes from Todd Lowe's hgTrackUi.c addition (r1.230): */
char *helpDir = cfgOption("help.html");
if (helpDir != NULL)
    safef(helpName, sizeof(helpName), "%s/%s.html", helpDir, fileRoot);
else
    safef(helpName, sizeof(helpName), "%s%s/%s.html", hDocumentRoot(),
	  HELP_DIR, fileRoot);
return helpName;
}

char *hFileContentsOrWarning(char *file)
/* Return the contents of the html file, or a warning message.
 * The file path may begin with hDocumentRoot(); if it doesn't, it is
 * assumed to be relative and hDocumentRoot() will be prepended. */
{
if (isEmpty(file))
    return cloneString("<BR>Program Error: Empty file name for include file"
		       "<BR>\n");
char path[PATH_LEN];
char *docRoot = hDocumentRoot();
if (startsWith(docRoot, file))
    safecpy(path, sizeof path, file);
else
    safef(path, sizeof path, "%s/%s", docRoot, file);
if (! fileExists(path))
    {
    char message[1024];
    safef(message, sizeof(message), "<BR>Program Error: Missing file %s</BR>",
	  path);
    return cloneString(message);
    }
/* If the file is there but not readable, readInGulp will errAbort,
 * but I think that is serious enough that errAbort is OK. */
char *result;
readInGulp(path, &result, NULL);
return result;
}

char *hCgiRoot()
/* get the path to the CGI directory.
 * Returns NULL when not running as a CGI (unless specified by browser.cgiRoot) */
{
static char defaultDir[PATH_LEN];
char *scriptFilename = getenv("SCRIPT_FILENAME");
if(scriptFilename)
    {
    char dir[PATH_LEN], name[FILENAME_LEN], extension[FILEEXT_LEN];
    dir[0] = 0;
    splitPath(scriptFilename, dir, name, extension);
    safef(defaultDir, sizeof(defaultDir), "%s", dir);
    int len = strlen(defaultDir);
    // Get rid of trailing slash to be consistent with hDocumentRoot
    if(defaultDir[len-1] == '/')
        defaultDir[len-1] = 0;
    }
else
    {
    defaultDir[0] = 0;
    }
return cfgOptionDefault("browser.cgiRoot", defaultDir);
}

char *hBackgroundImage()
/* get the path to the configured background image to use, or the default */
{
return cfgOptionDefault("browser.background", DEFAULT_BACKGROUND);
}

/******  Some stuff for tables of controls ******/

struct controlGrid *startControlGrid(int columns, char *align)
/* Start up a control grid. */
{
struct controlGrid *cg;
AllocVar(cg);
cg->columns = columns;
cg->align = cloneString(align);
cg->rowOpen = FALSE;
return cg;
}

void controlGridEndRow(struct controlGrid *cg)
/* Force end of row. */
{
printf("</tr>");
cg->rowOpen = FALSE;
cg->columnIx = 0;
}

void controlGridStartCell(struct controlGrid *cg)
/* Start a new cell in control grid. */
{
if (cg->columnIx == cg->columns)
    controlGridEndRow(cg);
if (!cg->rowOpen)
    {
    printf("<tr>");
    cg->rowOpen = TRUE;
    }
if (cg->align)
    printf("<td align=%s>", cg->align);
else
    printf("<td>");
}

void controlGridEndCell(struct controlGrid *cg)
/* End cell in control grid. */
{
printf("</td>");
++cg->columnIx;
}

void endControlGrid(struct controlGrid **pCg)
/* Finish up a control grid. */
{
struct controlGrid *cg = *pCg;
if (cg != NULL)
    {
    int i;
    if (cg->columnIx != 0 && cg->columnIx < cg->columns)
	for( i = cg->columnIx; i <= cg->columns; i++)
	    printf("<td>&nbsp;</td>\n");
    if (cg->rowOpen)
	printf("</tr>\n");
    printf("</table>\n");
    freeMem(cg->align);
    freez(pCg);
    }
}

/******  Some stuff for hide/dense/full controls ******/

static char *hTvStrings[] =
/* User interface strings for track visibility controls. */
    {
    "hide",
    "dense",
    "full",
    "pack",
    "squish"
    };
#define hTvStringShowSameAsFull "show"

enum trackVisibility hTvFromStringNoAbort(char *s)
/* Given a string representation of track visibility, return as
 * equivalent enum. */
{
int vis = stringArrayIx(s, hTvStrings, ArraySize(hTvStrings));
if (vis < 0)
    {
    if (sameString(hTvStringShowSameAsFull,s))
        return tvShow;  // Show is the same as full!
    vis = 0;  // don't generate bogus value on invalid input
    }
return vis;
}

enum trackVisibility hTvFromString(char *s)
/* Given a string representation of track visibility, return as
 * equivalent enum. */
{
enum trackVisibility vis = hTvFromStringNoAbort(s);
if ((int)vis < 0)
   errAbort("Unknown visibility %s", s);
return vis;
}

char *hStringFromTv(enum trackVisibility vis)
/* Given enum representation convert to string. */
{
return hTvStrings[vis];
}

void hTvDropDownClassWithJavascript(char *varName, enum trackVisibility vis, boolean canPack, char *class,char * javascript)
/* Make track visibility drop down for varName with style class */
{
static char *noPack[] =
    {
    "hide",
    "dense",
    "full",
    };
static char *pack[] =
    {
    "hide",
    "dense",
    "squish",
    "pack",
    "full",
    };
static int packIx[] = {tvHide,tvDense,tvSquish,tvPack,tvFull};
if (canPack)
    cgiMakeDropListClassWithStyleAndJavascript(varName, pack, ArraySize(pack),
                            pack[packIx[vis]], class, TV_DROPDOWN_STYLE,javascript);
else
    cgiMakeDropListClassWithStyleAndJavascript(varName, noPack, ArraySize(noPack),
                            noPack[vis], class, TV_DROPDOWN_STYLE,javascript);
}

void hTvDropDownClassVisOnlyAndExtra(char *varName, enum trackVisibility vis,
	boolean canPack, char *class, char *visOnly,char *extra)
/* Make track visibility drop down for varName with style class,
	and potentially limited to visOnly */
{
static char *denseOnly[] =
    {
    "hide",
    "dense",
    };
static char *squishOnly[] =
    {
    "hide",
    "squish",
    };
static char *packOnly[] =
    {
    "hide",
    "pack",
    };
static char *fullOnly[] =
    {
    "hide",
    "full",
    };
static char *noPack[] =
    {
    "hide",
    "dense",
    "full",
    };
static char *pack[] =
    {
    "hide",
    "dense",
    "squish",
    "pack",
    "full",
    };
static int packIx[] = {tvHide,tvDense,tvSquish,tvPack,tvFull};
if (visOnly != NULL)
    {
    int visIx = (vis > 0) ? 1 : 0;
    if (sameWord(visOnly,"dense"))
	cgiMakeDropListClassWithStyleAndJavascript(varName, denseOnly, ArraySize(denseOnly),
		denseOnly[visIx], class, TV_DROPDOWN_STYLE,extra);
    else if (sameWord(visOnly,"squish"))
	cgiMakeDropListClassWithStyleAndJavascript(varName, squishOnly,
                ArraySize(squishOnly), squishOnly[visIx],
                class, TV_DROPDOWN_STYLE,extra);
    else if (sameWord(visOnly,"pack"))
	cgiMakeDropListClassWithStyleAndJavascript(varName, packOnly, ArraySize(packOnly),
		packOnly[visIx], class, TV_DROPDOWN_STYLE,extra);
    else if (sameWord(visOnly,"full"))
	cgiMakeDropListClassWithStyleAndJavascript(varName, fullOnly, ArraySize(fullOnly),
		fullOnly[visIx], class, TV_DROPDOWN_STYLE,extra);
    else			/* default when not recognized */
	cgiMakeDropListClassWithStyleAndJavascript(varName, denseOnly, ArraySize(denseOnly),
		denseOnly[visIx], class, TV_DROPDOWN_STYLE,extra);
    }
    else
    {
    if (canPack)
	cgiMakeDropListClassWithStyleAndJavascript(varName, pack, ArraySize(pack),
                            pack[packIx[vis]], class, TV_DROPDOWN_STYLE,extra);
    else
	cgiMakeDropListClassWithStyleAndJavascript(varName, noPack, ArraySize(noPack),
                            noPack[vis], class, TV_DROPDOWN_STYLE,extra);
    }
}

void hideShowDropDownWithClassAndExtra(char *varName, boolean show, char *class, char *extra)
/* Make hide/show dropdown for varName */
{
static char *hideShow[] =
    {
    "hide",
    "show"
    };
cgiMakeDropListClassWithStyleAndJavascript(varName, hideShow, ArraySize(hideShow),
                            hideShow[show], class, TV_DROPDOWN_STYLE,extra);
}


/****** Some stuff for stsMap related controls *******/

static char *stsMapOptions[] = {
    "All Genetic",
    "Genethon",
    "Marshfield",
    "deCODE",
    "GeneMap 99",
    "Whitehead YAC",
    "Whitehead RH",
    "Stanford TNG",
};

enum stsMapOptEnum smoeStringToEnum(char *string)
/* Convert from string to enum representation. */
{
int x = stringIx(string, stsMapOptions);
if (x < 0)
   errAbort("Unknown option %s", string);
return x;
}

char *smoeEnumToString(enum stsMapOptEnum x)
/* Convert from enum to string representation. */
{
return stsMapOptions[x];
}

void smoeDropDown(char *var, char *curVal)
/* Make drop down of options. */
{
cgiMakeDropList(var, stsMapOptions, ArraySize(stsMapOptions),
	curVal);
}

/****** Some stuff for stsMapMouseNew related controls *******/

static char *stsMapMouseOptions[] = {
    "All Genetic",
    "WICGR Genetic Map",
    "MGD Genetic Map",
    "RH",
};

enum stsMapMouseOptEnum smmoeStringToEnum(char *string)
/* Convert from string to enum representation. */
{
int x = stringIx(string, stsMapMouseOptions);
if (x < 0)
   errAbort("Unknown option %s", string);
return x;
}

char *smmoeEnumToString(enum stsMapMouseOptEnum x)
/* Convert from enum to string representation. */
{
return stsMapMouseOptions[x];
}

void smmoeDropDown(char *var, char *curVal)
/* Make drop down of options. */
{
cgiMakeDropList(var, stsMapMouseOptions, ArraySize(stsMapMouseOptions),
	curVal);
}

/****** Some stuff for stsMapRat related controls *******/

static char *stsMapRatOptions[] = {
    "All Genetic",
    "FHHxACI",
    "SHRSPxBN",
    "RH",
};

enum stsMapRatOptEnum smroeStringToEnum(char *string)
/* Convert from string to enum representation. */
{
int x = stringIx(string, stsMapRatOptions);
if (x < 0)
   errAbort("Unknown option %s", string);
return x;
}

char *smroeEnumToString(enum stsMapRatOptEnum x)
/* Convert from enum to string representation. */
{
return stsMapRatOptions[x];
}

void smroeDropDown(char *var, char *curVal)
/* Make drop down of options. */
{
cgiMakeDropList(var, stsMapRatOptions, ArraySize(stsMapRatOptions),
	curVal);
}

/****** Some stuff for fishClones related controls *******/

static char *fishClonesOptions[] = {
    "Fred Hutchinson CRC",
    "National Cancer Institute",
    "Sanger Centre",
    "Roswell Park Cancer Institute",
    "Cedars-Sinai Medical Center",
    "Los Alamos National Lab",
    "UC San Francisco",
};

enum fishClonesOptEnum fcoeStringToEnum(char *string)
/* Convert from string to enum representation. */
{
int x = stringIx(string, fishClonesOptions);
if (x < 0)
   errAbort("Unknown option %s", string);
return x;
}

char *fcoeEnumToString(enum fishClonesOptEnum x)
/* Convert from enum to string representation. */
{
return fishClonesOptions[x];
}

void fcoeDropDown(char *var, char *curVal)
/* Make drop down of options. */
{
cgiMakeDropList(var, fishClonesOptions, ArraySize(fishClonesOptions),
	curVal);
}

/****** Some stuff for recombRate related controls *******/

static char *recombRateOptions[] = {
    "deCODE Sex Averaged Distances",
    "deCODE Female Distances",
    "deCODE Male Distances",
    "Marshfield Sex Averaged Distances",
    "Marshfield Female Distances",
    "Marshfield Male Distances",
    "Genethon Sex Averaged Distances",
    "Genethon Female Distances",
    "Genethon Male Distances",
};

enum recombRateOptEnum rroeStringToEnum(char *string)
/* Convert from string to enum representation. */
{
int x = stringIx(string, recombRateOptions);
if (x < 0)
   errAbort("Unknown option %s", string);
return x;
}

char *rroeEnumToString(enum recombRateOptEnum x)
/* Convert from enum to string representation. */
{
return recombRateOptions[x];
}

void rroeDropDown(char *var, char *curVal)
/* Make drop down of options. */
{
cgiMakeDropList(var, recombRateOptions, ArraySize(recombRateOptions),
	curVal);
}

/****** Some stuff for recombRateRat related controls *******/

static char *recombRateRatOptions[] = {
    "SHRSPxBN Sex Averaged Distances",
    "FHHxACI Sex Averaged Distances",
};

enum recombRateRatOptEnum rrroeStringToEnum(char *string)
/* Convert from string to enum representation. */
{
int x = stringIx(string, recombRateRatOptions);
if (x < 0)
   errAbort("Unknown option %s", string);
return x;
}

char *rrroeEnumToString(enum recombRateRatOptEnum x)
/* Convert from enum to string representation. */
{
return recombRateRatOptions[x];
}

void rrroeDropDown(char *var, char *curVal)
/* Make drop down of options. */
{
cgiMakeDropList(var, recombRateRatOptions, ArraySize(recombRateRatOptions),
	curVal);
}

/****** Some stuff for recombRateMouse related controls *******/

static char *recombRateMouseOptions[] = {
    "WI Genetic Map Sex Averaged Distances",
    "MGD Genetic Map Sex Averaged Distances",
};

enum recombRateMouseOptEnum rrmoeStringToEnum(char *string)
/* Convert from string to enum representation. */
{
int x = stringIx(string, recombRateMouseOptions);
if (x < 0)
   errAbort("Unknown option %s", string);
return x;
}

char *rrmoeEnumToString(enum recombRateMouseOptEnum x)
/* Convert from enum to string representation. */
{
return recombRateMouseOptions[x];
}

void rrmoeDropDown(char *var, char *curVal)
/* Make drop down of options. */
{
cgiMakeDropList(var, recombRateMouseOptions, ArraySize(recombRateMouseOptions),
	curVal);
}

/****** Some stuff for CGH NCI60 related controls *******/

static char *cghNci60Options[] = {
    "Tissue Averages",
    "BREAST",
    "CNS",
    "COLON",
    "LEUKEMIA",
    "LUNG",
    "MELANOMA",
    "OVARY",
    "PROSTATE",
    "RENAL",
    "All Cell Lines",
};

enum cghNci60OptEnum cghoeStringToEnum(char *string)
/* Convert from string to enum representation. */
{
int x = stringIx(string, cghNci60Options);
if (x < 0)
   errAbort("Unknown option %s", string);
return x;
}

char *cghoeEnumToString(enum cghNci60OptEnum x)
/* Convert from enum to string representation. */
{
return cghNci60Options[x];
}

void cghoeDropDown(char *var, char *curVal)
/* Make drop down of options. */
{
cgiMakeDropList(var, cghNci60Options, ArraySize(cghNci60Options),
	curVal);
}

/****** Some stuff for nci60 related controls *******/

static char *nci60Options[] = {
    "Tissue Averages",
    "All Cell Lines",
    "BREAST",
    "CNS",
    "COLON",
    "LEUKEMIA",
    "MELANOMA",
    "OVARIAN",
    "PROSTATE",
    "RENAL",
    "NSCLC",
    "DUPLICATE",
    "UNKNOWN"
    };

enum nci60OptEnum nci60StringToEnum(char *string)
/* Convert from string to enum representation. */
{
int x = stringIx(string, nci60Options);
if (x < 0)
   errAbort("hui::nci60StringToEnum() - Unknown option %s", string);
return x;
}

char *nci60EnumToString(enum nci60OptEnum x)
/* Convert from enum to string representation. */
{
return nci60Options[x];
}

void nci60DropDown(char *var, char *curVal)
/* Make drop down of options. */
{
cgiMakeDropList(var, nci60Options, ArraySize(nci60Options),
	curVal);
}


/*** Control of base/codon coloring code: ***/

/* All options (parallel to enum baseColorDrawOpt): */
static char *baseColorDrawAllOptionLabels[] =
    {
    BASE_COLOR_DRAW_OFF_LABEL,
    BASE_COLOR_DRAW_GENOMIC_CODONS_LABEL,
    BASE_COLOR_DRAW_ITEM_CODONS_LABEL,
    BASE_COLOR_DRAW_DIFF_CODONS_LABEL,
    BASE_COLOR_DRAW_ITEM_BASES_CDS_LABEL,
    BASE_COLOR_DRAW_DIFF_BASES_CDS_LABEL,
    };
static char *baseColorDrawAllOptionValues[] =
    {
    BASE_COLOR_DRAW_OFF,
    BASE_COLOR_DRAW_GENOMIC_CODONS,
    BASE_COLOR_DRAW_ITEM_CODONS,
    BASE_COLOR_DRAW_DIFF_CODONS,
    BASE_COLOR_DRAW_ITEM_BASES,
    BASE_COLOR_DRAW_DIFF_BASES,
    };

/* Subset of options for tracks with CDS info but not item sequence: */
static char *baseColorDrawGenomicOptionLabels[] =
    {
    BASE_COLOR_DRAW_OFF_LABEL,
    BASE_COLOR_DRAW_GENOMIC_CODONS_LABEL,
    };
static char *baseColorDrawGenomicOptionValues[] =
    {
    BASE_COLOR_DRAW_OFF,
    BASE_COLOR_DRAW_GENOMIC_CODONS,
    };

/* Subset of options for tracks with aligned item sequence but not CDS: */
static char *baseColorDrawItemOptionLabels[] =
    {
    BASE_COLOR_DRAW_OFF_LABEL,
    BASE_COLOR_DRAW_ITEM_BASES_NC_LABEL,
    BASE_COLOR_DRAW_DIFF_BASES_NC_LABEL,
    };
static char *baseColorDrawItemOptionValues[] =
    {
    BASE_COLOR_DRAW_OFF,
    BASE_COLOR_DRAW_ITEM_BASES,
    BASE_COLOR_DRAW_DIFF_BASES,
    };

enum baseColorDrawOpt baseColorDrawOptStringToEnum(char *string)
/* Convert from string to enum representation. */
{
int x = stringIx(string, baseColorDrawAllOptionValues);
if (x < 0)
   errAbort("hui::baseColorDrawOptStringToEnum() - Unknown option %s", string);
return x;
}

static boolean baseColorGotCds(struct trackDb *tdb)
/* Return true if this track has CDS info according to tdb (or is genePred). */
{
boolean gotIt = FALSE;
char *setting = trackDbSetting(tdb, BASE_COLOR_USE_CDS);
if (isNotEmpty(setting))
    {
    if (sameString(setting, "all") || sameString(setting, "given") ||
	sameString(setting, "genbank") || startsWith("table", setting))
	gotIt = TRUE;
    else if (! sameString(setting, "none"))
	errAbort("trackDb for %s, setting %s: unrecognized value \"%s\".  "
		 "must be one of {none,all,given,genbank,table}.",
		 tdb->track, BASE_COLOR_USE_CDS, setting);
    }
else if (startsWith("genePred", tdb->type))
    gotIt = TRUE;
return gotIt;
}

static boolean baseColorGotSequence(struct trackDb *tdb)
/* Return true if this track has aligned sequence according to tdb. */
{
boolean gotIt = FALSE;
char *setting = trackDbSetting(tdb, BASE_COLOR_USE_SEQUENCE);
if (isNotEmpty(setting))
    {
    if (sameString(setting, "genbank") || sameString(setting, "seq") ||
	sameString(setting, "ss") || startsWith("extFile", setting) ||
	sameString(setting, "hgPcrResult") || sameString(setting, "nameIsSequence") ||
	sameString(setting, "seq1Seq2") || sameString(setting, "lfExtra"))
	gotIt = TRUE;
    else if (differentString(setting, "none"))
	errAbort("trackDb for %s, setting %s: unrecognized value \"%s\".  "
		 "must be one of {none,genbank,seq,ss,extFile,nameIsSequence,seq1Seq2,"
		 "hgPcrResult,lfExtra}.",
		 tdb->track, BASE_COLOR_USE_SEQUENCE, setting);
    }
return gotIt;
}

static void baseColorDropLists(struct cart *cart, struct trackDb *tdb, char *name)
/* draw the baseColor drop list options */
{
enum baseColorDrawOpt curOpt = baseColorDrawOptEnabled(cart, tdb);
char *curValue = baseColorDrawAllOptionValues[curOpt];
char var[512];
safef(var, sizeof(var), "%s." BASE_COLOR_VAR_SUFFIX, name);
boolean gotCds = baseColorGotCds(tdb);
boolean gotSeq = baseColorGotSequence(tdb);
if (gotCds && gotSeq)
    {
    puts("<P><B>Color track by codons or bases:</B>");
    cgiMakeDropListFull(var, baseColorDrawAllOptionLabels,
			baseColorDrawAllOptionValues,
			ArraySize(baseColorDrawAllOptionLabels),
			curValue, NULL);
    printf("<A HREF=\"%s\">Help on mRNA coloring</A><BR>",
	   CDS_MRNA_HELP_PAGE);
    }
else if (gotCds)
    {
    char buf[256];
    char *disabled = NULL;
    safef(buf, sizeof(buf), "onchange='codonColoringChanged(\"%s\")'", name);
    puts("<P><B>Color track by codons:</B>");
    cgiMakeDropListFull(var, baseColorDrawGenomicOptionLabels,
			baseColorDrawGenomicOptionValues,
			ArraySize(baseColorDrawGenomicOptionLabels),
			curValue, buf);
    printf("<A HREF=\"%s\">Help on codon coloring</A><BR>",
	   CDS_HELP_PAGE);
    safef(buf, sizeof(buf), "%s.%s", name, CODON_NUMBERING_SUFFIX);
    puts("<br /><b>Show codon numbering</b>:\n");
    if(curOpt == baseColorDrawOff)
        disabled = "disabled";
    cgiMakeCheckBoxJS(buf, cartUsualBooleanClosestToHome(cart, tdb, FALSE, CODON_NUMBERING_SUFFIX, FALSE), disabled);
    }
else if (gotSeq)
    {
    puts("<P><B>Color track by bases:</B>");
    cgiMakeDropListFull(var, baseColorDrawItemOptionLabels,
			baseColorDrawItemOptionValues,
			ArraySize(baseColorDrawItemOptionLabels),
			curValue, NULL);
    printf("<A HREF=\"%s\">Help on base coloring</A><BR>",
	   CDS_BASE_HELP_PAGE);
    }
}

void baseColorDrawOptDropDown(struct cart *cart, struct trackDb *tdb)
/* Make appropriately labeled drop down of options if any are applicable.*/
{
baseColorDropLists(cart, tdb, tdb->track);
}

enum baseColorDrawOpt baseColorDrawOptEnabled(struct cart *cart,
					      struct trackDb *tdb)
/* Query cart & trackDb to determine what drawing mode (if any) is enabled. */
{
char *stringVal = NULL;
assert(cart);
assert(tdb);

/* trackDb can override default of OFF; cart can override trackDb. */
stringVal = trackDbSettingClosestToHomeOrDefault(tdb, BASE_COLOR_DEFAULT,
				    BASE_COLOR_DRAW_OFF);
stringVal = cartUsualStringClosestToHome(cart, tdb, FALSE, BASE_COLOR_VAR_SUFFIX,stringVal);

return baseColorDrawOptStringToEnum(stringVal);
}


/*** Control of fancy indel display code: ***/

static boolean tdbOrCartBoolean(struct cart *cart, struct trackDb *tdb,
                                char *settingName, char *defaultOnOff)
/* Query cart & trackDb to determine if a boolean variable is set. */
{
boolean alreadySet;
alreadySet = !sameString("off",trackDbSettingOrDefault(tdb, settingName, defaultOnOff));
alreadySet = cartUsualBooleanClosestToHome(cart, tdb, FALSE, settingName, alreadySet); // NOTE: compositeLevel=FALSE because tdb param already is at appropriate level
return alreadySet;
}

static boolean indelAppropriate(struct trackDb *tdb)
/* Return true if it makes sense to offer indel display options for tdb. */
{
return (tdb && (startsWith("psl", tdb->type) || sameString("bam", tdb->type)) &&
	(cfgOptionDefault("browser.indelOptions", NULL) != NULL));
}

static void indelEnabledByName(struct cart *cart, struct trackDb *tdb, char *name,
                  float basesPerPixel, boolean *retDoubleInsert, boolean *retQueryInsert,
                  boolean *retPolyA)
/* Query cart & trackDb to determine what indel display (if any) is enabled. Set
 * basesPerPixel to 0.0 to disable check for zoom level.  */
{
struct trackDb *tdbLevel = tdb;
if (differentString(tdb->track, name) && tdb->parent != NULL)
    tdbLevel = tdb->parent;

boolean apropos = indelAppropriate(tdb);
if (apropos && (basesPerPixel > 0.0))
    {
    // check indel max zoom
    float showIndelMaxZoom = trackDbFloatSettingOrDefault(tdbLevel, "showIndelMaxZoom", -1.0);
    if ((showIndelMaxZoom >= 0)
        && ((basesPerPixel > showIndelMaxZoom) || (showIndelMaxZoom == 0.0)))
        apropos = FALSE;
    }

if (retDoubleInsert)
    *retDoubleInsert = apropos &&
        tdbOrCartBoolean(cart, tdbLevel, INDEL_DOUBLE_INSERT, "off");
if (retQueryInsert)
    *retQueryInsert = apropos &&
        tdbOrCartBoolean(cart, tdbLevel, INDEL_QUERY_INSERT, "off");
if (retPolyA)
    *retPolyA = apropos &&
        tdbOrCartBoolean(cart, tdbLevel, INDEL_POLY_A, "off");
}

void indelEnabled(struct cart *cart, struct trackDb *tdb, float basesPerPixel,
                  boolean *retDoubleInsert, boolean *retQueryInsert,
                  boolean *retPolyA)
/* Query cart & trackDb to determine what indel display (if any) is enabled. Set
 * basesPerPixel to 0.0 to disable check for zoom level.  */
{
indelEnabledByName(cart,tdb,tdb->track,basesPerPixel,retDoubleInsert,retQueryInsert,retPolyA);
}

static void indelShowOptionsWithName(struct cart *cart, struct trackDb *tdb,char *name)
/* Make HTML inputs for indel display options if any are applicable. */
{
if (indelAppropriate(tdb))
    {
    boolean showDoubleInsert, showQueryInsert, showPolyA;
    char var[512];
    indelEnabledByName(cart, tdb, name, 0.0, &showDoubleInsert, &showQueryInsert, &showPolyA);
    printf("<TABLE><TR><TD colspan=2><B>Alignment Gap/Insertion Display Options</B>");
    printf("&nbsp;<A HREF=\"%s\">Help on display options</A>\n<TR valign='top'><TD>",
           INDEL_HELP_PAGE);
    safef(var, sizeof(var), "%s.%s", name, INDEL_DOUBLE_INSERT);
    cgiMakeCheckBox(var, showDoubleInsert);
    printf("</TD><TD>Draw double horizontal lines when both genome and query have "
           "an insertion</TD></TR>\n<TR valign='top'><TD>");
    safef(var, sizeof(var), "%s.%s", name, INDEL_QUERY_INSERT);
    cgiMakeCheckBox(var, showQueryInsert);
    printf("</TD><TD>Draw a vertical purple line for an insertion at the beginning or "
           "end of the <BR>query, orange for insertion in the middle of the query</TD></TR>\n<TR valign='top'><TD>");
    safef(var, sizeof(var), "%s.%s", name, INDEL_POLY_A);
    /* We can highlight valid polyA's only if we have query sequence --
     * so indelPolyA code piggiebacks on baseColor code: */
    if (baseColorGotSequence(tdb))
        {
        cgiMakeCheckBox(var, showPolyA);
        printf("</TD><TD>Draw a vertical green line where query has a polyA tail "
               "insertion</TD></TR>\n");
        }

    printf("</TABLE>\n");
    }
}

void indelShowOptions(struct cart *cart, struct trackDb *tdb)
/* Make HTML inputs for indel display options if any are applicable. */
{
indelShowOptionsWithName(cart, tdb, tdb->track);
}

/****** base position (ruler) controls *******/

static char *zoomOptions[] = {
    ZOOM_1PT5X,
    ZOOM_3X,
    ZOOM_10X,
    ZOOM_BASE
    };

void zoomRadioButtons(char *var, char *curVal)
/* Make a list of radio buttons for all zoom options */
{
int i;
int size = ArraySize(zoomOptions);
for (i = 0; i < size; i++)
    {
    char *s = zoomOptions[i];
    cgiMakeRadioButton(var, s, sameString(s, curVal));
    printf(" %s &nbsp;&nbsp;", s);
    }
}

/****** Some stuff for affy related controls *******/

static char *affyOptions[] = {
    "Chip Type",
    "Chip ID",
    "Tissue Averages"
    };

enum affyOptEnum affyStringToEnum(char *string)
/* Convert from string to enum representation. */
{
int x = stringIx(string, affyOptions);
if (x < 0)
   errAbort("hui::affyStringToEnum() - Unknown option %s", string);
return x;
}

char *affyEnumToString(enum affyOptEnum x)
/* Convert from enum to string representation. */
{
return affyOptions[x];
}

void affyDropDown(char *var, char *curVal)
/* Make drop down of options. */
{
cgiMakeDropList(var, affyOptions, ArraySize(affyOptions),
	curVal);
}

/****** Some stuff for affy all exon related controls *******/

static char *affyAllExonOptions[] = {
    "Chip",
    "Tissue Averages"
    };

enum affyAllExonOptEnum affyAllExonStringToEnum(char *string)
/* Convert from string to enum representation. */
{
int x = stringIx(string, affyAllExonOptions);
if (x < 0)
   errAbort("hui::affyAllExonStringToEnum() - Unknown option %s", string);
return x;
}

char *affyAllExonEnumToString(enum affyAllExonOptEnum x)
/* Convert from enum to string representation. */
{
return affyAllExonOptions[x];
}

void affyAllExonDropDown(char *var, char *curVal)
/* Make drop down of options. */
{
cgiMakeDropList(var, affyAllExonOptions, ArraySize(affyAllExonOptions),
	curVal);
}

/****** Some stuff for Rosetta related controls *******/

static char *rosettaOptions[] = {
    "All Experiments",
    "Common Reference and Other",
    "Common Reference",
    "Other Exps"
};

static char *rosettaExonOptions[] = {
    "Confirmed Only",
    "Predicted Only",
    "All",
};

enum rosettaOptEnum rosettaStringToEnum(char *string)
/* Convert from string to enum representation. */
{
int x = stringIx(string, rosettaOptions);
if (x < 0)
   errAbort("hui::rosettaStringToEnum() - Unknown option %s", string);
return x;
}

char *rosettaEnumToString(enum rosettaOptEnum x)
/* Convert from enum to string representation. */
{
return rosettaOptions[x];
}

void rosettaDropDown(char *var, char *curVal)
/* Make drop down of options. */
{
cgiMakeDropList(var, rosettaOptions, ArraySize(rosettaOptions),
	curVal);
}

enum rosettaExonOptEnum rosettaStringToExonEnum(char *string)
/* Convert from string to enum representation of exon types. */
{
int x = stringIx(string, rosettaExonOptions);
if (x < 0)
   errAbort("hui::rosettaStringToExonEnum() - Unknown option %s", string);
return x;
}

char *rosettaExonEnumToString(enum rosettaExonOptEnum x)
/* Convert from enum to string representation of exon types. */
{
return rosettaExonOptions[x];
}

void rosettaExonDropDown(char *var, char *curVal)
/* Make drop down of exon type options. */
{
cgiMakeDropList(var, rosettaExonOptions, ArraySize(rosettaExonOptions), curVal);
}

/****** Options for the net track level display options *******/
static char *netLevelOptions[] = {
    NET_LEVEL_0,
    NET_LEVEL_1,
    NET_LEVEL_2,
    NET_LEVEL_3,
    NET_LEVEL_4,
    NET_LEVEL_5,
    NET_LEVEL_6
    };

enum netLevelEnum netLevelStringToEnum(char *string)
/* Convert from string to enum representation. */
{
int x = stringIx(string, netLevelOptions);
if (x < 0)
   errAbort("hui::netLevelStringToEnum() - Unknown option %s", string);
return x;
}

char *netLevelEnumToString(enum netLevelEnum x)
/* Convert from enum to string representation. */
{
return netLevelOptions[x];
}

void netLevelDropDown(char *var, char *curVal)
/* Make drop down of options. */
{
cgiMakeDropList(var, netLevelOptions, ArraySize(netLevelOptions), curVal);
}

/****** Options for the net track color options *******/
static char *netColorOptions[] = {
    CHROM_COLORS,
    GRAY_SCALE
    };

enum netColorEnum netColorStringToEnum(char *string)
/* Convert from string to enum representation. */
{
int x = stringIx(string, netColorOptions);
if (x < 0)
   errAbort("hui::netColorStringToEnum() - Unknown option %s", string);
return x;
}

char *netColorEnumToString(enum netColorEnum x)
/* Convert from enum to string representation. */
{
return netColorOptions[x];
}

void netColorDropDown(char *var, char *curVal)
/* Make drop down of options. */
{
cgiMakeDropList(var, netColorOptions, ArraySize(netColorOptions), curVal);
}

/****** Options for the chain track color options *******/
static char *chainColorOptions[] = {
    CHROM_COLORS,
    SCORE_COLORS,
    NO_COLORS
    };

enum chainColorEnum chainColorStringToEnum(char *string)
/* Convert from string to enum representation. */
{
int x = stringIx(string, chainColorOptions);
if (x < 0)
   errAbort("hui::chainColorStringToEnum() - Unknown option %s", string);
return x;
}

char *chainColorEnumToString(enum chainColorEnum x)
/* Convert from enum to string representation. */
{
return chainColorOptions[x];
}

void chainColorDropDown(char *var, char *curVal)
/* Make drop down of options. */
{
cgiMakeDropList(var, chainColorOptions, ArraySize(chainColorOptions), curVal);
}

/****** Options for the wiggle track Windowing *******/

static char *wiggleWindowingOptions[] = {
    "mean+whiskers",
    "maximum",
    "mean",
    "minimum",
    };

enum wiggleWindowingEnum wiggleWindowingStringToEnum(char *string)
/* Convert from string to enum representation. */
{
int x = stringIx(string, wiggleWindowingOptions);
if (x < 0)
   errAbort("hui::wiggleWindowingStringToEnum() - Unknown option %s", string);
return x;
}

char *wiggleWindowingEnumToString(enum wiggleWindowingEnum x)
/* Convert from enum to string representation. */
{
return wiggleWindowingOptions[x];
}

void wiggleWindowingDropDown(char *var, char *curVal)
/* Make drop down of options. */
{
cgiMakeDropList(var, wiggleWindowingOptions, ArraySize(wiggleWindowingOptions),
	curVal);
}

/****** Options for the wiggle track Smoothing *******/

static char *wiggleSmoothingOptions[] = {
    "OFF", "2", "3", "4", "5", "6", "7", "8", "9", "10", "11",
    "12", "13", "14", "15", "16"
    };

enum wiggleSmoothingEnum wiggleSmoothingStringToEnum(char *string)
/* Convert from string to enum representation. */
{
int x = stringIx(string, wiggleSmoothingOptions);
if (x < 0)
   errAbort("hui::wiggleSmoothingStringToEnum() - Unknown option %s", string);
return x;
}

char *wiggleSmoothingEnumToString(enum wiggleSmoothingEnum x)
/* Convert from enum to string representation. */
{
return wiggleSmoothingOptions[x];
}

void wiggleSmoothingDropDown(char *var, char *curVal)
/* Make drop down of options. */
{
cgiMakeDropList(var, wiggleSmoothingOptions, ArraySize(wiggleSmoothingOptions),
	curVal);
}

/****** Options for the wiggle track y Line Mark On/Off *******/

static char *wiggleYLineMarkOptions[] = {
    "OFF",
    "ON"
    };

enum wiggleYLineMarkEnum wiggleYLineMarkStringToEnum(char *string)
/* Convert from string to enum representation. */
{
int x = stringIx(string, wiggleYLineMarkOptions);
if (x < 0)
   errAbort("hui::wiggleYLineMarkStringToEnum() - Unknown option %s", string);
return x;
}

char *wiggleYLineMarkEnumToString(enum wiggleYLineMarkEnum x)
/* Convert from enum to string representation. */
{
return wiggleYLineMarkOptions[x];
}

void wiggleYLineMarkDropDown(char *var, char *curVal)
/* Make drop down of options. */
{
cgiMakeDropList(var, wiggleYLineMarkOptions, ArraySize(wiggleYLineMarkOptions),
	curVal);
}

/****** Options for the wiggle track AutoScale *******/

static char *wiggleScaleOptions[] = {
    "use vertical viewing range setting",
    "auto-scale to data view"
    };

enum wiggleScaleOptEnum wiggleScaleStringToEnum(char *string)
/* Convert from string to enum representation. */
{
int x = stringIx(string, wiggleScaleOptions);
if (x < 0)
   errAbort("hui::wiggleScaleStringToEnum() - Unknown option %s", string);
return x;
}

char *wiggleScaleEnumToString(enum wiggleScaleOptEnum x)
/* Convert from enum to string representation. */
{
return wiggleScaleOptions[x];
}

void wiggleScaleDropDown(char *var, char *curVal)
/* Make drop down of options. */
{
cgiMakeDropList(var, wiggleScaleOptions, ArraySize(wiggleScaleOptions),
	curVal);
}

/****** Options for the wiggle track type of graph *******/

static char *wiggleGraphOptions[] = {
    "points",
    "bar",
    };

enum wiggleGraphOptEnum wiggleGraphStringToEnum(char *string)
/* Convert from string to enum representation. */
{
int x = stringIx(string, wiggleGraphOptions);
if (x < 0)
   errAbort("hui::wiggleGraphStringToEnum() - Unknown option %s", string);
return x;
}

char *wiggleGraphEnumToString(enum wiggleGraphOptEnum x)
/* Convert from enum to string representation. */
{
return wiggleGraphOptions[x];
}

void wiggleGraphDropDown(char *var, char *curVal)
/* Make drop down of options. */
{
cgiMakeDropList(var, wiggleGraphOptions, ArraySize(wiggleGraphOptions),
	curVal);
}

static char *aggregateLabels[] =
    {
    "none",
    "transparent",
    "solid",
    };

static char *aggregateValues[] =
    {
    WIG_AGGREGATE_NONE,
    WIG_AGGREGATE_TRANSPARENT,
    WIG_AGGREGATE_SOLID,
    };

void aggregateDropDown(char *var, char *curVal)
/* Make drop down menu for aggregate strategy */
{
cgiMakeDropListFull(var, aggregateLabels, aggregateValues,
	ArraySize(aggregateValues), curVal, NULL);
}

static char *wiggleTransformFuncOptions[] = {
    "NONE",
    "LOG"
    };

static char *wiggleTransformFuncLabels[] = {
    "NONE",
    "LOG (ln(1+x))"
    };

enum wiggleTransformFuncEnum wiggleTransformFuncToEnum(char *string)
/* Convert from string to enum representation. */
{
int x = stringIx(string, wiggleTransformFuncOptions);
if (x < 0)
    errAbort("hui::wiggleTransformFuncToEnum() - Unknown option %s", string);
return x;
}

void wiggleTransformFuncDropDown(char *var, char *curVal)
/* Make drop down of options. */
{
cgiMakeDropListFull(var, wiggleTransformFuncLabels, wiggleTransformFuncOptions,
    ArraySize(wiggleTransformFuncOptions), curVal, NULL);
}

static char *wiggleAlwaysZeroOptions[] = {
    "OFF",
    "ON"
    };

enum wiggleAlwaysZeroEnum wiggleAlwaysZeroToEnum(char *string)
/* Convert from string to enum representation. */
{
int x = stringIx(string, wiggleAlwaysZeroOptions);
if (x < 0)
   errAbort("hui::wiggleAlwaysZeroToEnum() - Unknown option %s", string);
return x;
}

void wiggleAlwaysZeroDropDown(char *var, char *curVal)
/* Make drop down of options. */
{
cgiMakeDropList(var, wiggleAlwaysZeroOptions,
    ArraySize(wiggleAlwaysZeroOptions), curVal);
}


/****** Options for the wiggle track horizontal grid lines *******/

static char *wiggleGridOptions[] = {
    "ON",
    "OFF"
    };

enum wiggleGridOptEnum wiggleGridStringToEnum(char *string)
/* Convert from string to enum representation. */
{
int x = stringIx(string, wiggleGridOptions);
if (x < 0)
   errAbort("hui::wiggleGridStringToEnum() - Unknown option %s", string);
return x;
}

char *wiggleGridEnumToString(enum wiggleGridOptEnum x)
/* Convert from enum to string representation. */
{
return wiggleGridOptions[x];
}

void wiggleGridDropDown(char *var, char *curVal)
/* Make drop down of options. */
{
cgiMakeDropList(var, wiggleGridOptions, ArraySize(wiggleGridOptions),
	curVal);
}

/****** Some stuff for wiggle track related controls *******/

static char *wiggleOptions[] = {
    "samples only",
    "linear interpolation"
    };

enum wiggleOptEnum wiggleStringToEnum(char *string)
/* Convert from string to enum representation. */
{
int x = stringIx(string, wiggleOptions);
if (x < 0)
   errAbort("hui::wiggleStringToEnum() - Unknown option %s", string);
return x;
}

char *wiggleEnumToString(enum wiggleOptEnum x)
/* Convert from enum to string representation. */
{
return wiggleOptions[x];
}

void wiggleDropDown(char *var, char *curVal)
/* Make drop down of options. */
{
cgiMakeDropList(var, wiggleOptions, ArraySize(wiggleOptions),
	curVal);
}


/****** Some stuff for GCwiggle track related controls *******/

static char *GCwiggleOptions[] = {
    "samples only",
    "linear interpolation"
    };

enum GCwiggleOptEnum GCwiggleStringToEnum(char *string)
/* Convert from string to enum representation. */
{
int x = stringIx(string, GCwiggleOptions);
if (x < 0)
   errAbort("hui::GCwiggleStringToEnum() - Unknown option %s", string);
return x;
}

char *GCwiggleEnumToString(enum GCwiggleOptEnum x)
/* Convert from enum to string representation. */
{
return GCwiggleOptions[x];
}

void GCwiggleDropDown(char *var, char *curVal)
/* Make drop down of options. */
{
cgiMakeDropList(var, GCwiggleOptions, ArraySize(GCwiggleOptions),
	curVal);
}

/****** Some stuff for chimp track related controls *******/

static char *chimpOptions[] = {
    "samples only",
    "linear interpolation"
    };

enum chimpOptEnum chimpStringToEnum(char *string)
/* Convert from string to enum representation. */
{
int x = stringIx(string, chimpOptions);
if (x < 0)
   errAbort("hui::chimpStringToEnum() - Unknown option %s", string);
return x;
}

char *chimpEnumToString(enum chimpOptEnum x)
/* Convert from enum to string representation. */
{
return chimpOptions[x];
}

void chimpDropDown(char *var, char *curVal)
/* Make drop down of options. */
{
cgiMakeDropList(var, chimpOptions, ArraySize(chimpOptions),
	curVal);
}



/****** Some stuff for mRNA and EST related controls *******/

static void addMrnaFilter(struct mrnaUiData *mud, char *track, char *label, char *key, char *table)
/* Add an mrna filter */
{
struct mrnaFilter *fil;
char buf[128];
AllocVar(fil);
fil->label = label;
safef(buf, sizeof(buf), "%s_%s", track, key);
fil->key = cloneString(buf);
fil->table = table;
slAddTail(&mud->filterList, fil);
}

struct mrnaUiData *newBedUiData(char *track)
/* Make a new  in extra-ui data structure for a bed. */
{
struct mrnaUiData *mud;
char buf[128];  /* Expand me here */
AllocVar(mud);
safef(buf, sizeof(buf), "%sFt", track);
mud->filterTypeVar = cloneString(buf);
safef(buf, sizeof(buf), "%sLt", track);
mud->logicTypeVar = cloneString(buf);
addMrnaFilter(mud, track, "name", "name",track);
return mud;
}

struct mrnaUiData *newMrnaUiData(char *track, boolean isXeno)
/* Make a new  in extra-ui data structure for mRNA. */
{
struct mrnaUiData *mud;
char buf[128];
AllocVar(mud);
safef(buf, sizeof(buf), "%sFt", track);
mud->filterTypeVar = cloneString(buf);
safef(buf, sizeof(buf), "%sLt", track);
mud->logicTypeVar = cloneString(buf);
if (isXeno)
    addMrnaFilter(mud, track, "organism", "org", "organism");
addMrnaFilter(mud, track, "accession", "acc", "acc");
addMrnaFilter(mud, track, "author", "aut", "author");
addMrnaFilter(mud, track, "library", "lib", "library");
addMrnaFilter(mud, track, "tissue", "tis", "tissue");
addMrnaFilter(mud, track, "cell", "cel", "cell");
addMrnaFilter(mud, track, "keyword", "key", "keyword");
addMrnaFilter(mud, track, "gene", "gen", "geneName");
addMrnaFilter(mud, track, "product", "pro", "productName");
addMrnaFilter(mud, track, "description", "des", "description");
return mud;
}

int trackNameAndLabelCmp(const void *va, const void *vb)
/* Compare to sort on label. */
{
const struct trackNameAndLabel *a = *((struct trackNameAndLabel **)va);
const struct trackNameAndLabel *b = *((struct trackNameAndLabel **)vb);
return strcmp(a->label, b->label);
}

char *trackFindLabel(struct trackNameAndLabel *list, char *label)
/* Try to find label in list. Return NULL if it's
 * not there. */
{
struct trackNameAndLabel *el;
for (el = list; el != NULL; el = el->next)
    {
    if (sameString(el->label, label))
        return label;
    }
return NULL;
}

char *genePredDropDown(struct cart *cart, struct hash *trackHash,
                                        char *formName, char *varName)
/* Make gene-prediction drop-down().  Return track name of
 * currently selected one.  Return NULL if no gene tracks.
 * If formName isn't NULL, it's the form for auto submit (onchange attr).
 * If formName is NULL, no submit occurs when menu is changed */
{
char *cartTrack = cartOptionalString(cart, varName);
struct hashEl *trackList, *trackEl;
char *selectedName = NULL;
struct trackNameAndLabel *nameList = NULL, *name;
char *trackName = NULL;

/* Make alphabetized list of all genePred track names. */
trackList = hashElListHash(trackHash);
for (trackEl = trackList; trackEl != NULL; trackEl = trackEl->next)
    {
    struct trackDb *tdb = trackEl->val;
    char *dupe = cloneString(tdb->type);
    char *type = firstWordInLine(dupe);
    if ((sameString(type, "genePred")) && (!sameString(tdb->table, "tigrGeneIndex") && !tdbIsComposite(tdb)))
	{
	AllocVar(name);
	name->name = tdb->track;
	name->label = tdb->shortLabel;
	slAddHead(&nameList, name);
	}
    freez(&dupe);
    }
slSort(&nameList, trackNameAndLabelCmp);

/* No gene tracks - not much we can do. */
if (nameList == NULL)
    {
    slFreeList(&trackList);
    return NULL;
    }

/* Try to find current track - from cart first, then
 * knownGenes, then refGenes. */
if (cartTrack != NULL)
    selectedName = trackFindLabel(nameList, cartTrack);
if (selectedName == NULL)
    selectedName = trackFindLabel(nameList, "Known Genes");
if (selectedName == NULL)
    selectedName = trackFindLabel(nameList, "SGD Genes");
if (selectedName == NULL)
    selectedName = trackFindLabel(nameList, "BDGP Genes");
if (selectedName == NULL)
    selectedName = trackFindLabel(nameList, "WormBase Genes");
if (selectedName == NULL)
    selectedName = trackFindLabel(nameList, "RefSeq Genes");
if (selectedName == NULL)
    selectedName = nameList->name;

/* Make drop-down list. */
    {
    char javascript[SMALLBUF], *autoSubmit;
    int nameCount = slCount(nameList);
    char **menu;
    int i;

    AllocArray(menu, nameCount);
    for (name = nameList, i=0; name != NULL; name = name->next, ++i)
	{
	menu[i] = name->label;
	}
    if (formName == NULL)
        autoSubmit = NULL;
    else
        {
        safef(javascript, sizeof(javascript),
                "onchange=\"document.%s.submit();\"", formName);
        autoSubmit = javascript;
        }
    cgiMakeDropListFull(varName, menu, menu,
    	                        nameCount, selectedName, autoSubmit);
    freez(&menu);
    }

/* Convert to track name */
for (name = nameList; name != NULL; name = name->next)
    {
    if (sameString(selectedName, name->label))
        trackName = name->name;
    }

/* Clean up and return. */
slFreeList(&nameList);
slFreeList(&trackList);
return trackName;
}

void rAddTrackListToHash(struct hash *trackHash, struct trackDb *tdbList, char *chrom,
	boolean leafOnly)
/* Recursively add trackList to trackHash */
{
struct trackDb *tdb;
for (tdb = tdbList; tdb != NULL; tdb = tdb->next)
    {
    if (hTrackOnChrom(tdb, chrom))
	{
	if (tdb->subtracks == NULL || !leafOnly)
	    hashAdd(trackHash, tdb->track, tdb);
	}
    rAddTrackListToHash(trackHash, tdb->subtracks, chrom, leafOnly);
    }
}

struct hash *trackHashMakeWithComposites(char *db,char *chrom,struct trackDb **tdbList,bool withComposites)
// Make hash of trackDb items for this chromosome, including composites, not just the subtracks.
// May pass in prepopulated trackDb list, or may receive the trackDb list as an inout.
{
struct trackDb *theTdbs = NULL;
if (tdbList == NULL || *tdbList == NULL)
    {
    theTdbs = hTrackDb(db);
    if (tdbList != NULL)
        *tdbList = theTdbs;
    }
else
    theTdbs = *tdbList;
struct hash *trackHash = newHash(7);
rAddTrackListToHash(trackHash, theTdbs, chrom, !withComposites);
return trackHash;
}

/****** Stuff for acembly related options *******/

static char *acemblyOptions[] = {
    "all genes",
    "main",
    "putative",
};

enum acemblyOptEnum acemblyStringToEnum(char *string)
/* Convert from string to enum representation. */
{
int x = stringIx(string, acemblyOptions);
if (x < 0)
   errAbort("hui::acemblyStringToEnum() - Unknown option %s", string);
return x;
}

char *acemblyEnumToString(enum acemblyOptEnum x)
/* Convert from enum to string representation. */
{
return acemblyOptions[x];
}

void acemblyDropDown(char *var, char *curVal)
/* Make drop down of options. */
{
cgiMakeDropList(var, acemblyOptions, ArraySize(acemblyOptions),
	curVal);
}

static boolean parseAssignment(char *words, char **name, char **value)
/* parse <name>=<value>, destroying input words in the process */
{
char *p;
if ((p = index(words, '=')) == NULL)
    return FALSE;
*p++ = 0;
if (name)
    *name = words;
if (value)
    *value = p;
return TRUE;
}

static char *getPrimaryType(char *primarySubtrack, struct trackDb *tdb)
/* Do not free when done. */
{
char *type = NULL;
if (primarySubtrack)
    {
    struct slRef *tdbRef, *tdbRefList = trackDbListGetRefsToDescendants(tdb->subtracks);
    for (tdbRef = tdbRefList; tdbRef != NULL; tdbRef = tdbRef->next)
	{
	struct trackDb *subtrack = tdbRef->val;
	if (sameString(subtrack->track, primarySubtrack))
	    {
	    type = subtrack->type;
	    break;
	    }
	}
    slFreeList(&tdbRefList);
    }
return type;
}

boolean hSameTrackDbType(char *type1, char *type2)
/* Compare type strings: require same string unless both are wig tracks. */
{
return (sameString(type1, type2) ||
	(startsWith("wig ", type1) && startsWith("wig ", type2)));
}

static char *labelRoot(char *label, char** suffix)
/* Parses a label which may be split with a &nbsp; into root and suffix
   Always free labelRoot.  suffix, which may be null does not need to be freed. */
{
char *root = cloneString(label);
char *extra=strstrNoCase(root,"&nbsp;"); // &nbsp; mean don't include the reset as part of the link
if ((long)(extra)==-1)
    extra=NULL;
if (extra!=NULL)
    {
    *extra='\0';
    if(suffix != NULL)
        {
        extra+=5;
        *extra=' '; // Converts the &nbsp; to ' ' and include the ' '
        *suffix = extra;
        }
    }
return root;
}

typedef struct _dividers {
    int count;
    char**subgroups;
    char* setting;
} dividers_t;

static dividers_t *dividersSettingGet(struct trackDb *parentTdb)
/* Parses any dividers setting in parent of subtracks */
{
dividers_t *dividers = needMem(sizeof(dividers_t));
dividers->setting    = cloneString(trackDbSetting(parentTdb, "dividers"));
if(dividers->setting == NULL)
    {
    freeMem(dividers);
    return NULL;
    }
dividers->subgroups  = needMem(24*sizeof(char*));
dividers->count      = chopByWhite(dividers->setting, dividers->subgroups,24);
return dividers;
}
static void dividersFree(dividers_t **dividers)
/* frees any previously obtained dividers setting */
{
if(dividers && *dividers)
    {
    freeMem((*dividers)->subgroups);
    freeMem((*dividers)->setting);
    freez(dividers);
    }
}

typedef struct _hierarchy {
    int count;
    char* subgroup;
    char**membership;
    int*  indents;
    char* setting;
} hierarchy_t;

static hierarchy_t *hierarchySettingGet(struct trackDb *parentTdb)
/* Parses any list hierachy instructions setting in parent of subtracks */
{
hierarchy_t *hierarchy = needMem(sizeof(hierarchy_t));
hierarchy->setting     = cloneString(trackDbSetting(parentTdb, "hierarchy"));  // To be freed later
if(hierarchy->setting == NULL)
    {
    freeMem(hierarchy);
    return NULL;
    }
int cnt,ix;
char *words[SMALLBUF];
cnt = chopLine(hierarchy->setting, words);
assert(cnt<=ArraySize(words));
if(cnt <= 1)
    {
    freeMem(hierarchy->setting);
    freeMem(hierarchy);
    return NULL;
    }

hierarchy->membership  = needMem(cnt*sizeof(char*));
hierarchy->indents     = needMem(cnt*sizeof(int));
hierarchy->subgroup    = words[0];
char *name,*value;
for (ix = 1,hierarchy->count=0; ix < cnt; ix++)
    {
    if (parseAssignment(words[ix], &name, &value))
        {
        hierarchy->membership[hierarchy->count]  = name;
        hierarchy->indents[hierarchy->count] = sqlUnsigned(value);
        hierarchy->count++;
        }
    }
return hierarchy;
}
static void hierarchyFree(hierarchy_t **hierarchy)
/* frees any previously obtained hierachy settings */
{
if(hierarchy && *hierarchy)
    {
    freeMem((*hierarchy)->setting);
    freeMem((*hierarchy)->membership);
    freeMem((*hierarchy)->indents);
    freez(hierarchy);
    }
}

// Four State checkboxes can be checked/unchecked by enable/disabled
// NOTE: fourState is not a bitmap because it is manipulated in javascript and int seemed easier at the time
#define FOUR_STATE_EMPTY             TDB_EXTRAS_EMPTY_STATE
//#define FOUR_STATE_UNCHECKED         0
//#define FOUR_STATE_CHECKED           1
//#define FOUR_STATE_CHECKED_DISABLED  -1
#define FOUR_STATE_DISABLE(val)      {while((val) >= 0) (val) -= 2;}
#define FOUR_STATE_ENABLE(val)       {while((val) < 0) (val) += 2;}

int subtrackFourStateChecked(struct trackDb *subtrack, struct cart *cart)
/* Returns the four state checked state of the subtrack */
{
char * setting = NULL;
char objName[SMALLBUF];
int fourState = (int)tdbExtrasFourState(subtrack);
if(fourState != FOUR_STATE_EMPTY)
    return fourState;

fourState = FOUR_STATE_UNCHECKED;  // default to unchecked, enabled
if ((setting = trackDbLocalSetting(subtrack, "parent")) != NULL)
    {
    if(findWordByDelimiter("off",' ',setting) == NULL)
        fourState = FOUR_STATE_CHECKED;
    }

// Now check visibility
enum trackVisibility vis = tdbLocalVisibility(cart, subtrack, NULL);
if (vis == tvHide)
    {
    if(tdbIsCompositeView(subtrack->parent))
        {
        if(tdbLocalVisibility(cart, subtrack->parent, NULL) == tvHide)
            FOUR_STATE_DISABLE(fourState);
        }
    }

safef(objName, sizeof(objName), "%s_sel", subtrack->track);
fourState = cartUsualInt(cart, objName, fourState);
tdbExtrasFourStateSet(subtrack,fourState);
return fourState;
}

void subtrackFourStateCheckedSet(struct trackDb *subtrack, struct cart *cart,boolean checked, boolean enabled)
/* Sets the fourState Checked in the cart and updates cached state */
{
int fourState = ( checked ? FOUR_STATE_CHECKED : FOUR_STATE_UNCHECKED );
if (!enabled)
    FOUR_STATE_DISABLE(fourState);

char objName[SMALLBUF];
char objVal[5];
safef(objName, sizeof(objName), "%s_sel", subtrack->track);
safef(objVal, sizeof(objVal), "%d", fourState);
cartSetString(cart, objName, objVal);
tdbExtrasFourStateSet(subtrack,fourState);
}


typedef struct _dimensions {
    int count;
    char**names;
    char**subgroups;
    char* setting;
} dimensions_t;

boolean dimensionsExist(struct trackDb *parentTdb)
/* Does this parent track contain dimensions? */
{
    return (trackDbSetting(parentTdb, "dimensions") != NULL);
}
//static boolean dimensionsSubtrackOf(struct trackDb *childTdb)
///* Does this child belong to a parent  with dimensions? */
//{
//    return (tdbIsCompositeChild(childTdb) && dimensionsExist(childTdb->parent));
//}

static dimensions_t *dimensionSettingsGet(struct trackDb *parentTdb)
/* Parses any dimemnions setting in parent of subtracks */
{
dimensions_t *dimensions = needMem(sizeof(dimensions_t));
dimensions->setting = cloneString(trackDbSetting(parentTdb, "dimensions"));  // To be freed later
if(dimensions->setting == NULL)
    {
    freeMem(dimensions);
    return NULL;
    }
int cnt,ix;
char *words[SMALLBUF];
cnt = chopLine(dimensions->setting,words);
assert(cnt<=ArraySize(words));
if(cnt <= 0)
    {
    freeMem(dimensions->setting);
    freeMem(dimensions);
    return NULL;
    }

dimensions->names     = needMem(cnt*sizeof(char*));
dimensions->subgroups = needMem(cnt*sizeof(char*));
char *name,*value;
for (ix = 0,dimensions->count=0; ix < cnt; ix++)
    {
    if (parseAssignment(words[ix], &name, &value))
        {
        dimensions->names[dimensions->count]     = name;
        dimensions->subgroups[dimensions->count] = value;
        dimensions->count++;
        }
    }
return dimensions;
}

static void dimensionsFree(dimensions_t **dimensions)
/* frees any previously obtained dividers setting */
{
if(dimensions && *dimensions)
    {
    freeMem((*dimensions)->setting);
    freeMem((*dimensions)->names);
    freeMem((*dimensions)->subgroups);
    freez(dimensions);
    }
}

#define SUBGROUP_MAX 9

#define FILTER_COMPOSITE_ONLYONE
#ifdef FILTER_COMPOSITE_ONLYONE
// FIXME: do we even support anything but multi???  If not, this is a boolean
enum filterCompositeType
/* How to look at a track. */
    {
    fctNone=0,      // do not offer filter for this dimension
    fctOne=1,       // filter composite by one or all
    fctOneOnly=2,   // filter composite by only one
    fctMulti=3,     // filter composite by multiselect: all, one or many
    };
#endif///def FILTER_COMPOSITE_ONLYONE

typedef struct _members {
    int count;
    char * groupTag;
    char * groupTitle;
    char **tags;
    char **titles;
    boolean *selected;
    char * setting;
    int *subtrackCount;              // count of subtracks
    int *currentlyVisible;           // count of visible subtracks
    struct slRef **subtrackList;     // set of subtracks belonging to each subgroup member
#ifdef FILTER_COMPOSITE_ONLYONE
    enum filterCompositeType fcType; // fctNone,fctOne,fctMulti
#endif///def FILTER_COMPOSITE_ONLYONE
} members_t;

int subgroupCount(struct trackDb *parentTdb)
/* How many subGroup setting does this parent have? */
{
int ix;
int count = 0;
for(ix=1;ix<=SUBGROUP_MAX;ix++)
    {
    char subGrp[16];
    safef(subGrp, ArraySize(subGrp), "subGroup%d",ix);
    if(trackDbSetting(parentTdb, subGrp) != NULL)
        count++;
    }
return count;
}

char * subgroupSettingByTagOrName(struct trackDb *parentTdb, char *groupNameOrTag)
/* look for a subGroup by name (ie subGroup1) or tag (ie view) and return an unallocated char* */
{
struct trackDb *ancestor;
for (ancestor = parentTdb; ancestor != NULL; ancestor = ancestor->parent)
    {
    int ix;
    char *setting = NULL;
    if(startsWith("subGroup",groupNameOrTag))
	{
	setting = trackDbSetting(ancestor, groupNameOrTag);
	if(setting != NULL)
	    return setting;
	}
    for(ix=1;ix<=SUBGROUP_MAX;ix++) // How many do we support?
	{
	char subGrp[16];
	safef(subGrp, ArraySize(subGrp), "subGroup%d",ix);
	setting = trackDbSetting(ancestor, subGrp);
	if(setting != NULL)  // Doesn't require consecutive subgroups
	    {
	    if(startsWithWord(groupNameOrTag,setting))
		return setting;
	    }
	}
    }
return NULL;
}

boolean subgroupingExists(struct trackDb *parentTdb, char *groupNameOrTag)
/* Does this parent track contain a particular subgrouping? */
{
    return (subgroupSettingByTagOrName(parentTdb,groupNameOrTag) != NULL);
}

static members_t *subgroupMembersGet(struct trackDb *parentTdb, char *groupNameOrTag)
/* Parse a subGroup setting line into tag,title, names(optional) and values(optional), returning the count of members or 0 */
{
int ix,count;
char *setting = subgroupSettingByTagOrName(parentTdb, groupNameOrTag);
if(setting == NULL)
    return NULL;
members_t *members = needMem(sizeof(members_t));
members->setting = cloneString(setting);
char *words[SMALLBUF];
count = chopLine(members->setting, words);
assert(count <= ArraySize(words));
if(count <= 1)
    {
    freeMem(members->setting);
    freeMem(members);
    return NULL;
    }
members->groupTag   = words[0];
members->groupTitle = strSwapChar(words[1],'_',' '); // Titles replace '_' with space
members->tags       = needMem(count*sizeof(char*));
members->titles     = needMem(count*sizeof(char*));
for (ix = 2,members->count=0; ix < count; ix++)
    {
    char *name,*value;
    if (parseAssignment(words[ix], &name, &value))
        {
        members->tags[members->count]  = name;
        members->titles[members->count] = strSwapChar(value,'_',' ');
        members->count++;
        }
    }
return members;
}

// No longer used, but it could come back!
//static members_t *subgroupMembersGetByDimension(struct trackDb *parentTdb, char dimension)
///* Finds the dimension requested and return its associated
// * subgroupMembership, returning the count of members or 0 */
//{
//int ix;
//dimensions_t *dimensions = dimensionSettingsGet(parentTdb);
//if(dimensions!=NULL)
//    {
//    for(ix=0;ix<dimensions->count;ix++)
//        {
//        if(lastChar(dimensions->names[ix]) != dimension)
//            continue;
//        if((strlen(dimensions->names[ix]) == 10 && startsWith("dimension",dimensions->names[ix]))
//        || (strlen(dimensions->names[ix]) == 4  && startsWith("dim",dimensions->names[ix])))
//            {
//            members_t *members = subgroupMembersGet(parentTdb, dimensions->subgroups[ix]);
//            dimensionsFree(&dimensions);
//            return members;
//            }
//        }
//    dimensionsFree(&dimensions);
//    }
//return NULL;
//}

static int membersSubGroupIx(members_t* members, char *tag)
{ // Returns the index of the subgroup within the members struct (or -1)
int ix = 0;
for(ix=0;ix<members->count;ix++)
    {
    if (members->tags[ix] != NULL && sameString(members->tags[ix],tag))
        return ix;
    }
return -1;
}


static void subgroupMembersFree(members_t **members)
/* frees memory for subgroupMembers lists */
{
if(members && *members)
    {
    // This should only get set through membersForAll which should not be freed.
    if((*members)->selected != NULL || (*members)->subtrackList != NULL)
    	return;
    freeMem((*members)->setting);
    freeMem((*members)->tags);
    freeMem((*members)->titles);
    freez(members);
    }
}

static members_t *subgroupMembersWeedOutEmpties(struct trackDb *parentTdb, members_t *members, struct cart *cart)
// Weed out members of a subgroup without any subtracks, alters memory in place!
{
// First tally all subtrack counts
int ixIn=0;
struct slRef *subtrackRef, *subtrackRefList = trackDbListGetRefsToDescendantLeaves(parentTdb->subtracks);
struct trackDb *subtrack;
members->subtrackCount    = needMem(members->count * sizeof(int));
members->currentlyVisible = needMem(members->count * sizeof(int));
members->subtrackList     = needMem(members->count * sizeof(struct slRef *));
for (subtrackRef = subtrackRefList; subtrackRef != NULL; subtrackRef = subtrackRef->next)
    {
    subtrack = subtrackRef->val;
    char *belongsTo =NULL;
    if(subgroupFind(subtrack,members->groupTag,&belongsTo))
        {
        for(ixIn=0;ixIn<members->count;ixIn++)
            {
            if(sameString(members->tags[ixIn],belongsTo))
                {
                members->subtrackCount[ixIn]++;
                if(cart && fourStateVisible(subtrackFourStateChecked(subtrack,cart)))
                    members->currentlyVisible[ixIn]++;
                refAdd(&(members->subtrackList[ixIn]), subtrack);
                break;
                }
            }
        }
    }

// Now weed out empty subgroup tags.  Can do this in place since new count <= old count
// NOTE: Don't I wish I had made these as an slList ages ago! (tim)
int ixOut=0;
for(ixIn=ixOut;ixIn<members->count;ixIn++)
    {
    if(members->subtrackCount[ixIn] > 0)
        {
        if(ixOut < ixIn)
        {
            members->tags[ixOut]             = members->tags[ixIn];
            members->titles[ixOut]           = members->titles[ixIn];
            members->subtrackCount[ixOut]    = members->subtrackCount[ixIn];
            members->currentlyVisible[ixOut] = members->currentlyVisible[ixIn];
            members->subtrackList[ixOut]     = members->subtrackList[ixIn];
            if(members->selected != NULL)
                members->selected[ixOut]     = members->selected[ixIn];
            }
        ixOut++;
        }
    else
        {
        members->tags[ixIn]             = NULL;
        members->titles[ixIn]           = NULL;
        members->subtrackCount[ixIn]    = 0;
        members->currentlyVisible[ixIn] = 0;
        //slFreeList(&members->subtrackList[ixIn]);  // No freeing at this moment
        members->subtrackList[ixIn]     = NULL;
        if(members->selected != NULL)
            members->selected[ixIn]     = FALSE;
        }
    }
members->count = ixOut;

if(members->count == 0) // No members of this subgroup had a subtrack
    {
    subgroupMembersFree(&members);
    return NULL;
    }

return members;
}

enum
{
    dimV=0, // View first
    dimX=1, // X & Y next
    dimY=2,
    dimA=3, // dimA is start of first of the optional non-matrix, non-view dimensions
};

typedef struct _membersForAll {
    int abcCount;
    int dimMax;               // Arrays of "members" structs will be ordered as [view][dimX][dimY][dimA]... with first 3 in fixed spots and rest as found (and non-empty)
    boolean filters;          // ABCs use filterComp boxes (as upposed to check boxes
    dimensions_t *dimensions; // One struct describing "deimensions" setting"  (e.g. dimX:cell dimY:antibody dimA:treatment)
    members_t* members[27];   // One struct for each dimension describing groups in dimension (e.g. cell: GM12878,K562)
    char* checkedTags[27];  // FIXME: Should move checkedTags into membersForAll->members[ix]->selected;
    char letters[27];
} membersForAll_t;

static char* abcMembersChecked(struct trackDb *parentTdb, struct cart *cart, members_t* members, char letter)
/* returns a string of subGroup tags which are currently checked */
{
char settingName[SMALLBUF];
int mIx;
if (members->selected == NULL)
    members->selected = needMem(members->count * sizeof(boolean));
safef(settingName, sizeof(settingName), "%s.filterComp.%s",parentTdb->track,members->groupTag);
struct slName *options = cartOptionalSlNameList(cart,settingName);
if(options != NULL)
    {
    if (sameWord(options->name,"All")) // filterComp returns "All" which means every option selected
        {
        slNameFreeList(&options);
        options = slNameListFromStringArray(members->tags, members->count);
        assert(options != NULL);
        }
    struct slName *option;
    for(option=options;option!=NULL;option=option->next)
        {
        mIx = membersSubGroupIx(members, option->name);
        if(mIx >= 0)
            members->selected[mIx] = TRUE;
        }
    return slNameListToString(options,',');
    }
struct dyString *currentlyCheckedTags = NULL;
// Need a string of subGroup tags which are currently checked
safef(settingName,sizeof(settingName),"dimension%cchecked",letter);
char *dimCheckedDefaults = trackDbSettingOrDefault(parentTdb,settingName,"");
for(mIx=0;mIx<members->count;mIx++)
    {
    safef(settingName, sizeof(settingName), "%s.mat_%s_dim%c_cb",parentTdb->track,members->tags[mIx],letter);
    members->selected[mIx] = (NULL!=findWordByDelimiter(members->tags[mIx],',',dimCheckedDefaults));
    members->selected[mIx] = cartUsualBoolean(cart,settingName,members->selected[mIx]);
    if(members->selected[mIx])
        {
        if(currentlyCheckedTags == NULL)
            currentlyCheckedTags = dyStringCreate(members->tags[mIx]);
        else
            dyStringPrintf(currentlyCheckedTags,",%s",members->tags[mIx]);
        }
    }
if(currentlyCheckedTags)
    return dyStringCannibalize(&currentlyCheckedTags);
return NULL;
}

static membersForAll_t *membersForAllSubGroupsWeedOutEmpties(struct trackDb *parentTdb, membersForAll_t *membersForAll, struct cart *cart)
// Weed through members, tossing those without subtracks
{
// View is always first
if (membersForAll->members[dimV] != NULL)
    membersForAll->members[dimV] = subgroupMembersWeedOutEmpties(parentTdb, membersForAll->members[dimV],cart);

// X and Y are special
if (membersForAll->members[dimX] != NULL)
    membersForAll->members[dimX] = subgroupMembersWeedOutEmpties(parentTdb, membersForAll->members[dimX],cart);
if (membersForAll->members[dimY] != NULL)
    membersForAll->members[dimY] = subgroupMembersWeedOutEmpties(parentTdb, membersForAll->members[dimY],cart);

// Handle the ABC dimensions
int ixIn,ixOut=dimA;
for(ixIn=ixOut;ixIn<membersForAll->dimMax;ixIn++)
    {
    if(membersForAll->members[ixIn] != NULL)
        membersForAll->members[ixIn] = subgroupMembersWeedOutEmpties(parentTdb, membersForAll->members[ixIn],cart);
    if(membersForAll->members[ixIn] == NULL)
        membersForAll->checkedTags[ixOut] = NULL;
    else
        {
        if(ixOut < ixIn)  // Collapse if necessary
            { // NOTE: Don't I wish I had made these as an slList ages ago! (tim)
            membersForAll->members[ixOut]     = membersForAll->members[ixIn];
            membersForAll->checkedTags[ixOut] = membersForAll->checkedTags[ixIn];
            membersForAll->letters[ixOut]     = membersForAll->letters[ixIn];
            }
        ixOut++;
        }
    }
membersForAll->dimMax   = ixOut;
membersForAll->abcCount = membersForAll->dimMax - dimA;

return membersForAll;
}

static membersForAll_t* membersForAllSubGroupsGet(struct trackDb *parentTdb, struct cart *cart)
/* Returns all the parents subGroups and members */
{
membersForAll_t *membersForAll = tdbExtrasMembersForAll(parentTdb);
if(membersForAll != NULL)
    return membersForAll;  // Already retrieved, so don't do it again

int ix;
membersForAll = needMem(sizeof(membersForAll_t));
membersForAll->members[dimV]=subgroupMembersGet(parentTdb,"view");
membersForAll->letters[dimV]='V';
membersForAll->dimMax=dimA;  // This can expand, depending upon ABC dimensions
membersForAll->dimensions = dimensionSettingsGet(parentTdb);
if(membersForAll->dimensions != NULL)
    {
    for(ix=0;ix<membersForAll->dimensions->count;ix++)
        {
        char letter = lastChar(membersForAll->dimensions->names[ix]);
        if(letter != 'X' && letter != 'Y')
            {
            membersForAll->members[membersForAll->dimMax]=subgroupMembersGet(parentTdb, membersForAll->dimensions->subgroups[ix]);
            membersForAll->letters[membersForAll->dimMax]=letter;
            if(cart != NULL)
                membersForAll->checkedTags[membersForAll->dimMax] = abcMembersChecked(parentTdb,cart,membersForAll->members[membersForAll->dimMax],letter);
            membersForAll->dimMax++;
            }
        else if(letter == 'X')
            {
            membersForAll->members[dimX]=subgroupMembersGet(parentTdb, membersForAll->dimensions->subgroups[ix]);
            membersForAll->letters[dimX]=letter;
            }
        else
            {
            membersForAll->members[dimY]=subgroupMembersGet(parentTdb, membersForAll->dimensions->subgroups[ix]);
            membersForAll->letters[dimY]=letter;
            }
        }
    }
membersForAll->abcCount = membersForAll->dimMax - dimA;

membersForAll = membersForAllSubGroupsWeedOutEmpties(parentTdb, membersForAll, cart);

// NOTE: Dimensions must be defined for filterComposite.  Filter dimensioms are all and only ABCs.  Use dimensionAchecked to define selected
char *filtering = trackDbSettingOrDefault(parentTdb,"filterComposite",NULL);
if(filtering && !sameWord(filtering,"off"))
    {
    if(membersForAll->dimensions == NULL)
        errAbort("If 'filterComposite' defined, must define 'dimensions' also.");

    membersForAll->filters = TRUE;
#ifdef FILTER_COMPOSITE_ONLYONE
    // Default all to multi
    for(ix=dimA;ix<membersForAll->dimMax;ix++)
        {
        if(membersForAll->members[ix] != NULL)
            membersForAll->members[ix]->fcType = fctMulti;
        }
    if(!sameWord(filtering,"on"))
        {
        // Example tdb setting: "filterComposite on" OR "filterComposite dimA=one dimB=multi dimC=onlyOne"
        // FIXME: do we even support anything but multi???
        char *filterGroups[27];
        int count = chopLine(filtering,filterGroups);
        for(ix=0;ix<count;ix++)
            {
            char *dim = cloneNextWordByDelimiter(&filterGroups[ix],'=');
            char letter = lastChar(dim);
            int abcIx = dimA;
            for (;abcIx < membersForAll->dimMax && membersForAll->letters[abcIx] != letter;abcIx++) ; // Advance to correct letter
            if (abcIx >= membersForAll->dimMax)
                errAbort("Invalid 'filterComposite' trackDb setting. Dimension '%s' not found.",dim);
            if (sameWord(filterGroups[ix],"one"))
                membersForAll->members[abcIx]->fcType = fctOne;
            else if (sameWord(filterGroups[ix],"onlyOne") || sameWord(filterGroups[ix],"oneOnly"))
                membersForAll->members[abcIx]->fcType = fctOneOnly;
            }
        }
#endif///def FILTER_COMPOSITE_ONLYONE
    }

if(cart != NULL) // Only save this if it is fully populated!
    tdbExtrasMembersForAllSet(parentTdb,membersForAll);

return membersForAll;
}

static int membersForAllFindSubGroupIx(membersForAll_t* membersForAll, char *tag)
{ // Returns the index of the subgroups member struct within membersForAll (or -1)
int ix = 0;
for(ix=0;ix<membersForAll->dimMax;ix++)
    {
    if (membersForAll->members[ix] != NULL && sameString(membersForAll->members[ix]->groupTag,tag))
        return ix;
    }
return -1;
}

const members_t*membersFindByTag(struct trackDb *parentTdb, char *tag)
{ // Uses membersForAll which may be in tdbExtraCache.  Do not free
membersForAll_t* membersForAll = membersForAllSubGroupsGet(parentTdb,NULL);
if(membersForAll == NULL)
    return NULL;

int ix = membersForAllFindSubGroupIx(membersForAll,tag);
if(ix >= 0)
    return membersForAll->members[ix];
return NULL;
}

static void membersForAllSubGroupsFree(struct trackDb *parentTdb, membersForAll_t** membersForAllPtr)
/* frees memory for membersForAllSubGroups struct */
{
if(membersForAllPtr && *membersForAllPtr)
    {
    if(parentTdb != NULL)
        {
        if(*membersForAllPtr == tdbExtrasMembersForAll(parentTdb))
            return;  // Don't free something saved to the tdbExtras!
        }
    membersForAll_t* membersForAll = *membersForAllPtr;
    subgroupMembersFree(&(membersForAll->members[dimX]));
    subgroupMembersFree(&(membersForAll->members[dimY]));
    subgroupMembersFree(&(membersForAll->members[dimV]));
    int ix;
    for(ix=dimA;ix<membersForAll->dimMax;ix++)
        {
        //ASSERT(membersForAll->members[ix] != NULL);
        subgroupMembersFree(&(membersForAll->members[ix]));
        if(membersForAll->checkedTags[ix])
            freeMem(membersForAll->checkedTags[ix]);
        }
    dimensionsFree(&(membersForAll->dimensions));
    freez(membersForAllPtr);
    }
}

int multViewCount(struct trackDb *parentTdb)
/* returns the number of multiView views declared */
{
char *setting = subgroupSettingByTagOrName(parentTdb,"view");
if(setting == NULL)
    return 0;

setting = cloneString(setting);
int cnt;
char *words[32];
cnt = chopLine(setting, words);
freeMem(setting);
return (cnt - 1);
}

typedef struct _membership {
    int count;
    char **subgroups;    // Ary of Tags in parentTdb->subGroupN and in childTdb->subGroups (ie view)
    char **membership;   // Ary of Tags of subGroups that child belongs to (ie PK)
    char **titles;       // Ary of Titles of subGroups a child belongs to (ie Peak)
    char * setting;
} membership_t;

static membership_t *subgroupMembershipGet(struct trackDb *childTdb)
/* gets all the subgroup membership for a child track */
{
membership_t *membership = tdbExtrasMembership(childTdb);
if(membership != NULL)
    return membership;  // Already retrieved, so don't do it again

membership = needMem(sizeof(membership_t));
membership->setting = cloneString(trackDbSetting(childTdb, "subGroups"));
if(membership->setting == NULL)
    {
    freeMem(membership);
    return NULL;
    }

int ix,cnt;
char *words[SMALLBUF];
cnt = chopLine(membership->setting, words);
assert(cnt <= ArraySize(words));
if(cnt <= 0)
    {
    freeMem(membership->setting);
    freeMem(membership);
    return NULL;
    }
membership->subgroups  = needMem(cnt*sizeof(char*));
membership->membership = needMem(cnt*sizeof(char*));
membership->titles     = needMem(cnt*sizeof(char*));
for (ix = 0,membership->count=0; ix < cnt; ix++)
    {
    char *name,*value;
    if (parseAssignment(words[ix], &name, &value))
        {
        membership->subgroups[membership->count]  = name;
        membership->membership[membership->count] = value;//strSwapChar(value,'_',' ');
        members_t* members = subgroupMembersGet(childTdb->parent, name);
        membership->titles[membership->count] = NULL; // default
        if(members != NULL)
            {
            int ix2 = stringArrayIx(value,members->tags,members->count);
            if(ix2 != -1)
                membership->titles[membership->count] = strSwapChar(cloneString(members->titles[ix2]),'_',' ');
            subgroupMembersFree(&members);
            }
        membership->count++;
        }
    }
tdbExtrasMembershipSet(childTdb,membership);
return membership;
}


static boolean membershipInAllCurrentABCs(membership_t *membership,membersForAll_t*membersForAll)
/* looks for a match between a membership set and ABC dimensions currently checked */
{
int mIx,aIx,tIx;
for (aIx = dimA; aIx < membersForAll->dimMax; aIx++)  // for each ABC subGroup
    {
    assert(membersForAll->members[aIx]->selected);

    // must find atleast one selected tag that we have membership in
    boolean matched = FALSE;
    for (mIx = 0; mIx <membersForAll->members[aIx]->count;mIx++) // for each tag of that subgroup
        {
        if(membersForAll->members[aIx]->selected[mIx])  // The particular subgroup tag is selected
            {
            for(tIx=0;tIx<membership->count;tIx++)  // what we are members of
                {
                if(sameString(membersForAll->members[aIx]->groupTag, membership->subgroups[tIx])   // subTrack belongs to subGroup
                &&   sameWord(membersForAll->members[aIx]->tags[mIx],membership->membership[tIx])) // and tags match
                    {
                    matched = TRUE;
                    break;
                    }
                }
            }
        }
        if(!matched)
            return FALSE;
    }
return TRUE; // passed all tests so must be on all
}

char *compositeGroupLabel(struct trackDb *tdb, char *group, char *id)
/* Given ID from group, return corresponding label,  looking through parent's subGroupN's */
/* Given group ID, return group label,  looking through parent's subGroupN's */
{
members_t *members = subgroupMembersGet(tdb, group);
char *result = NULL;
int i;
for (i=0; i<members->count; ++i)
    {
    if (sameString(members->tags[i], id))
	result = cloneString(members->titles[i]);
    }
subgroupMembersFree(&members);
return result;
}

char *compositeGroupId(struct trackDb *tdb, char *group, char *label)
/* Given label, return id,  looking through parent's subGroupN's */
{
members_t *members = subgroupMembersGet(tdb, group);
char *result = NULL;
int i;
for (i=0; i<members->count; ++i)
    {
    if (sameString(members->titles[i], label))
	result = cloneString(members->tags[i]);
    }
subgroupMembersFree(&members);
return result;
}


static boolean subtrackInAllCurrentABCs(struct trackDb *childTdb,membersForAll_t*membersForAll)
/* looks for a match between a membership set and ABC dimensions currently checked */
{
membership_t *membership = subgroupMembershipGet(childTdb);
if(membership == NULL)
    return FALSE;
boolean found = membershipInAllCurrentABCs(membership,membersForAll);
return found;
}


boolean subgroupFind(struct trackDb *childTdb, char *name,char **value)
/* looks for a single tag in a child track's subGroups setting */
{
if(value != NULL)
    *value = NULL;
membership_t *membership = subgroupMembershipGet(childTdb);
if(membership != NULL)
    {
    int ix;
    for(ix=0;ix<membership->count;ix++)
        {
        if(sameString(name,membership->subgroups[ix]))
            {
            if(value != NULL)
                *value = cloneString(membership->membership[ix]);
            return TRUE;
            }
        }
    }
return FALSE;
}

boolean subgroupFindTitle(struct trackDb *parentTdb, char *name,char **value)
/* looks for a a subgroup matching the name and returns the title if found */
{
if(value != (void*)NULL)
    *value = NULL;
members_t*members=subgroupMembersGet(parentTdb, name);
//const members_t *members = membersFindByTag(parentTdb,name); // Can't use because of dimension dependence
if(members==NULL)
    return FALSE;
*value = cloneString(members->groupTitle);
//subgroupMembersFree(&members);
return TRUE;
}

void subgroupFree(char **value)
/* frees subgroup memory */
{
if(value && *value)
    freez(value);
}
#define SORT_ON_TRACK_NAME "trackName"
#define SORT_ON_RESTRICTED "dateUnrestricted"

sortOrder_t *sortOrderGet(struct cart *cart,struct trackDb *parentTdb)
/* Parses any list sort order instructions for parent of subtracks (from cart or trackDb)
   Some trickiness here.  sortOrder->sortOrder is from cart (changed by user action), as is sortOrder->order,
   But columns are in original tdb order (unchanging)!  However, if cart is null, all is from trackDb.ra */
{
int ix;
char *setting = trackDbSetting(parentTdb, "sortOrder");
if(setting == NULL) // Must be in trackDb or not a sortable table
    return NULL;

sortOrder_t *sortOrder = needMem(sizeof(sortOrder_t));
sortOrder->htmlId = needMem(strlen(parentTdb->track)+15);
safef(sortOrder->htmlId, (strlen(parentTdb->track)+15), "%s.sortOrder", parentTdb->track);
char *cartSetting = NULL;
if(cart != NULL)
    cartSetting = cartCgiUsualString(cart, sortOrder->htmlId, setting);
if(cart != NULL && strlen(cartSetting) > strlen(setting)) // If setting is bigger, then it may be due to a trackDb change
    sortOrder->sortOrder = cloneString(cartSetting);  // cart order
else
    sortOrder->sortOrder = cloneString(setting);      // old cart value is abandoned!

sortOrder->setting = cloneString(setting);
sortOrder->count   = chopByWhite(sortOrder->setting,NULL,0);  // Get size
if (cart && !stringIn(SORT_ON_TRACK_NAME,setting))
    sortOrder->count += 1;
if (cart && !stringIn(SORT_ON_RESTRICTED,setting))
    sortOrder->count += 1;
sortOrder->column  = needMem(sortOrder->count*sizeof(char*));
int foundColumns = chopByWhite(sortOrder->setting, sortOrder->column,sortOrder->count);
sortOrder->title   = needMem(sortOrder->count*sizeof(char*));
sortOrder->forward = needMem(sortOrder->count*sizeof(boolean));
sortOrder->order   = needMem(sortOrder->count*sizeof(int));
if (cart && foundColumns < sortOrder->count)
    {
    int columnCount = foundColumns;
    int size = 0;
    char *moreOrder = NULL;
    if (cart && columnCount < sortOrder->count && !stringIn(SORT_ON_TRACK_NAME,setting))
        {
        assert(sortOrder->column[columnCount] == NULL);
        sortOrder->column[columnCount] = cloneString(SORT_ON_TRACK_NAME "=+");
        if (!stringIn(SORT_ON_TRACK_NAME,sortOrder->sortOrder))
            {
            size = strlen(sortOrder->sortOrder) + strlen(sortOrder->column[columnCount]) + 5; // little bit more
            moreOrder = needMem(size);
            safef(moreOrder,size,"%s %s",sortOrder->sortOrder, sortOrder->column[columnCount]);
            freeMem(sortOrder->sortOrder);
            sortOrder->sortOrder = moreOrder;
            }
        columnCount++;
        }
    if (cart && columnCount < sortOrder->count && !stringIn(SORT_ON_RESTRICTED,setting))
        {
        assert(sortOrder->column[columnCount] == NULL);
        sortOrder->column[columnCount] = cloneString(SORT_ON_RESTRICTED "=+");
        if (!stringIn(SORT_ON_RESTRICTED,sortOrder->sortOrder))
            {
            size = strlen(sortOrder->sortOrder) + strlen(sortOrder->column[columnCount]) + 5; // little bit more
            moreOrder = needMem(size);
            safef(moreOrder,size,"%s %s",sortOrder->sortOrder, sortOrder->column[columnCount]);
            freeMem(sortOrder->sortOrder);
            sortOrder->sortOrder = moreOrder;
            }
        columnCount++;
        }
    }
for (ix = 0; ix<sortOrder->count; ix++)
    {
    strSwapChar(sortOrder->column[ix],'=',0);  // Don't want 'CEL=+' but 'CEL' and '+'
    char *pos = stringIn(sortOrder->column[ix], sortOrder->sortOrder);// find tdb substr in cart current order string
    //assert(pos != NULL && pos[strlen(sortOrder->column[ix])] == '=');
    if(pos != NULL && pos[strlen(sortOrder->column[ix])] == '=')
        {
        int ord=1;
        char* pos2 = sortOrder->sortOrder;
        for(;*pos2 && pos2 < pos;pos2++)
            {
            if(*pos2 == '=') // Discovering sort order in cart
                ord++;
            }
        sortOrder->forward[ix] = (pos[strlen(sortOrder->column[ix]) + 1] == '+');
        sortOrder->order[ix] = ord;
        }
    else  // give up on cartSetting
        {
        sortOrder->forward[ix] = TRUE;
        sortOrder->order[ix] = ix+1;
        }
    if (ix < foundColumns)
        subgroupFindTitle(parentTdb,sortOrder->column[ix],&(sortOrder->title[ix]));
    }
return sortOrder;  // NOTE cloneString:words[0]==*sortOrder->column[0] and will be freed when sortOrder is freed
}
void sortOrderFree(sortOrder_t **sortOrder)
/* frees any previously obtained sortOrder settings */
{
if(sortOrder && *sortOrder)
    {
    int ix;
    for(ix=0;ix<(*sortOrder)->count;ix++) { subgroupFree(&((*sortOrder)->title[ix])); }
    freeMem((*sortOrder)->sortOrder);
    freeMem((*sortOrder)->htmlId);
    freeMem((*sortOrder)->column);
    freeMem((*sortOrder)->forward);
    freeMem((*sortOrder)->order);
    freeMem((*sortOrder)->setting);
    freez(sortOrder);
    }
}


sortableTdbItem *sortableTdbItemCreate(struct trackDb *tdbChild,sortOrder_t *sortOrder)
// creates a sortable tdb item struct, given a child tdb and its parent's sort table
// Errors in interpreting a passed in sortOrder will return NULL
{
sortableTdbItem *item = NULL;
if(tdbChild == NULL || tdbChild->shortLabel == NULL)
    return NULL;
AllocVar(item);
item->tdb = tdbChild;
if(sortOrder != NULL)   // Add some sort buttons
    {
    int sIx=0;
    for(sIx=sortOrder->count - 1;sIx>=0;sIx--) // walk backwards to ensure sort order in columns
        {
        sortColumn *column = NULL;
        AllocVar(column);
        column->fwd = sortOrder->forward[sIx];
        if(!subgroupFind(item->tdb,sortOrder->column[sIx],&(column->value)))
            {
            char *setting = trackDbSetting(item->tdb,sortOrder->column[sIx]);
            if(setting != NULL)
                column->value = cloneString(setting);
            // No subgroup, assume there is a matching setting (eg longLabel)
            }
        if(column->value != NULL)
            slAddHead(&(item->columns), column);
        else
            {
            freez(&column);
            if(item->columns != NULL)
                slFreeList(&(item->columns));
            freeMem(item);
            return NULL; // sortOrder setting doesn't match items to be sorted.
            }
        }
    }
return item;
}

static int sortableTdbItemsCmp(const void *va, const void *vb)
// Compare two sortable tdb items based upon sort columns.
{
const sortableTdbItem *a = *((sortableTdbItem **)va);
const sortableTdbItem *b = *((sortableTdbItem **)vb);
sortColumn *colA = a->columns;
sortColumn *colB = b->columns;
int compared = 0;
for (;compared==0 && colA!=NULL && colB!=NULL;colA=colA->next,colB=colB->next)
    {
    if(colA->value != NULL && colB->value != NULL)
        compared = strcmp(colA->value, colB->value) * (colA->fwd? 1: -1);
    }
if(compared != 0)
    return compared;

return strcasecmp(a->tdb->shortLabel, b->tdb->shortLabel); // Last chance
}

void sortTdbItemsAndUpdatePriorities(sortableTdbItem **items)
// sort items in list and then update priorities of item tdbs
{
if(items != NULL && *items != NULL)
    {
    slSort(items, sortableTdbItemsCmp);
    int priority=10001; // Setting priorities high allows new subtracks without cart entries to fall after existing subtracks
    sortableTdbItem *item;
    for (item = *items; item != NULL; item = item->next)
        item->tdb->priority = (float)priority++;
    }
}

void sortableTdbItemsFree(sortableTdbItem **items)
// Frees all memory associated with a list of sortable tdb items
{
if(items != NULL && *items != NULL)
    {
    sortableTdbItem *item;
    for (item = *items; item != NULL; item = item->next)
        {
        sortColumn *column;
        for (column = item->columns; column != NULL; column = column->next)
            freeMem(column->value);
        slFreeList(&(item->columns));
        }
    slFreeList(items);
    }
}

static boolean colonPairToStrings(char * colonPair,char **first,char **second)
{ // Will set *first and *second to NULL.  Must free any string returned!  No colon: value goes to *first
if(first)
    *first =NULL; // default to NULL !
if(second)
    *second=NULL;
if(colonPair != NULL)
    {
    if(strchr(colonPair,':'))
        {
        if(second)
            *second = cloneString(strchr(colonPair,':') + 1);
        if(first)
            *first = strSwapChar(cloneString(colonPair),':',0);
        }
    else if(first)
        *first = cloneString(colonPair);
    return (*first != NULL || *second != NULL);
    }
return FALSE;
}
static boolean colonPairToInts(char * colonPair,int *first,int *second)
{ // Non-destructive. Only sets values if found. No colon: value goes to *first
char *a=NULL;
char *b=NULL;
if(colonPairToStrings(colonPair,&a,&b))
    {
    if(a!=NULL)
        {
        if(first)
            *first = atoi(a);
        freeMem(a);
        }
    if(b!=NULL)
        {
        if(second)
            *second = atoi(b);
        freeMem(b);
        }
    return TRUE;
    }
return FALSE;
}
static boolean colonPairToDoubles(char * colonPair,double *first,double *second)
{ // Non-destructive. Only sets values if found. No colon: value goes to *first
char *a=NULL;
char *b=NULL;
if(colonPairToStrings(colonPair,&a,&b))
    {
    if(a!=NULL)
        {
        if(first)
            *first = strtod(a,NULL);
        freeMem(a);
        }
    if(b!=NULL)
        {
        if(second)
            *second = strtod(b,NULL);
        freeMem(b);
        }
    return TRUE;
    }
return FALSE;
}

filterBy_t *filterBySetGet(struct trackDb *tdb, struct cart *cart, char *name)
/* Gets one or more "filterBy" settings (ClosestToHome).  returns NULL if not found */
{
filterBy_t *filterBySet = NULL;

char *setting = trackDbSettingClosestToHome(tdb, FILTER_BY);
if(setting == NULL)
    return NULL;
if( name == NULL )
    name = tdb->track;

setting = cloneString(setting);
char *filters[10];
// multiple filterBys are delimited by space but spaces inside filter can be protected "by quotes"
int filterCount = chopByWhiteRespectDoubleQuotes(setting, filters, ArraySize(filters));
int ix;
for(ix=0;ix<filterCount;ix++)
    {
    char *filter = cloneString(filters[ix]);
    filterBy_t *filterBy;
    AllocVar(filterBy);
    char *first = strchr(filter,':');
    if (first != NULL)
        *first = '\0';
    else
        errAbort("filterBySetGet() expected ':' divider between table column and label.");
    filterBy->column = filter;
    filter += strlen(filter) + 1;
    first = strchr(filter,'=');
    if (first != NULL)
        *first = '\0';
    else
        errAbort("filterBySetGet() expected '=' divider between table column and options list.");
    filterBy->title = strSwapChar(filter,'_',' '); // Title does not have underscores
    filter += strlen(filter) + 1;

    // Are values indexes to the string titles?
    if(filter[0] == '+')
        {
        filter += 1;
        filterBy->useIndex = TRUE;
        }

    // Now set up each of the values which may have 1-3 parts (value|label{style})
    // the slName list will have the 3 parts delimited by null value\0label\0style\0
    stripString(filter, "\"");  // Remove any double quotes now and chop by commmas
    filterBy->slValues = slNameListFromComma(filter);
    struct slName *val = filterBy->slValues;
    for(;val!=NULL;val=val->next)
        {
        // chip the style off the end of value or value|label
        char *chipper = strrchr(val->name,'{');
        if (chipper != NULL)
            {
            if (val == filterBy->slValues) // First one
                {
                filterBy->styleFollows = (lastChar(chipper) == '}');
                if (filterBy->styleFollows == FALSE) // Must be closed at the end of the string or
                    filterBy->styleFollows = (*(chipper + 1) == '#'); // Legacy: color only
                }
            if (filterBy->styleFollows == FALSE)
                errAbort("filterBy values either all end in {CSS style} or none do.");
            *chipper++ = 0;  // delimit by null
            char *end = chipper + (strlen(chipper) - 1);
            if (*end == '}')
                *end = 0;
            else if (*(chipper + 1) != '#') // Legacy: Could be color only definition
                errAbort("filterBy values ending in style must be enclosed in {curly brackets}.");
            }
        else if (filterBy->styleFollows)
            errAbort("filterBy values either all end in {CSS style} or none do.");

        if (filterBy->useIndex)
            strSwapChar(val->name,'_',' '); // value is a label so swap underscores
        else
            {
            // now chip the label off the end of value name
            chipper =strchr(val->name,'|');
            if (chipper != NULL)
                {
                if (val == filterBy->slValues) // First one
                    filterBy->valueAndLabel = TRUE;
                if (filterBy->valueAndLabel == FALSE)
                    errAbort("filterBy values either all have labels (as value|label) or none do.");
                *chipper++ = 0;  // The label is found inside the filters->svValues as the next string
                strSwapChar(chipper,'_',' '); // Title does not have underscores
                }
            else if (filterBy->valueAndLabel)
                errAbort("filterBy values either all have labels in form of value|label or none do.");
        }
        }

    slAddTail(&filterBySet,filterBy); // Keep them in order (only a few)

    if(cart != NULL)
        {
        char suffix[256];
        safef(suffix, sizeof(suffix), "filterBy.%s", filterBy->column);
        boolean compositeLevel = isNameAtCompositeLevel(tdb,name);
        if(cartLookUpVariableClosestToHome(cart,tdb,compositeLevel,suffix,&(filterBy->htmlName)))
            filterBy->slChoices = cartOptionalSlNameList(cart,filterBy->htmlName);
        }
    if(filterBy->htmlName == NULL)
        {
        int len = strlen(name) + strlen(filterBy->column) + 15;
        filterBy->htmlName = needMem(len);
        safef(filterBy->htmlName, len, "%s.filterBy.%s", name,filterBy->column);
        }
    }
freeMem(setting);

return filterBySet;
}

void filterBySetFree(filterBy_t **filterBySet)
/* Free a set of filterBy structs */
{
if(filterBySet != NULL)
    {
    while(*filterBySet != NULL)
        {
        filterBy_t *filterBy = slPopHead(filterBySet);
        if(filterBy->slValues != NULL)
            slNameFreeList(filterBy->slValues);
        if(filterBy->slChoices != NULL)
            slNameFreeList(filterBy->slChoices);
        if(filterBy->htmlName != NULL)
            freeMem(filterBy->htmlName);
        freeMem(filterBy->column);
        freeMem(filterBy);
        }
    }
}

static char *filterByClauseStd(filterBy_t *filterBy)
/* returns the SQL where clause for a single filterBy struct in
 * the standard cases */
{
int count = slCount(filterBy->slChoices);
struct dyString *dyClause = newDyString(256);
dyStringAppend(dyClause, filterBy->column);
if(count == 1)
    dyStringPrintf(dyClause, " = ");
else
    dyStringPrintf(dyClause, " in (");

struct slName *slChoice = NULL;
boolean first = TRUE;
for(slChoice = filterBy->slChoices;slChoice != NULL;slChoice=slChoice->next)
    {
    if(!first)
        dyStringAppend(dyClause, ",");
    first = FALSE;
    if(filterBy->useIndex)
        dyStringAppend(dyClause, slChoice->name);
    else
        dyStringPrintf(dyClause, "\"%s\"",slChoice->name);
    }
if(dyStringLen(dyClause) == 0)
    {
    dyStringFree(&dyClause);
    return NULL;
    }
if(count > 1)
    dyStringPrintf(dyClause, ")");

return dyStringCannibalize(&dyClause);
}

char *filterByClause(filterBy_t *filterBy)
/* returns the SQL where clause for a single filterBy struct */
{
if ((filterBy->slChoices == NULL) || (slNameInList(filterBy->slChoices,"All")))
    return NULL;
else
    return filterByClauseStd(filterBy);
}

struct dyString *dyAddFilterByClause(struct cart *cart, struct trackDb *tdb,
       struct dyString *extraWhere,char *column, boolean *and)
/* creates the where clause condition to support a filterBy setting.
   Format: filterBy column:Title=value,value [column:Title=value|label,value|label,value|label])
   filterBy filters are multiselect's so could have multiple values selected.
   thus returns the "column1 in (...) and column2 in (...)" clause.
   if 'column' is provided, and there are multiple filterBy columns, only the named column's clause is returned.
   The 'and' param and dyString in/out allows stringing multiple where clauses together
*/
{
filterBy_t *filterBySet = filterBySetGet(tdb, cart,NULL);
if(filterBySet== NULL)
    return extraWhere;

filterBy_t *filterBy = filterBySet;
for(;filterBy != NULL; filterBy = filterBy->next)
    {
    if(column != NULL && differentString(column,filterBy->column))
        continue;

    char *clause = filterByClause(filterBy);
    if(clause != NULL)
        {
        if(*and)
            dyStringPrintf(extraWhere, " AND ");
        dyStringAppend(extraWhere, clause);
        freeMem(clause);
        *and = TRUE;
        }
    }
filterBySetFree(&filterBySet);
return extraWhere;
}

char *filterBySetClause(filterBy_t *filterBySet)
/* returns the "column1 in (...) and column2 in (...)" clause for a set of filterBy structs */
{
struct dyString *dyClause = newDyString(256);
boolean notFirst = FALSE;
filterBy_t *filterBy = NULL;

for(filterBy = filterBySet;filterBy != NULL; filterBy = filterBy->next)
    {
    char *clause = filterByClause(filterBy);
    if(clause != NULL)
        {
        if(notFirst)
            dyStringPrintf(dyClause, " AND ");
        dyStringAppend(dyClause, clause);
        freeMem(clause);
        notFirst = TRUE;
        }
    }
if(dyStringLen(dyClause) == 0)
    {
    dyStringFree(&dyClause);
    return NULL;
    }
return dyStringCannibalize(&dyClause);
}

void filterBySetCfgUi(struct cart *cart, struct trackDb *tdb,
                      filterBy_t *filterBySet, boolean onOneLine)
/* Does the UI for a list of filterBy structure */
{
if(filterBySet == NULL)
    return;

#define FILTERBY_HELP_LINK  "<A HREF=\"../goldenPath/help/multiView.html\" TARGET=ucscHelp>help</A>"
int count = slCount(filterBySet);
if(count == 1)
    puts("<TABLE cellpadding=3><TR valign='top'>");
else
    printf("<B>Filter items by:</B> (select multiple categories and items - %s)<TABLE cellpadding=3><TR valign='top'>\n",FILTERBY_HELP_LINK);

filterBy_t *filterBy = NULL;
if(cartOptionalString(cart, "ajax") == NULL)
    {
    webIncludeResourceFile("ui.dropdownchecklist.css");
    jsIncludeFile("ui.dropdownchecklist.js",NULL);
#ifdef NEW_JQUERY
    jsIncludeFile("ddcl.js",NULL);
#endif///def NEW_JQUERY
    }

int ix=0;
for(filterBy = filterBySet;filterBy != NULL; filterBy = filterBy->next)
    {
    puts("<TD>");
    if(count == 1)
        printf("<B>Filter by %s</B> (select multiple items - %s)",filterBy->title,FILTERBY_HELP_LINK);
    else
        printf("<B>%s</B>",filterBy->title);
    printf("<BR>\n");

    // TODO: columnCount (Number of filterBoxes per row) should be configurable through tdb setting
    #ifdef NEW_JQUERY
        #define FILTER_BY_FORMAT "<SELECT id='fbc%d' name='%s.filterBy.%s' multiple style='display: none; font-size:.9em;' class='filterBy'><BR>\n"
    #else///ifndef NEW_JQUERY
        #define FILTER_BY_FORMAT "<SELECT id='fbc%d' name='%s.filterBy.%s' multiple style='display: none;' class='filterBy'><BR>\n"
    #endif///ndef NEW_JQUERY
    printf(FILTER_BY_FORMAT,ix,tdb->track,filterBy->column);
    ix++;
    printf("<OPTION%s>All</OPTION>\n",(filterBy->slChoices == NULL || slNameInList(filterBy->slChoices,"All")?" SELECTED":""));
    struct slName *slValue;

    int ix=1;
    for(slValue=filterBy->slValues;slValue!=NULL;slValue=slValue->next,ix++)
        {
        char varName[32];
        char *label = NULL;
        char *name = NULL;
        if (filterBy->useIndex)
            {
            safef(varName, sizeof(varName), "%d",ix);
            name = varName;
            label = slValue->name;
            }
        else
            {
            label = (filterBy->valueAndLabel? slValue->name + strlen(slValue->name)+1: slValue->name);
            name = slValue->name;
            }
        printf("<OPTION");
        if (filterBy->slChoices != NULL && slNameInList(filterBy->slChoices,name))
            printf(" SELECTED");
        if (filterBy->useIndex || filterBy->valueAndLabel)
            printf(" value='%s'",name);
        if (filterBy->styleFollows)
            {
            char *styler = label + strlen(label)+1;
            if (*styler != '\0')
                {
                if (*styler == '#') // Legacy: just the color that follows
                    printf(" style='color: %s;'",styler);
                else
                    printf(" style='%s'",styler);
                }
            }
        printf(">%s</OPTION>\n",label);
        }
    }
    printf("</SELECT>\n");

#ifndef NEW_JQUERY
    // The following is needed to make msie scroll to selected option.
    printf("<script type='text/javascript'>onload=function(){ if( $.browser.msie ) { $(\"select[name^='%s.filterBy.']\").children('option[selected]').each( function(i) { $(this).attr('selected',true); }); }}</script>\n",tdb->track);
#endif///ndef NEW_JQUERY
puts("</TR></TABLE>");

return;
}

#define COLOR_BG_DEFAULT_IX     0
#define COLOR_BG_ALTDEFAULT_IX  1
#define DIVIDING_LINE "<TR valign=\"CENTER\" line-height=\"1\" BGCOLOR=\"%s\"><TH colspan=\"5\" align=\"CENTER\"><hr noshade color=\"%s\" width=\"100%%\"></TD></TR>\n"
#define DIVIDER_PRINT(color) printf(DIVIDING_LINE,COLOR_BG_DEFAULT,(color))

static char *checkBoxIdMakeForTrack(struct trackDb *tdb,members_t** dims,int dimMax,membership_t *membership)
/* Creates an 'id' string for subtrack checkbox in style that matrix understand: "cb_dimX_dimY_view_cb" */
{
int ix;
#define CHECKBOX_ID_SZ 128
// What is wanted: id="cb_ES_K4_SIG_cb"
struct dyString *id = newDyString(CHECKBOX_ID_SZ);
dyStringPrintf(id,"cb_%s_", tdb->track);
int dimIx=1; // Skips over view dim for now
for(;dimIx<dimMax;dimIx++)
    {
    if(dims[dimIx] != NULL)
        {
        ix = stringArrayIx(dims[dimIx]->groupTag, membership->subgroups, membership->count);
        if(ix >= 0)
            dyStringPrintf(id,"%s_", membership->membership[ix]);
        }
    }
if(dims[0] != NULL) // The view is saved for last
    {
    ix = stringArrayIx("view", membership->subgroups, membership->count);   // view is a known tagname
    if(ix >= 0)
        dyStringPrintf(id,"%s_", membership->membership[ix]);
    }
dyStringAppend(id,"cb");
return dyStringCannibalize(&id);
}

static void checkBoxIdFree(char**id)
/* Frees 'id' string */
{
if(id && *id)
    freez(id);
}

static boolean divisionIfNeeded(char **lastDivide,dividers_t *dividers,membership_t *membership)
/* Keeps track of location within subtracks in order to provide requested division lines */
{
boolean division = FALSE;
if(dividers)
    {
    if(lastDivide != NULL)
        {
        int ix;
        for(ix=0;ix<dividers->count;ix++)
            {
            int sIx = stringArrayIx(dividers->subgroups[ix],membership->subgroups, membership->count);
            if((lastDivide[ix] == (void*)NULL && sIx >= 0)
            || (lastDivide[ix] != (void*)NULL && sIx <  0)
            || (strcmp(lastDivide[ix],membership->membership[sIx]) != 0) )
                {
                division = TRUE;
                if(lastDivide[ix] != (void*)NULL)
                    freeMem(lastDivide[ix]);
                lastDivide[ix] = ( sIx<0 ? (void*)NULL : cloneString(membership->membership[sIx]) );
                }
            }
        }
    //if(division)
    //    DIVIDER_PRINT(COLOR_DARKGREEN);
    }
return division;
}

static void indentIfNeeded(hierarchy_t*hierarchy,membership_t *membership)
/* inserts any needed indents */
{
int indent = 0;
if(hierarchy && hierarchy->count>0)
    {
    int ix;
    for(ix=0;ix<membership->count;ix++)
        {
        int iIx = stringArrayIx(membership->membership[ix], hierarchy->membership, hierarchy->count);
        if(iIx >= 0)
            {
            indent = hierarchy->indents[iIx];
            break;  // Only one
            }
        }
    }
for(;indent>0;indent--)
    puts ("&nbsp;&nbsp;&nbsp;");
}

// FIXME FIXME Should be able to use membersForAll struct to set default sort order from subGroups
// FIXME FIXME This should be done in hgTrackDb at load time and should change tag values to ensure js still works
boolean tdbAddPrioritiesFromCart(struct cart *cart, struct trackDb *tdbList)
/* Updates the tdb->priority from cart for all tracks in list and their
 * descendents. */
{
char htmlIdentifier[128];
struct trackDb *tdb;
boolean cartPriorities = FALSE;
for (tdb = tdbList; tdb != NULL; tdb = tdb->next)
    {
    safef(htmlIdentifier, sizeof(htmlIdentifier), "%s.priority", tdb->track);
    char *cartHas = cartOptionalString(cart,htmlIdentifier);
    if(cartHas != NULL)
	{
	tdb->priority = atof(cartHas);
	cartPriorities = TRUE;
	}
    if (tdbAddPrioritiesFromCart(cart, tdb->subtracks))
        cartPriorities = TRUE;
    }
return cartPriorities;
}

boolean tdbSortPrioritiesFromCart(struct cart *cart, struct trackDb **tdbList)
/* Updates the tdb->priority from cart then sorts the list anew.
   Returns TRUE if priorities obtained from cart */
{
boolean cartPriorities = tdbAddPrioritiesFromCart(cart, *tdbList);
slSort(tdbList, trackDbCmp);
return cartPriorities;
}

boolean tdbRefSortPrioritiesFromCart(struct cart *cart, struct slRef **tdbRefList)
/* Updates the tdb->priority from cart then sorts the list anew.
   Returns TRUE if priorities obtained from cart */
{
char htmlIdentifier[128];
struct slRef *tdbRef;
boolean cartPriorities = FALSE;
for (tdbRef = *tdbRefList; tdbRef != NULL; tdbRef = tdbRef->next)
    {
    struct trackDb *tdb = tdbRef->val;
    safef(htmlIdentifier, sizeof(htmlIdentifier), "%s.priority", tdb->track);
    char *cartHas = cartOptionalString(cart,htmlIdentifier);
    if(cartHas != NULL)
	{
	tdb->priority = atof(cartHas);
	cartPriorities = TRUE;
	}
    }
slSort(tdbRefList, trackDbRefCmp);
return cartPriorities;
}

void cfgByCfgType(eCfgType cType,char *db, struct cart *cart, struct trackDb *tdb,char *prefix, char *title, boolean boxed)
// Methods for putting up type specific cfgs used by composites/subtracks in hui.c and exported for common use
{
switch(cType)
    {
    case cfgBedScore:
	{
	char *scoreMax = trackDbSettingClosestToHome(tdb, SCORE_FILTER _MAX);
	int maxScore = (scoreMax ? sqlUnsigned(scoreMax):1000);
	scoreCfgUi(db, cart,tdb,prefix,title,maxScore,boxed);
	}
	break;
    case cfgPeak:
                        encodePeakCfgUi(cart,tdb,prefix,title,boxed);
                        break;
    case cfgWig:        wigCfgUi(cart,tdb,prefix,title,boxed);
                        break;
    case cfgWigMaf:     wigMafCfgUi(cart,tdb,prefix,title,boxed, db);
                        break;
    case cfgGenePred:   genePredCfgUi(cart,tdb,prefix,title,boxed);
                        break;
    case cfgChain:      chainCfgUi(db,cart,tdb,prefix,title,boxed, NULL);
                        break;
    case cfgNetAlign:	netAlignCfgUi(db,cart,tdb,prefix,title,boxed);
                        break;
    case cfgBedFilt:    bedUi(tdb,cart,title, boxed);
                 	break;
#ifdef USE_BAM
    case cfgBam:        bamCfgUi(cart, tdb, prefix, title, boxed);
			break;
#endif
    case cfgVcf:	vcfCfgUi(cart, tdb, prefix, title, boxed);
			break;
    case cfgPsl:	pslCfgUi(db,cart,tdb,prefix,title,boxed);
                        break;
    default:            warn("Track type is not known to multi-view composites. type is: %d ", cType);
                        break;
    }
}

char *encodeRestrictionDateDisplay(char *db,struct trackDb *trackDb)
/* Create a string for ENCODE restriction date of this track
   if return is not null, then free it after use */
{
if (!trackDb)
    return NULL;

boolean addMonths = FALSE;
char *date = NULL;

if(metadataForTable(db,trackDb,NULL) != NULL)
    {
    addMonths = FALSE;
    date = cloneString((char *)metadataFindValue(trackDb,"dateUnrestricted"));
    if(date == NULL)  // TODO: The logic to calculate date based upon dateSubmitted should be removed.  However, I don't think we can do it until the mdb is used for all hg18 composites.
        {
        date = cloneString((char *)metadataFindValue(trackDb,"dateSubmitted"));
        addMonths = TRUE;
        }
    }
if(date == NULL)
    {
    date = trackDbSetting(trackDb, "dateSubmitted");
    if(date)
        {
        addMonths = TRUE;
        date = cloneString(date); // all returns should be freeable memory
        }
    }
if (date != NULL)
    {
    date = strSwapChar(date, ' ', 0);   // Truncate time
    if(addMonths)
        date = dateAddTo(date, "%F", 0, 9, 0);
    }
return date;
}

#ifndef SUBTRACK_CFG
static void cfgLinkToDependentCfgs(struct cart *cart, struct trackDb *tdb,char *prefix)
/* Link composite or view level controls to all associateled lower level controls */
{
if (!cartVarExists(cart, "ajax") && tdbIsComposite(tdb))
    printf("<script type='text/javascript'>compositeCfgRegisterOnchangeAction(\"%s\")</script>\n",prefix);
}
#endif///ndef SUBTRACK_CFG

static void compositeUiSubtracks(char *db, struct cart *cart, struct trackDb *parentTdb,struct hash *trackHash)
/* Display list of subtracks and descriptions with checkboxes to control visibility and possibly other
 * nice things including links to schema and metadata and a release date. */
{
struct trackDb *subtrack;
struct dyString *dyHtml = newDyString(SMALLBUF);
//char *colors[2]   = { COLOR_BG_DEFAULT,
//                      COLOR_BG_ALTDEFAULT };
char *colors[2]   = { "bgLevel1",
                      "bgLevel1" };
int colorIx = COLOR_BG_DEFAULT_IX; // Start with non-default allows alternation
#ifndef SUBTRACK_CFG
boolean dependentCfgsNeedBinding = FALSE;
#endif///ndef SUBTRACK_CFG

// Get list of leaf subtracks to work with
struct slRef *subtrackRef, *subtrackRefList = trackDbListGetRefsToDescendantLeaves(parentTdb->subtracks);

// Look for dividers, heirarchy, dimensions, sort and dragAndDrop!
char **lastDivide = NULL;
dividers_t *dividers = dividersSettingGet(parentTdb);
if (dividers)
    lastDivide = needMem(sizeof(char*)*dividers->count);
hierarchy_t *hierarchy = hierarchySettingGet(parentTdb);

membersForAll_t* membersForAll = membersForAllSubGroupsGet(parentTdb,NULL);
int dimCount=0,di;
for(di=0;di<membersForAll->dimMax;di++) { if (membersForAll->members[di]) dimCount++; }
sortOrder_t* sortOrder = sortOrderGet(cart,parentTdb);
boolean preSorted = FALSE;
boolean useDragAndDrop = sameOk("subTracks",trackDbSetting(parentTdb, "dragAndDrop"));
char buffer[SMALLBUF];
char *displaySubs = NULL;
int subCount = slCount(subtrackRefList);
#define LARGE_COMPOSITE_CUTOFF 30
if (subCount > LARGE_COMPOSITE_CUTOFF)
    {
    safef(buffer,SMALLBUF,"%s.displaySubtracks",parentTdb->track);
    displaySubs = cartUsualString(cart, buffer,"some");              // track specific defaults to only selected
    }
else
    {
    displaySubs = cartUsualString(cart, "displaySubtracks", "all");  // browser wide defaults to all
    }
boolean displayAll = sameString(displaySubs, "all");

// Determine whether there is a restricted until date column
boolean restrictions = FALSE;
for (subtrackRef = subtrackRefList; subtrackRef != NULL; subtrackRef = subtrackRef->next)
    {
    subtrack = subtrackRef->val;
    (void)metadataForTable(db,subtrack,NULL);
    if (NULL != metadataFindValue(subtrack,"dateUnrestricted"))
        {
        restrictions = TRUE;
        break;
        }
    }

// Table wraps around entire list so that "Top" link can float to the correct place.
cgiDown(0.7);
printf("<table><tr><td class='windowSize'>");
printf("<A NAME='DISPLAY_SUBTRACKS'></A>");
if (sortOrder != NULL)
    {
    // First table row contains the display "selected/visible" or "all" radio buttons
    // NOTE: list subtrack radio buttons are inside tracklist table header if there are no sort columns
    //       The reason is to ensure spacing of lines column headers when the only column header is "Restricted Until"
    printf("<B>List subtracks:&nbsp;");
    char javascript[JBUFSIZE];
    safef(javascript, sizeof(javascript), "onclick=\"showOrHideSelectedSubtracks(true);\"");
    if (subCount > LARGE_COMPOSITE_CUTOFF)
        safef(buffer,SMALLBUF,"%s.displaySubtracks",parentTdb->track);
    else
        safecpy(buffer,SMALLBUF,"displaySubtracks");
    cgiMakeOnClickRadioButton(buffer, "selected", !displayAll,javascript);
    puts("only selected/visible &nbsp;&nbsp;");
    safef(javascript, sizeof(javascript), "onclick=\"showOrHideSelectedSubtracks(false);\"");
    cgiMakeOnClickRadioButton(buffer, "all", displayAll,javascript);
    printf("all</B>");
    if (slCount(subtrackRefList) > 5)
        printf("&nbsp;&nbsp;&nbsp;&nbsp;(<span class='subCBcount'></span>)");
    makeTopLink(parentTdb);
    printf("</td></tr></table>");
    }
else
    makeTopLink(parentTdb);

// Now we can start in on the table of subtracks  It may be sortable and/or dragAndDroppable
printf("\n<TABLE CELLSPACING='2' CELLPADDING='0' border='0'");
dyStringClear(dyHtml);
if (sortOrder != NULL)
    dyStringPrintf(dyHtml, "sortable");
if (useDragAndDrop)
    {
    if (dyStringLen(dyHtml) > 0)
        dyStringAppendC(dyHtml,' ');
    dyStringPrintf(dyHtml, "tableWithDragAndDrop");
    }
printf(" class='subtracks");
if (dyStringLen(dyHtml) > 0)
    {
    printf(" bglevel1 %s'",dyStringContents(dyHtml));
    colorIx = COLOR_BG_ALTDEFAULT_IX;
    }
if (sortOrder != NULL)
    puts("'><THEAD class=sortable>");
else
    puts("'><THEAD>");

boolean doColorPatch = trackDbSettingOn(parentTdb, "showSubtrackColorOnUi");
int colspan = 3;
if (sortOrder != NULL)
    colspan = sortOrder->count+2;
if (doColorPatch)
    colspan += 1;
int columnCount = 0;
if (sortOrder != NULL)
    printf("<TR id=\"subtracksHeader\" class='sortable%s'>\n",useDragAndDrop?" nodrop nodrag":"");
else
    {
    printf("<TR%s>",useDragAndDrop?" id='noDrag' class='nodrop nodrag'":"");
    // First table row contains the display "selected/visible" or "all" radio buttons
    // NOTE: list subtrack radio buttons are inside tracklist table header if there are no sort columns
    //       The reason is to ensure spacing of lines column headers when the only column header is "Restricted Until"
    printf("<TD colspan='%d'><B>List subtracks:&nbsp;", colspan);
    char javascript[JBUFSIZE];
    safef(javascript, sizeof(javascript), "onclick=\"showOrHideSelectedSubtracks(true);\"");
    if (subCount > LARGE_COMPOSITE_CUTOFF)
        safef(buffer,SMALLBUF,"%s.displaySubtracks",parentTdb->track);
    else
        safecpy(buffer,SMALLBUF,"displaySubtracks");
    cgiMakeOnClickRadioButton(buffer, "selected", !displayAll,javascript);
    puts("only selected/visible &nbsp;&nbsp;");
    safef(javascript, sizeof(javascript), "onclick=\"showOrHideSelectedSubtracks(false);\"");
    cgiMakeOnClickRadioButton(buffer, "all", displayAll,javascript);
    printf("all</B>");
    if (slCount(subtrackRefList) > 5)
        printf("&nbsp;&nbsp;&nbsp;&nbsp;(<span class='subCBcount'></span>)");
    puts("</TD>");
    columnCount = colspan;
    }

// Add column headers which are sort button links
if (sortOrder != NULL)
    {
    printf("<TH>&nbsp;<INPUT TYPE=HIDDEN NAME='%s' class='sortOrder' VALUE='%s'></TH>\n", sortOrder->htmlId, sortOrder->sortOrder); // keeing track of sortOrder
    columnCount++;
    // Columns in tdb order (unchanging), sort in cart order (changed by user action)
    int sIx=0;
    for(sIx=0;sIx<sortOrder->count;sIx++)
        {
        if (sameString(SORT_ON_TRACK_NAME,sortOrder->column[sIx]))
            break; // All wrangler requested sort orders have been done.
        if (sameString(SORT_ON_RESTRICTED,sortOrder->column[sIx]))
            break; // All wrangler requested sort orders have been done.
        printf("<TH id='%s' class='sortable%s sort%d' abbr='use' onclick='tableSortAtButtonPress(this);'>%s",
            sortOrder->column[sIx],(sortOrder->forward[sIx]?"":" sortRev"),sortOrder->order[sIx],sortOrder->title[sIx]);
        printf("<sup>%s",(sortOrder->forward[sIx]?"&darr;":"&uarr;"));
        if (sortOrder->count > 1)
            printf ("%d",sortOrder->order[sIx]);
        printf("</sup>");
        puts ("</TH>");
        columnCount++;
        }

    // longLabel column
    assert(sameString(SORT_ON_TRACK_NAME,sortOrder->column[sIx]));
    printf("<TH id='%s' class='sortable%s sort%d' onclick='tableSortAtButtonPress(this);' align='left'>&nbsp;&nbsp;Track Name",
           sortOrder->column[sIx],(sortOrder->forward[sIx]?"":" sortRev"),sortOrder->order[sIx]);
    printf("<sup>%s%d</sup>",(sortOrder->forward[sIx]?"&darr;":"&uarr;"),sortOrder->order[sIx]);
    puts ("</TH>");
    columnCount++;
    }
puts("<TH>&nbsp;</TH>"); // schema column
columnCount++;

// Finally there may be a restricted until column
if (restrictions)
    {
    if (sortOrder != NULL)
        {
        int sIx=sortOrder->count-1;
        assert(sameString(SORT_ON_RESTRICTED,sortOrder->column[sIx]));
        printf("<TH id='%s' class='sortable%s sort%d' onclick='tableSortAtButtonPress(this);' align='left'>&nbsp;Restricted Until",
            sortOrder->column[sIx],(sortOrder->forward[sIx]?"":" sortRev"),sortOrder->order[sIx]);
        printf("<sup>%s%d</sup>",(sortOrder->forward[sIx]?"&darr;":"&uarr;"),sortOrder->order[sIx]);
        //printf("<span class='bgLevel1' style='height:100%%;'><A HREF=\'%s\' TARGET=BLANK>&nbsp;?&nbsp;</A></span>", ENCODE_DATA_RELEASE_POLICY);
        puts ("</TH>");
        }
    else
        {
        printf("<TH align='center'>&nbsp;");
        printf("<A HREF=\'%s\' TARGET=BLANK>Restricted Until</A>", ENCODE_DATA_RELEASE_POLICY);
        puts("&nbsp;</TH>");
        }
    columnCount++;
    }
puts("</TR></THEAD>"); // The end of the header section.

// The subtracks need to be sorted by priority but only sortable and dragable will have non-default (cart) priorities to sort on
if (sortOrder != NULL || useDragAndDrop)
    {
    preSorted = tdbRefSortPrioritiesFromCart(cart, &subtrackRefList); // preserves user's prev sort/drags
    printf("<TBODY class='%saltColors'>\n",(sortOrder != NULL ? "sortable " : "") );
    }
else
    {
    slSort(&subtrackRefList, trackDbRefCmp);  // straight from trackDb.ra
    preSorted = TRUE;
    puts("<TBODY>");
    }

// Finally the big "for loop" to list each subtrack as a table row.
for (subtrackRef = subtrackRefList; subtrackRef != NULL; subtrackRef = subtrackRef->next)
    {
    subtrack = subtrackRef->val;
    int ix;

    // Determine whether subtrack is checked, visible, configurable, has group membership, etc.
    int fourState = subtrackFourStateChecked(subtrack,cart);
    boolean checkedCB = fourStateChecked(fourState);
    boolean enabledCB = fourStateEnabled(fourState);
    boolean visibleCB = fourStateVisible(fourState);
    eCfgType cType = cfgTypeFromTdb(subtrack,FALSE);
    if (cType != cfgNone)
        {
    #ifdef SUBTRACK_CFG
        // Turn off configuring for certain track type or if explicitly turned off
        if (regexMatch(subtrack->track, "^snp[0-9]+")     // Special cases to be removed
        ||  regexMatch(subtrack->track, "^cons[0-9]+way") // (matches logic in json setup in imageV2.c)
        ||  regexMatch(subtrack->track, "^multiz")
        ||  SETTING_IS_OFF(trackDbSettingClosestToHome(subtrack, "configureByPopup")))
    #else///ifndef SUBTRACK_CFG
        if (trackDbSettingClosestToHomeOn(subtrack, "configurable") == FALSE)
    #endif///ndef SUBTRACK_CFG
            cType = cfgNone;
        }
    membership_t *membership = subgroupMembershipGet(subtrack);

    if (sortOrder == NULL && !useDragAndDrop)
        {
        if ( divisionIfNeeded(lastDivide,dividers,membership) )
            colorIx = (colorIx == COLOR_BG_DEFAULT_IX ? COLOR_BG_ALTDEFAULT_IX : COLOR_BG_DEFAULT_IX);
        }

    // Start the TR which must have an id that is directly related to the checkBox id
    char *id = checkBoxIdMakeForTrack(subtrack,membersForAll->members,membersForAll->dimMax,membership); // view is known tag
    printf("<TR valign='top' class='%s%s'",colors[colorIx],(useDragAndDrop?" trDraggable":""));
    printf(" id=tr_%s p%s>\n",id,(!visibleCB && !displayAll?" style='display:none'":""));

    // Now the TD that holds the checkbox
    printf("<TD%s%s>",
           (enabledCB?"":" title='view is hidden'"),
           (useDragAndDrop?" class='dragHandle' title='Drag to reorder'":""));

    // The checkbox has identifying classes including subCB and the tag for each dimension (e.g. class='subCB GM12878 CTCF Peak')
    dyStringClear(dyHtml);
    dyStringAppend(dyHtml, "subCB"); // always first
    for(di=dimX;di<membersForAll->dimMax;di++)
        {
        if (membersForAll->members[di] && -1 != (ix = stringArrayIx(membersForAll->members[di]->groupTag, membership->subgroups, membership->count)))
            dyStringPrintf(dyHtml," %s",membership->membership[ix]);
        }
    if (membersForAll->members[dimV] && -1 != (ix = stringArrayIx(membersForAll->members[dimV]->groupTag, membership->subgroups, membership->count)))
        dyStringPrintf(dyHtml, " %s",membership->membership[ix]);  // Saved view for last

    // And finally the checkBox is made!
    safef(buffer, sizeof(buffer), "%s_sel", subtrack->track);
    cgiMakeCheckBoxFourWay(buffer,checkedCB,enabledCB,id,dyStringContents(dyHtml),"onclick='matSubCbClick(this);' style='cursor:pointer'");
    if (useDragAndDrop)
        printf("&nbsp;");

#ifdef SUBTRACK_CFG
#define SUBTRACK_CFG_VIS_SEEN
#ifdef SUBTRACK_CFG_VIS_SEEN
    enum trackVisibility vis = tdbVisLimitedByAncestry(cart, subtrack, TRUE);
    //if (fourStateVisible(fourState))
    //    {
    //    safef(buffer, sizeof(buffer), " onclick='return scm.cfgToggle(\"%s\");'%s",subtrack->track,(fourStateVisible(fourState) ?"":" disabled"));
    //    hTvDropDownClassVisOnlyAndExtra(subtrack->track,vis,TRUE,"normalText subVisDD", NULL,buffer);
    //    }
    //else
    //    {
        #define SUBTRACK_CFG_VIS "<div id= '%s_faux' class='clickable fauxInput%s subVisDD' style='width:65px;' onclick='return scm.replaceWithVis(this,\"%s\",true);'>%s</div>\n"
        printf(SUBTRACK_CFG_VIS,subtrack->track,(visibleCB ? "":" disabled"),subtrack->track,hStringFromTv(vis));
    //    }
#endif///def SUBTRACK_CFG_VIS_SEEN
    if (cType != cfgNone)  // make a wrench
        {
        //#define SUBTRACK_CFG_STARRED
        #ifdef SUBTRACK_CFG_STARRED
            //lmCleanup(&lm);
            //struct lm *lm = lmInit(0); // FIXME: If used, move lmInit to outside of subtrack loop.
            //struct slPair *changeViewSettings = cartVarsWithPrefixLm(cart, subtrack->track, lm);
            struct slPair *subSpecificSettings = cartVarsWithPrefix(cart, subtrack->track);
            buffer[0] = '\0';
            if (subSpecificSettings)
                {
                // Not interested in some:
                struct slPair *subSpecificFiltered = NULL;
                struct slPair *onePair;
                while(subSpecificSettings)
                    {
                    onePair = slPopHead(&subSpecificSettings);
                    if (!endsWith(onePair->name,"_sel")
                    && !endsWith(onePair->name,".priority")
                    && !endsWith(onePair->name,"_imgOrd"))
                        slAddHead(&subSpecificFiltered,onePair);
                    //else
                    //    slPairFreeValsAndList(&onePair)
                    }
                subSpecificSettings = subSpecificFiltered;
                if (subSpecificSettings)
                    safef(buffer, sizeof(buffer), " (has differences)");
                    // DEBUGGING are there other differences to be filtered
                    //safef(buffer, sizeof(buffer), " (has %d differences", slCount(subSpecificSettings));
                    //safef(buffer, sizeof(buffer), "<span class='diff' title='Subtrack specific differences %d'>&#42;</span>", slCount(subSpecificSettings));
                    //printf("<span id-'%s_differs'>&#42;<sup>%d</sup></span>\n",subtrack->track,slCount(subSpecificSettings));
                    //{
                    //printf("<span id-'%s_differs'>&#42;<sup>%d",subtrack->track,slCount(subSpecificSettings));
                    //onePair = subSpecificSettings;
                    //for(;onePair != NULL;onePair = onePair->next)
                    //    printf(", %s=%s",onePair->name,(char *)onePair->val);
                    //printf("</sup></span>\n");
                    //}
                }
            #define SUBTRACK_CFG_WRENCH "<span class='clickable' onclick='return scm.cfgToggle(\"%s\");' title='Configure this subtrack%s'><img src='../images/wrench.png'>%s</span>\n"
            printf(SUBTRACK_CFG_WRENCH,subtrack->track,buffer,(subSpecificSettings?"<span class='diff'>&#42;</span>":""));
            // TODO: js support for adding/removing star.  Problem: how many differences will there be?
        #else///ifndef SUBTRACK_CFG_STARRED
            //#define SUBTRACK_CFG_WRENCH "<a href='#a_cfg' onclick='return scm.cfgToggle(\"%s\");' title='Configure this subtrack'><img src='../images/wrench.png'></a>\n"
            #define SUBTRACK_CFG_WRENCH "<span class='clickable%s' onclick='return scm.cfgToggle(this,\"%s\");' title='Configure this subtrack'><img src='../images/wrench.png'></span>\n"
            printf(SUBTRACK_CFG_WRENCH,(visibleCB ? "":" halfVis"),subtrack->track);
        #endif///ndef SUBTRACK_CFG_STARRED
        }
#endif///def SUBTRACK_CFG

    // A hidden field to keep track of subtrack order if it could change
    if (sortOrder != NULL || useDragAndDrop)
        {
        safef(buffer, sizeof(buffer), "%s.priority", subtrack->track);
        float priority = (float)cartUsualDouble(cart, buffer, subtrack->priority);
        printf("<INPUT TYPE=HIDDEN NAME='%s' class='trPos' VALUE=\"%.0f\">", buffer, priority); // keeing track of priority
        }

    // A color patch which helps distinguish subtracks in some types of composites
    if (doColorPatch)
        {
        printf("<TD BGCOLOR='#%02X%02X%02X'>&nbsp;&nbsp;&nbsp;&nbsp;</TD>",
                subtrack->colorR, subtrack->colorG, subtrack->colorB);
        }

    // If sortable, then there must be a column per sortable dimension
    if (sortOrder != NULL)
        {
        int sIx=0;
        for(sIx=0;sIx<sortOrder->count;sIx++)
            {
            ix = stringArrayIx(sortOrder->column[sIx], membership->subgroups, membership->count); // TODO: Sort needs to expand from subGroups to labels as well
            if (ix >= 0)
                {
                char *titleRoot=NULL;
                if (cvTermIsEmpty(sortOrder->column[sIx],membership->titles[ix]))
                    titleRoot = cloneString(" &nbsp;");
                else
                    titleRoot = labelRoot(membership->titles[ix],NULL);
                // Each sortable column requires hidden goop (in the "abbr" field currently) which is the actual sort on value
                printf ("<TD id='%s_%s' abbr='%s' align='left'>&nbsp;",subtrack->track,sortOrder->column[sIx],membership->membership[ix]);
            #ifndef SUBTRACK_CFG
                #define CFG_SUBTRACK_LINK  "<A HREF='#a_cfg_%s' onclick='return subtrackCfgShow(\"%s\");' title='Subtrack Configuration'>%s</A>"
                #define MAKE_CFG_SUBTRACK_LINK(table,title) printf(CFG_SUBTRACK_LINK, (table),(table),(title))
                if (cType != cfgNone && sameString("view",sortOrder->column[sIx])) // configure link is on view currently
                    MAKE_CFG_SUBTRACK_LINK(subtrack->track,titleRoot);
                else
            #endif///ndef SUBTRACK_CFG
                    printf("%s",titleRoot);
                puts ("</TD>");
                freeMem(titleRoot);
                }
            }
        }
    else  // Non-sortable tables do not have sort by columns but will display a short label (which may be a configurable link)
        {
        printf ("<TD>&nbsp;");
        indentIfNeeded(hierarchy,membership);
    #ifndef SUBTRACK_CFG
        if (cType != cfgNone)
            MAKE_CFG_SUBTRACK_LINK(subtrack->track,subtrack->shortLabel);
        else
    #endif///ndef SUBTRACK_CFG
            printf("%s",subtrack->shortLabel);
        puts ("</TD>");
        }

    // The long label column (note that it may have a "..." that allows getting at all the metadata)
    printf ("<TD title='select to copy'>&nbsp;%s", subtrack->longLabel);
    if (trackDbSetting(parentTdb, "wgEncode") && trackDbSetting(subtrack, "accession"))
        printf (" [GEO:%s]", trackDbSetting(subtrack, "accession"));
    compositeMetadataToggle(db,subtrack,NULL,TRUE,FALSE, trackHash);
    printf("&nbsp;");

    // Embedded cfg dialogs are within the TD that contains the longLabel.  This allows a wide item to be embedded in the table
    if (cType != cfgNone)
        {
    #ifdef SUBTRACK_CFG
        // How to make this thing float to the left?  Container is overflow:visible
        // and contained (made in js) is position:relative; left: -{some pixels}
        #define CFG_SUBTRACK_DIV "<DIV id='div_cfg_%s' class='subCfg %s' style='display:none; overflow:visible;'></DIV>"
        #define MAKE_CFG_SUBTRACK_DIV(table,view) printf(CFG_SUBTRACK_DIV,(table),(view)?(view):"noView")
        char * view = NULL;
        if (membersForAll->members[dimV] && -1 != (ix = stringArrayIx(membersForAll->members[dimV]->groupTag, membership->subgroups, membership->count)))
            view = membership->membership[ix];
        MAKE_CFG_SUBTRACK_DIV(subtrack->track,view);
    #else///ifndef SUBTRACK_CFG
        dependentCfgsNeedBinding = TRUE; // configurable subtrack needs to be bound to composite settings
        #define CFG_SUBTRACK_DIV "<DIV id='div_%s_cfg'%s><INPUT TYPE=HIDDEN NAME='%s' value='%s'>\n"
        #define MAKE_CFG_SUBTRACK_DIV(table,cfgVar,open) printf(CFG_SUBTRACK_DIV,(table),((open)?"":" style='display:none'"),(cfgVar),((open)?"on":"off"))
        safef(buffer,sizeof(buffer),"%s.childShowCfg",subtrack->track);
        boolean open = cartUsualBoolean(cart, buffer,FALSE);
        MAKE_CFG_SUBTRACK_DIV(subtrack->track,buffer,open);
        safef(buffer,sizeof(buffer),"%s",subtrack->track);
        cfgByCfgType(cType,db,cart,subtrack,buffer,"Subtrack",TRUE);
        printf("</DIV>");
    #endif///ndef SUBTRACK_CFG
        }

    // A schema link for each track
    printf("</td>\n<TD>&nbsp;");
    makeSchemaLink(db,subtrack,"schema");
    printf("&nbsp;");

    // Do we have a restricted until date?
    if (restrictions)
        {
        char *dateDisplay = encodeRestrictionDateDisplay(db,subtrack);
        if (dateDisplay)
            {
            if (dateIsOld(dateDisplay,"%F"))
                printf("</TD>\n<TD align='center' nowrap style='color: #BBBBBB;'>&nbsp;%s&nbsp;", dateDisplay);
            else
                printf("</TD>\n<TD align='center'>&nbsp;%s&nbsp;", dateDisplay);
            }
        }

    // End of row and free ourselves of this subtrack
    puts("</TD></TR>\n");
    checkBoxIdFree(&id);
    }

// End of the table
puts("</TBODY>");
if (slCount(subtrackRefList) > 5 || (restrictions && sortOrder != NULL))
    {
    printf("<TFOOT style='background-color:%s;'><TR valign='top'><TD colspan=%d>&nbsp;&nbsp;&nbsp;&nbsp;",
           COLOR_BG_DEFAULT_DARKER,columnCount-1);

    // Count of subtracks is filled in by javascript.
    if (slCount(subtrackRefList) > 5)
        printf("<span class='subCBcount'></span>\n");

    // Restruction policy needs a link
    if (restrictions && sortOrder != NULL)
        printf("</TD><TH><A HREF='%s' TARGET=BLANK style='font-size:.9em;'>Restriction Policy</A>", ENCODE_DATA_RELEASE_POLICY);

    printf("</TD></TR></TFOOT>\n");
    }
puts("</TABLE>");
if (sortOrder == NULL)
    printf("</td></tr></table>");

// Tying subtracks with matrix and subtrack cfgs with views requires javascript help
puts("<script type='text/javascript'>matInitializeMatrix();</script>");
#ifndef SUBTRACK_CFG
if (dependentCfgsNeedBinding)
    cfgLinkToDependentCfgs(cart,parentTdb,parentTdb->track);
#endif//ndef SUBTRACK_CFG

// Finally we are free of all this
membersForAllSubGroupsFree(parentTdb,&membersForAll);
dyStringFree(&dyHtml)
sortOrderFree(&sortOrder);
dividersFree(&dividers);
hierarchyFree(&hierarchy);
}

static void compositeUiSubtracksMatchingPrimary(char *db, struct cart *cart, struct trackDb *parentTdb,char *primarySubtrack)
/* Display list of subtracks associated with a primary subtrack for the hgTables merge function */
{
assert(primarySubtrack != NULL);
char *primaryType = getPrimaryType(primarySubtrack, parentTdb);
char htmlIdentifier[SMALLBUF];

// Get list of leaf subtracks to work with and sort them
struct slRef *subtrackRef, *subtrackRefList = trackDbListGetRefsToDescendantLeaves(parentTdb->subtracks);
if (NULL != trackDbSetting(parentTdb, "sortOrder") || NULL != trackDbSetting(parentTdb, "dragAndDrop"))
    tdbRefSortPrioritiesFromCart(cart, &subtrackRefList); // preserves user's prev sort/drags
else
    slSort(&subtrackRefList, trackDbRefCmp);  // straight from trackDb.ra

// Now we can start in on the table of subtracks
printf("\n<TABLE CELLSPACING='2' CELLPADDING='0' border='0' id='subtracks.%s'><THEAD>\n</TR></THEAD><TBODY>\n",parentTdb->track);

for (subtrackRef = subtrackRefList; subtrackRef != NULL; subtrackRef = subtrackRef->next)
    {
    struct trackDb *subtrack = subtrackRef->val;
    int fourState = subtrackFourStateChecked(subtrack,cart);
    boolean checkedCB = fourStateChecked(fourState);
    boolean enabledCB = fourStateEnabled(fourState);
    safef(htmlIdentifier, sizeof(htmlIdentifier), "%s_sel", subtrack->track);

    if (sameString(subtrack->track, primarySubtrack))
        {
        puts("<TR><TD>");
        cgiMakeHiddenBoolean(htmlIdentifier, TRUE);
        puts("[on] ");
        printf ("</TD><TD>%s [selected on main page]</TD></TR>\n",
            subtrack->longLabel);
        }
    else if (hSameTrackDbType(primaryType, subtrack->type))
        {
        puts("<TR><TD>");
        cgiMakeCheckBox(htmlIdentifier, checkedCB && enabledCB);
        printf ("</TD><TD>%s</TD></TR>\n", subtrack->longLabel);
        }
    }
puts("</TBODY><TFOOT></TFOOT>");
puts("</TABLE>");
if (slCount(subtrackRefList) > 5)
    puts("&nbsp;&nbsp;&nbsp;&nbsp;<span class='subCBcount'></span>");
puts("<P>");
if (!primarySubtrack)
    puts("<script type='text/javascript'>matInitializeMatrix();</script>");
}

static void makeAddClearSubmitTweak(char javascript[JBUFSIZE], char *formName,
				    char *buttonVar, char *label)
/* safef into javascript a sequence of commands that will force a refresh
 * of this same form, updating the values of whatever variables are necessary
 * to say what we want to do. */
{
safef(javascript, JBUFSIZE*sizeof(char),
      "document.%s.action = '%s'; document.%s.%s.value='%s'; "
      "document.%s.submit();",
      formName, cgiScriptName(), formName, buttonVar, label,
      formName);
}

#define MANY_SUBTRACKS  8

#define WIGGLE_HELP_PAGE  "../goldenPath/help/hgWiggleTrackHelp.html"

boolean cfgBeginBoxAndTitle(struct trackDb *tdb, boolean boxed, char *title)
/* Handle start of box and title for individual track type settings */
{
if(!boxed)
    {
    boxed = trackDbSettingOn(tdb,"boxedCfg");
    if(boxed)
        printf("<BR>");
    }
if (boxed)
    {
    printf("<TABLE class='blueBox");
    char *view = tdbGetViewName(tdb);
    if(view != NULL)
        printf(" %s",view);
    printf("' style='background-color:%s;'><TR><TD>", COLOR_BG_ALTDEFAULT);
    if (title)
        printf("<CENTER><B>%s Configuration</B></CENTER>\n", title);
    }
else if (title)
    printf("<p><B>%s &nbsp;</b>", title );
else
    printf("<p>");
return boxed;
}

void cfgEndBox(boolean boxed)
/* Handle end of box and title for individual track type settings */
{
if (boxed)
    puts("</td></tr></table>");
}

void wigCfgUi(struct cart *cart, struct trackDb *tdb, char *name, char *title, boolean boxed)
/* UI for the wiggle track */
{
char *typeLine = NULL;  /*  to parse the trackDb type line  */
char *words[8];     /*  to parse the trackDb type line  */
int wordCount = 0;  /*  to parse the trackDb type line  */
char option[256];
double minY;        /*  from trackDb or cart    */
double maxY;        /*  from trackDb or cart    */
double tDbMinY;     /*  data range limits from trackDb type line */
double tDbMaxY;     /*  data range limits from trackDb type line */
int defaultHeight;  /*  pixels per item */
char *horizontalGrid = NULL;    /*  Grid lines, off by default */
char *transformFunc = NULL;    /* function to transform data points */
char *alwaysZero = NULL;    /* Always include 0 in range */
char *lineBar;  /*  Line or Bar graph */
char *autoScale;    /*  Auto scaling on or off */
char *windowingFunction;    /*  Maximum, Mean, or Minimum */
char *smoothingWindow;  /*  OFF or [2:16] */
char *yLineMarkOnOff;   /*  user defined Y marker line to draw */
double yLineMark;       /*  from trackDb or cart    */
int maxHeightPixels = atoi(DEFAULT_HEIGHT_PER);
int minHeightPixels = MIN_HEIGHT_PER;

boxed = cfgBeginBoxAndTitle(tdb, boxed, title);

wigFetchMinMaxPixelsWithCart(cart,tdb,name,&minHeightPixels, &maxHeightPixels, &defaultHeight);
typeLine = cloneString(tdb->type);
wordCount = chopLine(typeLine,words);

wigFetchMinMaxYWithCart(cart, tdb, name, &minY, &maxY, &tDbMinY, &tDbMaxY, wordCount, words);
freeMem(typeLine);

wigFetchTransformFuncWithCart(cart,tdb,name, &transformFunc);
wigFetchAlwaysZeroWithCart(cart,tdb,name, &alwaysZero);
wigFetchHorizontalGridWithCart(cart,tdb,name, &horizontalGrid);
wigFetchAutoScaleWithCart(cart,tdb,name, &autoScale);
wigFetchGraphTypeWithCart(cart,tdb,name, &lineBar);
wigFetchWindowingFunctionWithCart(cart,tdb,name, &windowingFunction);
wigFetchSmoothingWindowWithCart(cart,tdb,name, &smoothingWindow);
wigFetchYLineMarkWithCart(cart,tdb,name, &yLineMarkOnOff);
wigFetchYLineMarkValueWithCart(cart,tdb,name, &yLineMark);

printf("<TABLE BORDER=0>");

char *aggregate = trackDbSetting(tdb, "aggregate");
if (aggregate != NULL && tdb->subtracks)
    {
    char *aggregateVal = cartOrTdbString(cart, tdb, "aggregate", NULL);
    printf("<TR valign=center><th align=right>Overlay method:</th><td align=left>");
    safef(option, sizeof(option), "%s.%s", name, AGGREGATE);
    aggregateDropDown(option, aggregateVal);
    puts("</td></TR>");
    }

printf("<TR valign=center><th align=right>Type of graph:</th><td align=left>");
snprintf( option, sizeof(option), "%s.%s", name, LINEBAR );
wiggleGraphDropDown(option, lineBar);
if(boxed)
    {
    printf("</td><td align=right colspan=2>");
    printf("<A HREF=\"%s\" TARGET=_blank>Graph configuration help</A>",WIGGLE_HELP_PAGE);
    }
puts("</td></TR>");

printf("<TR valign=center><th align=right>Track height:</th><td align=left colspan=3>");
snprintf(option, sizeof(option), "%s.%s", name, HEIGHTPER );
cgiMakeIntVarWithLimits(option, defaultHeight, "Track height",0, minHeightPixels, maxHeightPixels);
printf("pixels&nbsp;(range: %d to %d)",
    minHeightPixels, maxHeightPixels);
puts("</TD></TR>");

printf("<TR valign=center><th align=right>Vertical viewing range:</th><td align=left>&nbsp;min:&nbsp;");
snprintf(option, sizeof(option), "%s.%s", name, MIN_Y );
cgiMakeDoubleVarWithLimits(option, minY, "Range min", 0, NO_VALUE, NO_VALUE);
printf("</td><td align=leftv colspan=2>max:&nbsp;");
snprintf(option, sizeof(option), "%s.%s", name, MAX_Y );
cgiMakeDoubleVarWithLimits(option, maxY, "Range max", 0, NO_VALUE, NO_VALUE);
printf("&nbsp;(range: %g to %g)",
    tDbMinY, tDbMaxY);
puts("</TD></TR>");

printf("<TR valign=center><th align=right>Data view scaling:</th><td align=left colspan=3>");
snprintf(option, sizeof(option), "%s.%s", name, AUTOSCALE );
wiggleScaleDropDown(option, autoScale);
snprintf(option, sizeof(option), "%s.%s", name, ALWAYSZERO);
printf("Always include zero:&nbsp");
wiggleAlwaysZeroDropDown(option, alwaysZero);
puts("</TD></TR>");

printf("<TR valign=center><th align=right>Transform function:</th><td align=left>");
snprintf(option, sizeof(option), "%s.%s", name, TRANSFORMFUNC);
printf("Transform data points by:&nbsp");
wiggleTransformFuncDropDown(option, transformFunc);

printf("<TR valign=center><th align=right>Windowing function:</th><td align=left>");
snprintf(option, sizeof(option), "%s.%s", name, WINDOWINGFUNCTION );
wiggleWindowingDropDown(option, windowingFunction);

printf("<th align=right>Smoothing window:</th><td align=left>");
snprintf(option, sizeof(option), "%s.%s", name, SMOOTHINGWINDOW );
wiggleSmoothingDropDown(option, smoothingWindow);
puts("&nbsp;pixels</TD></TR>");

printf("<TR valign=center><td align=right><b>Draw y indicator lines:</b><td align=left colspan=2>");
printf("at y = 0.0:");
snprintf(option, sizeof(option), "%s.%s", name, HORIZGRID );
wiggleGridDropDown(option, horizontalGrid);
printf("&nbsp;&nbsp;&nbsp;at y =");
snprintf(option, sizeof(option), "%s.%s", name, YLINEMARK );
cgiMakeDoubleVarWithLimits(option, yLineMark, "Indicator at Y", 0, tDbMinY, tDbMaxY);
snprintf(option, sizeof(option), "%s.%s", name, YLINEONOFF );
wiggleYLineMarkDropDown(option, yLineMarkOnOff);
printf("</td>");
if(boxed)
    puts("</TD></TR></TABLE>");
else
    {
    puts("</TD></TR></TABLE>");
    printf("<A HREF=\"%s\" TARGET=_blank>Graph configuration help</A>",WIGGLE_HELP_PAGE);
    }

cfgEndBox(boxed);
}



void filterButtons(char *filterTypeVar, char *filterTypeVal, boolean none)
/* Put up some filter buttons. */
{
printf("<B>Filter:</B> ");
radioButton(filterTypeVar, filterTypeVal, "red");
radioButton(filterTypeVar, filterTypeVal, "green");
radioButton(filterTypeVar, filterTypeVal, "blue");
radioButton(filterTypeVar, filterTypeVal, "exclude");
radioButton(filterTypeVar, filterTypeVal, "include");
if (none)
    radioButton(filterTypeVar, filterTypeVal, "none");
}

void radioButton(char *var, char *val, char *ourVal)
/* Print one radio button */
{
cgiMakeRadioButton(var, ourVal, sameString(ourVal, val));
printf("%s ", ourVal);
}

void oneMrnaFilterUi(struct controlGrid *cg, char *text, char *var, struct cart *cart)
/* Print out user interface for one type of mrna filter. */
{
controlGridStartCell(cg);
printf("%s:<BR>", text);
cgiMakeTextVar(var, cartUsualString(cart, var, ""), 19);
controlGridEndCell(cg);
}

void bedUi(struct trackDb *tdb, struct cart *cart, char *title, boolean boxed)
/* Put up UI for an mRNA (or EST) track. */
{
struct mrnaUiData *mud = newBedUiData(tdb->track);
struct mrnaFilter *fil;
struct controlGrid *cg = NULL;
char *filterTypeVar = mud->filterTypeVar;
char *filterTypeVal = cartUsualString(cart, filterTypeVar, "red");
boxed = cfgBeginBoxAndTitle(tdb, boxed, title);
/* Define type of filter. */
printf("<table width=400><tr><td align='left'>\n");
filterButtons(filterTypeVar, filterTypeVal, FALSE);
printf("</br>");
/* List various fields you can filter on. */
cg = startControlGrid(4, NULL);
for (fil = mud->filterList; fil != NULL; fil = fil->next)
    oneMrnaFilterUi(cg, fil->label, fil->key, cart);
endControlGrid(&cg);
cfgEndBox(boxed);
}


void scoreGrayLevelCfgUi(struct cart *cart, struct trackDb *tdb, char *prefix, int scoreMax)
/* If scoreMin has been set, let user select the shade of gray for that score, in case
 * the default is too light to see or darker than necessary. */
{
boolean compositeLevel = isNameAtCompositeLevel(tdb,prefix);
char *scoreMinStr = trackDbSettingClosestToHome(tdb, GRAY_LEVEL_SCORE_MIN);
if (scoreMinStr != NULL)
    {
    int scoreMin = atoi(scoreMinStr);
    // maxShade=9 taken from hgTracks/simpleTracks.c.  Ignore the 10 in shadesOfGray[10+1] --
    // maxShade is used to access the array.
    int maxShade = 9;
    int scoreMinGrayLevel = scoreMin * maxShade/scoreMax;
    if (scoreMinGrayLevel <= 0) scoreMinGrayLevel = 1;
    char *setting = trackDbSettingClosestToHome(tdb, MIN_GRAY_LEVEL);
    int minGrayLevel = cartUsualIntClosestToHome(cart, tdb, compositeLevel, MIN_GRAY_LEVEL,
                        setting ? atoi(setting) : scoreMinGrayLevel);
    if (minGrayLevel <= 0) minGrayLevel = 1;
    if (minGrayLevel > maxShade) minGrayLevel = maxShade;
    puts("\n<B>Shade of lowest-scoring items: </B>");
    // Add javascript to select so that its color is consistent with option colors:
    int level = 255 - (255*minGrayLevel / maxShade);
    printf("<SELECT NAME=\"%s.%s\" STYLE='color: #%02x%02x%02x' class='normalText'",
	   prefix, MIN_GRAY_LEVEL, level, level, level);
    int i;
#ifdef OMIT
    // IE works without this code and FF doesn't work with it.
    printf(" onchange=\"switch(this.value) {");
    for (i = 1;  i < maxShade;  i++)
        {
        level = 255 - (255*i / maxShade);
        printf ("case '%d': $(this).css('color','#%02x%02x%02x'); break; ",i, level, level, level);
        }
    level = 255 - (255*i / maxShade);
    printf("default: $(this).css('color','#%02x%02x%02x'); }\"", level, level, level);
#endif//def OMIT
    puts(">\n");
    // Use class to set color of each option:
    for (i = 1;  i <= maxShade;  i++)
        {
        level = 255 - (255*i / maxShade);
        printf("<OPTION%s STYLE='color: #%02x%02x%02x' VALUE=%d>",
            (minGrayLevel == i ? " SELECTED" : ""), level, level, level, i);
        if (i == maxShade)
            printf("&bull; black</OPTION>\n");
        else
            printf("&bull; gray (%d%%)</OPTION>\n", i * (100/maxShade));
        }
    printf("</SELECT>\n");
    }
}

static boolean getScoreDefaultsFromTdb(struct trackDb *tdb, char *scoreName,char *defaults,char**min,char**max)
/* returns TRUE if defaults exist and sets the string pointer (because they may be float or int)
   if min or max are set, then they should be freed */
{
if(min)
    *min = NULL; // default these outs!
if(max)
    *max = NULL;
char *setting = trackDbSettingClosestToHome(tdb, scoreName);
if(setting)
    {
    if(strchr(setting,':') != NULL)
        return colonPairToStrings(setting,min,max);
    else if(min)
        *min = cloneString(setting);
    return TRUE;
    }
return FALSE;
}

static boolean getScoreLimitsFromTdb(struct trackDb *tdb, char *scoreName,char *defaults,char**min,char**max)
/* returns TRUE if limits exist and sets the string pointer (because they may be float or int)
   if min or max are set, then they should be freed */
{
if(min)
    *min = NULL; // default these outs!
if(max)
    *max = NULL;
char scoreLimitName[128];
safef(scoreLimitName, sizeof(scoreLimitName), "%s%s", scoreName, _LIMITS);
char *setting = trackDbSettingClosestToHome(tdb, scoreLimitName);
if(setting)
    {
    return colonPairToStrings(setting,min,max);
    }
else
    {
    if(min)
        {
        safef(scoreLimitName, sizeof(scoreLimitName), "%s%s", scoreName, _MIN);
        setting = trackDbSettingClosestToHome(tdb, scoreLimitName);
        if(setting)
            *min = cloneString(setting);
        }
    if(max)
        {
        safef(scoreLimitName, sizeof(scoreLimitName), "%s%s", scoreName, _MAX);
        setting = trackDbSettingClosestToHome(tdb, scoreLimitName);
        if(setting)
            *max = cloneString(setting);
        }
    return TRUE;
    }
if(defaults != NULL && ((min && *min == NULL) || (max && *max == NULL)))
    {
    char *minLoc=NULL;
    char *maxLoc=NULL;
    if(colonPairToStrings(defaults,&minLoc,&maxLoc))
        {
        if(min && *min == NULL && minLoc != NULL)
            *min=minLoc;
        else
            freeMem(minLoc);
        if(max && *max == NULL && maxLoc != NULL)
            *max=maxLoc;
        else
            freeMem(maxLoc);
        return TRUE;
        }
    }
return FALSE;
}

static void getScoreIntRangeFromCart(struct cart *cart, struct trackDb *tdb, char *scoreName,
                                 int *limitMin, int *limitMax,int *min,int *max)
/* gets an integer score range from the cart, but the limits from trackDb
   for any of the pointers provided, will return a value found, if found, else it's contents
   are undisturbed (use NO_VALUE to recognize unavaliable values) */
{
char scoreLimitName[128];
char *deMin=NULL,*deMax=NULL;
if((limitMin || limitMax) && getScoreLimitsFromTdb(tdb,scoreName,NULL,&deMin,&deMax))
    {
    if(deMin != NULL && limitMin)
        *limitMin = atoi(deMin);
    if(deMax != NULL && limitMax)
        *limitMax = atoi(deMax);
    freeMem(deMin);
    freeMem(deMax);
    }
if((min || max) && getScoreDefaultsFromTdb(tdb,scoreName,NULL,&deMin,&deMax))
    {
    if(deMin != NULL && min)
        *min = atoi(deMin);
    if(deMax != NULL && max)
        *max =atoi(deMax);
    freeMem(deMin);
    freeMem(deMax);
    }
if(max)
    {
    safef(scoreLimitName, sizeof(scoreLimitName), "%s%s", scoreName, _MAX);
    deMax = cartOptionalStringClosestToHome(cart, tdb,FALSE,scoreLimitName);
    if(deMax != NULL)
        *max = atoi(deMax);
    }
if(min)
    {
    safef(scoreLimitName, sizeof(scoreLimitName), "%s%s", scoreName, (max && deMax? _MIN:"")); // Warning: name changes if max!
    deMin = cartOptionalStringClosestToHome(cart, tdb,FALSE,scoreLimitName);
    if(deMin != NULL)
        *min = atoi(deMin);
    }
// Defaulting min and max within limits.  Sorry for the horizontal ifs, but stacking the group makes them easier to follow
if (min && limitMin && *limitMin != NO_VALUE && (*min == NO_VALUE || *min < *limitMin)) *min = *limitMin;
if (min && limitMax && *limitMax != NO_VALUE &&                      *min > *limitMax)  *min = *limitMax;
if (max && limitMax && *limitMax != NO_VALUE && (*max == NO_VALUE || *max > *limitMax)) *max = *limitMax;
if (max && limitMin && *limitMin != NO_VALUE &&                      *max < *limitMin)  *max = *limitMin;
}

static void getScoreFloatRangeFromCart(struct cart *cart, struct trackDb *tdb, char *scoreName,
                                   double *limitMin,double *limitMax,double*min,double*max)
/* gets an double score range from the cart, but the limits from trackDb
   for any of the pointers provided, will return a value found, if found, else it's contents
   are undisturbed (use NO_VALUE to recognize unavaliable values) */
{
char scoreLimitName[128];
char *deMin=NULL,*deMax=NULL;
if((limitMin || limitMax) && getScoreLimitsFromTdb(tdb,scoreName,NULL,&deMin,&deMax))
    {
    if(deMin != NULL && limitMin)
        *limitMin = strtod(deMin,NULL);
    if(deMax != NULL && limitMax)
        *limitMax =strtod(deMax,NULL);
    freeMem(deMin);
    freeMem(deMax);
    }
if((min || max) && getScoreDefaultsFromTdb(tdb,scoreName,NULL,&deMin,&deMax))
    {
    if(deMin != NULL && min)
        *min = strtod(deMin,NULL);
    if(deMax != NULL && max)
        *max =strtod(deMax,NULL);
    freeMem(deMin);
    freeMem(deMax);
    }
if(max)
    {
    safef(scoreLimitName, sizeof(scoreLimitName), "%s%s", scoreName, _MAX);
    deMax = cartOptionalStringClosestToHome(cart, tdb,FALSE,scoreLimitName);
    if(deMax != NULL)
        *max = strtod(deMax,NULL);
    }
if(min)
    {
    safef(scoreLimitName, sizeof(scoreLimitName), "%s%s", scoreName, _MIN); // name is always {filterName}Min
    deMin = cartOptionalStringClosestToHome(cart, tdb,FALSE,scoreLimitName);
    if(deMin != NULL)
        *min = strtod(deMin,NULL);
    }
// Defaulting min and max within limits.  Sorry for the horizontal ifs, but stacking the group makes them easier to follow
if (min && limitMin && (int)(*limitMin) != NO_VALUE && ((int)(*min) == NO_VALUE || *min < *limitMin)) *min = *limitMin;
if (min && limitMax && (int)(*limitMax) != NO_VALUE &&                             *min > *limitMax)  *min = *limitMax;
if (max && limitMax && (int)(*limitMax) != NO_VALUE && ((int)(*max) == NO_VALUE || *max > *limitMax)) *max = *limitMax;
if (max && limitMin && (int)(*limitMin) != NO_VALUE &&                             *max < *limitMin)  *max = *limitMin;
}

static boolean showScoreFilter(struct cart *cart, struct trackDb *tdb, boolean *opened, boolean boxed,
                               boolean compositeLevel,char *name, char *title, char *label,
                               char *scoreName, boolean isFloat)
/* Shows a score filter control with minimum value and optional range */
{
char *setting = trackDbSetting(tdb, scoreName);
if(setting)
    {
    if(*opened == FALSE)
        {
        boxed = cfgBeginBoxAndTitle(tdb, boxed, title);
        puts("<TABLE>");
        *opened = TRUE;
        }
    printf("<TR><TD align='right'><B>%s:</B><TD align='left'>",label);
    char varName[256];
    char altLabel[256];
    safef(varName, sizeof(varName), "%s%s", scoreName, _BY_RANGE);
    boolean filterByRange = trackDbSettingClosestToHomeOn(tdb, varName);
    // NOTE: could determine isFloat = (strchr(setting,'.') != NULL);  However, historical trackDb settings of pValueFilter did not always contain '.'
    if (isFloat)
        {
        double minLimit=NO_VALUE,maxLimit=NO_VALUE;
        double minVal=minLimit,maxVal=maxLimit;
        colonPairToDoubles(setting,&minVal,&maxVal);
        getScoreFloatRangeFromCart(cart,tdb,scoreName,&minLimit,&maxLimit,&minVal,&maxVal);
        safef(varName, sizeof(varName), "%s.%s%s", name, scoreName, _MIN);
        safef(altLabel, sizeof(altLabel), "%s%s", (filterByRange?"Minimum ":""), htmlEncodeText(htmlTextStripTags(label),FALSE));
        cgiMakeDoubleVarWithLimits(varName,minVal, altLabel, 0,minLimit, maxLimit);
        if(filterByRange)
            {
            printf("<TD align='left'>to<TD align='left'>");
            safef(varName, sizeof(varName), "%s.%s%s", name, scoreName, _MAX);
            safef(altLabel, sizeof(altLabel), "%s%s", (filterByRange?"Maximum ":""), label);
            cgiMakeDoubleVarWithLimits(varName,maxVal, altLabel, 0,minLimit, maxLimit);
            }
        safef(altLabel, sizeof(altLabel), "%s", (filterByRange?"": "colspan=3"));
        if(minLimit != NO_VALUE && maxLimit != NO_VALUE)
            printf("<TD align='left'%s> (%g to %g)",altLabel,minLimit, maxLimit);
        else if(minLimit != NO_VALUE)
            printf("<TD align='left'%s> (minimum %g)",altLabel,minLimit);
        else if(maxLimit != NO_VALUE)
            printf("<TD align='left'%s> (maximum %g)",altLabel,maxLimit);
        else
            printf("<TD align='left'%s",altLabel);
        }
    else
        {
        int minLimit=NO_VALUE,maxLimit=NO_VALUE;
        int minVal=minLimit,maxVal=maxLimit;
        colonPairToInts(setting,&minVal,&maxVal);
        getScoreIntRangeFromCart(cart,tdb,scoreName,&minLimit,&maxLimit,&minVal,&maxVal);
        safef(varName, sizeof(varName), "%s.%s%s", name, scoreName, filterByRange ? _MIN:"");
        safef(altLabel, sizeof(altLabel), "%s%s", (filterByRange?"Minimum ":""), label);
        cgiMakeIntVarWithLimits(varName,minVal, altLabel, 0,minLimit, maxLimit);
        if(filterByRange)
            {
            printf("<TD align='left'>to<TD align='left'>");
            safef(varName, sizeof(varName), "%s.%s%s", name, scoreName, _MAX);
            safef(altLabel, sizeof(altLabel), "%s%s", (filterByRange?"Maximum ":""), label);
            cgiMakeIntVarWithLimits(varName,maxVal, altLabel, 0,minLimit, maxLimit);
            }
        safef(altLabel, sizeof(altLabel), "%s", (filterByRange?"": "colspan=3"));
        if(minLimit != NO_VALUE && maxLimit != NO_VALUE)
            printf("<TD align='left'%s> (%d to %d)",altLabel,minLimit, maxLimit);
        else if(minLimit != NO_VALUE)
            printf("<TD align='left'%s> (minimum %d)",altLabel,minLimit);
        else if(maxLimit != NO_VALUE)
            printf("<TD align='left'%s> (maximum %d)",altLabel,maxLimit);
        else
            printf("<TD align='left'%s",altLabel);
        }
    puts("</TR>");
    return TRUE;
    }
return FALSE;
}


#ifdef ALL_SCORE_FILTERS_LOGIC
static int numericFiltersShowAll(struct cart *cart, struct trackDb *tdb, boolean *opened, boolean boxed,
                               boolean compositeLevel,char *name, char *title)
// Shows all *Filter style filters.  Note that these are in random order and have no graceful title
{
int count = 0;
struct slName *filterSettings = trackDbSettingsWildMatch(tdb, "*Filter");
if (filterSettings)
    {
    puts("<BR>");
    struct slName *filter = NULL;
    struct slPair *extras = NULL;
    char *extraFields = trackDbSetting(tdb, "extraFields");  // TODo: seems like there should be a cleaner way
    if (extraFields != NULL)
        extras = slPairListFromString(extraFields,TRUE); // Quoted strings may be okay

    while ((filter = slPopHead(&filterSettings)) != NULL)
        {
        if (differentString(filter->name,"noScoreFilter") && differentString(filter->name,"scoreFilter")) // TODO: scoreFilter could be included
            {
            char *field = cloneString(filter->name);
            int ix = strlen(field) - strlen("Filter");
            assert(ix > 0);
            field[ix] = '\0';
            // Could lookup extraFields  // TODO: Should we be using extra fields?  Could this be sorted by the order in extraFields?
            if (extras != NULL)
                {
                char *foundLabel = slPairFindVal(extras, field);
                if (foundLabel != NULL)
                    { // Found label so replace field
                    freeMem(field);
                    field = strchr(foundLabel,']');
                    if (field == NULL)
                        field = cloneString(foundLabel);
                    else
                        field = cloneString(field + 1);
                    strSwapChar(field,'_',' ');
                    }
                }
            char label[128];
            safef(label,sizeof(label),"Minimum %s",field);
            freeMem(field);
            // Determine floating point or integer
            char *setting = trackDbSetting(tdb, filter->name);
            boolean isFloat = (strchr(setting,'.') != NULL);
            showScoreFilter(cart,tdb,opened,boxed,compositeLevel,name,title,label,filter->name,isFloat);
            count++;
            }
        slNameFree(&filter);
        }
    }
if (count > 0)
    puts("</TABLE>");
return count;
}
#endif///def ALL_SCORE_FILTERS_LOGIC


void scoreCfgUi(char *db, struct cart *cart, struct trackDb *tdb, char *name, char *title,  int maxScore, boolean boxed)
/* Put up UI for filtering bed track based on a score */
{
char option[256];
boolean compositeLevel = isNameAtCompositeLevel(tdb,name);
boolean skipScoreFilter = FALSE;
filterBy_t *filterBySet = filterBySetGet(tdb,cart,name);

#ifdef ALL_SCORE_FILTERS_LOGIC
// Numeric filters are first
boolean isBoxOpened = FALSE;
if (numericFiltersShowAll(cart, tdb, &isBoxOpened, boxed, compositeLevel, name, title) > 0)
    skipScoreFilter = TRUE;
#endif///def ALL_SCORE_FILTERS_LOGIC

// Add any multi-selects next
if(filterBySet != NULL)
    {
    if(!tdbIsComposite(tdb) && cartOptionalString(cart, "ajax") == NULL)
        jsIncludeFile("hui.js",NULL);

    if (!isBoxOpened)   // Note filterBy boxes are not double "boxed", if there are no other filters
        printf("<BR>");
    filterBySetCfgUi(cart,tdb,filterBySet,TRUE);
    filterBySetFree(&filterBySet);
    skipScoreFilter = TRUE;
    }

// For no good reason scoreFilter is incompatible with filterBy and or numericFilters
// FIXME scoreFilter should be implemented inside numericFilters and is currently specificly excluded to avoid unexpected changes
if (skipScoreFilter)
    {
    #ifdef ALL_SCORE_FILTERS_LOGIC
    if (isBoxOpened)
        cfgEndBox(boxed);
    #endif///def ALL_SCORE_FILTERS_LOGIC

    return; // Cannot have both '*filter' and 'scoreFilter'
    }

boolean scoreFilterOk = (trackDbSettingClosestToHome(tdb, NO_SCORE_FILTER) == NULL);
boolean glvlScoreMin = (trackDbSettingClosestToHome(tdb, GRAY_LEVEL_SCORE_MIN) != NULL);
if (! (scoreFilterOk || glvlScoreMin))
    return;

boxed = cfgBeginBoxAndTitle(tdb, boxed, title);

if (scoreFilterOk)
    {
    int minLimit=0,maxLimit=maxScore,minVal=0,maxVal=maxScore;
    getScoreIntRangeFromCart(cart,tdb,SCORE_FILTER,&minLimit,&maxLimit,&minVal,&maxVal);

    boolean filterByRange = trackDbSettingClosestToHomeOn(tdb, SCORE_FILTER _BY_RANGE);
    if (filterByRange)
        {
        puts("<B>Filter score range:  min:</B>");
        snprintf(option, sizeof(option), "%s.%s", name,SCORE_FILTER _MIN);
        cgiMakeIntVarWithLimits(option, minVal, "Minimum score",0, minLimit,maxLimit);
        puts("<B>max:</B>");
        snprintf(option, sizeof(option), "%s.%s", name,SCORE_FILTER _MAX);
        cgiMakeIntVarWithLimits(option, maxVal, "Maximum score",0,minLimit,maxLimit);
        printf("(%d to %d)\n",minLimit,maxLimit);
        }
    else
        {
        printf("<b>Show only items with score at or above:</b> ");
        snprintf(option, sizeof(option), "%s.%s", name,SCORE_FILTER);
        cgiMakeIntVarWithLimits(option, minVal, "Minimum score",0, minLimit,maxLimit);
        printf("&nbsp;&nbsp;(range: %d to %d)", minLimit, maxLimit);
        }
    }

if (glvlScoreMin)
    scoreGrayLevelCfgUi(cart, tdb, name, maxScore);

/* filter top-scoring N items in track */
char *scoreCtString = trackDbSettingClosestToHome(tdb, "filterTopScorers");
if (scoreCtString != NULL)
    {
    /* show only top-scoring items. This option only displayed if trackDb
     * setting exists.  Format:  filterTopScorers <on|off> <count> <table> */
    char *words[2];
    char *scoreFilterCt = NULL;
    chopLine(cloneString(scoreCtString), words);
    safef(option, sizeof(option), "%s.filterTopScorersOn", name);
    bool doScoreCtFilter =
        cartUsualBooleanClosestToHome(cart, tdb, compositeLevel, "filterTopScorersOn", sameString(words[0], "on"));
    puts("<P>");
    cgiMakeCheckBox(option, doScoreCtFilter);
    safef(option, sizeof(option), "%s.filterTopScorersCt", name);
    scoreFilterCt = cartUsualStringClosestToHome(cart, tdb, compositeLevel, "filterTopScorersCt", words[1]);

    puts("&nbsp; <B> Show only items in top-scoring </B>");
    cgiMakeIntVarWithLimits(option,atoi(scoreFilterCt),"Top-scoring count",0,1,100000);
    /* Only check size of table if track does not have subtracks */
    if ( !compositeLevel && hTableExists(db, tdb->table))
        printf("&nbsp; (range: 1 to 100,000 total items: %d)\n",getTableSize(db, tdb->table));
    else
        printf("&nbsp; (range: 1 to 100,000)\n");
    }
cfgEndBox(boxed);
}

void pslCfgUi(char *db, struct cart *cart, struct trackDb *tdb, char *name, char *title, boolean boxed)
/* Put up UI for psl tracks */
{
boxed = cfgBeginBoxAndTitle(tdb, boxed, title);
baseColorDropLists(cart, tdb, name);
indelShowOptionsWithName(cart, tdb, name);
cfgEndBox(boxed);
}


void netAlignCfgUi(char *db, struct cart *cart, struct trackDb *tdb, char *prefix, char *title, boolean boxed)
/* Put up UI for net tracks */
{
boxed = cfgBeginBoxAndTitle(tdb, boxed, title);

boolean compositeLevel = isNameAtCompositeLevel(tdb,prefix);

enum netColorEnum netColor = netFetchColorOption(cart, tdb, compositeLevel);

char optString[256];	/*	our option strings here	*/
safef(optString, ArraySize(optString), "%s.%s", prefix, NET_COLOR );
printf("<p><b>Color nets by:&nbsp;</b>");
netColorDropDown(optString, netColorEnumToString(netColor));

#ifdef NOT_YET
enum netLevelEnum netLevel = netFetchLevelOption(cart, tdb, compositeLevel);

safef( optString, ArraySize(optString), "%s.%s", prefix, NET_LEVEL );
printf("<p><b>Limit display of nets to:&nbsp;</b>");
netLevelDropDown(optString, netLevelEnumToString(netLevel));
#endif

cfgEndBox(boxed);
}

void chainCfgUi(char *db, struct cart *cart, struct trackDb *tdb, char *prefix, char *title, boolean boxed, char *chromosome)
/* Put up UI for chain tracks */
{
boxed = cfgBeginBoxAndTitle(tdb, boxed, title);

boolean compositeLevel = isNameAtCompositeLevel(tdb,prefix);

enum chainColorEnum chainColor =
	chainFetchColorOption(cart, tdb, compositeLevel);

/* check if we have normalized scores available */
boolean normScoreAvailable = chainDbNormScoreAvailable(tdb);

char optString[256];
if (normScoreAvailable)
    {
    safef(optString, ArraySize(optString), "%s.%s", prefix, OPT_CHROM_COLORS );
    printf("<p><b>Color chains by:&nbsp;</b>");
    chainColorDropDown(optString, chainColorEnumToString(chainColor));
    }
else
    {
    printf("<p><b>Color track based on chromosome:</b>&nbsp;");

    char optString[256];
    /* initial value of chromosome coloring option is "on", unless
     * overridden by the colorChromDefault setting in the track */
    char *binaryColorDefault =
	    trackDbSettingClosestToHomeOrDefault(tdb, "colorChromDefault", "on");
    /* allow cart to override trackDb setting */
    safef(optString, sizeof(optString), "%s.color", prefix);
    char * colorSetting = cartUsualStringClosestToHome(cart, tdb,
	compositeLevel, "color", binaryColorDefault);
    cgiMakeRadioButton(optString, "on", sameString(colorSetting, "on"));
    printf(" on ");
    cgiMakeRadioButton(optString, "off", sameString(colorSetting, "off"));
    printf(" off ");
    printf("<br>\n");
    }

printf("<p><b>Filter by chromosome (e.g. chr10):</b> ");
safef(optString, ArraySize(optString), "%s.%s", prefix, OPT_CHROM_FILTER);
cgiMakeTextVar(optString,
    cartUsualStringClosestToHome(cart, tdb, compositeLevel,
	OPT_CHROM_FILTER, ""), 15);

if (normScoreAvailable)
    scoreCfgUi(db, cart,tdb,prefix,NULL,CHAIN_SCORE_MAXIMUM,FALSE);

cfgEndBox(boxed);
}

struct dyString *dyAddFilterAsInt(struct cart *cart, struct trackDb *tdb,
       struct dyString *extraWhere,char *filter,char *defaultLimits, char*field, boolean *and)
/* creates the where clause condition to support numeric int filter range.
   Filters are expected to follow
        {fiterName}: trackDb min or min:max - default value(s);
        {filterName}Min or {filterName}: min (user supplied) cart variable;
        {filterName}Max: max (user supplied) cart variable;
        {filterName}Limits: trackDb allowed range "0:1000" Optional
           uses:{filterName}Min: old trackDb value if {filterName}Limits not found
                {filterName}Max: old trackDb value if {filterName}Limits not found
                defaultLimits: function param if no tdb limits settings found)
   The 'and' param and dyString in/out allows stringing multiple where clauses together */
{
char filterLimitName[64];
if(sameWord(filter,NO_SCORE_FILTER))
    safef(filterLimitName, sizeof(filterLimitName), "%s", NO_SCORE_FILTER);
else
    safef(filterLimitName, sizeof(filterLimitName), "%s%s", filter,_NO);
if(trackDbSettingClosestToHome(tdb, filterLimitName) != NULL)
    return extraWhere;

char *setting = NULL;
if(differentWord(filter,SCORE_FILTER))
    setting = trackDbSettingClosestToHome(tdb, filter);
else
    setting = trackDbSettingClosestToHomeOrDefault(tdb, filter,"0:1000");
if(setting || sameWord(filter,NO_SCORE_FILTER))
    {
    boolean invalid = FALSE;
    int minValueTdb = 0,maxValueTdb = NO_VALUE;
    colonPairToInts(setting,&minValueTdb,&maxValueTdb);
    int minLimit=NO_VALUE,maxLimit=NO_VALUE,min=minValueTdb,max=maxValueTdb;
    colonPairToInts(defaultLimits,&minLimit,&maxLimit);
    getScoreIntRangeFromCart(cart,tdb,filter,&minLimit,&maxLimit,&min,&max);
    if(minLimit != NO_VALUE || maxLimit != NO_VALUE)
        {
        // assume tdb default values within range! (don't give user errors that have no consequence)
        if((min != minValueTdb && ((minLimit != NO_VALUE && min < minLimit)
                                || (maxLimit != NO_VALUE && min > maxLimit)))
        || (max != maxValueTdb && ((minLimit != NO_VALUE && max < minLimit)
                                || (maxLimit != NO_VALUE && max > maxLimit))))
            {
            invalid = TRUE;
            char value[64];
            if(max == NO_VALUE) // min only is allowed, but max only is not
                safef(value, sizeof(value), "entered minimum (%d)", min);
            else
                safef(value, sizeof(value), "entered range (min:%d and max:%d)", min, max);
            char limits[64];
            if(minLimit != NO_VALUE && maxLimit != NO_VALUE)
                safef(limits, sizeof(limits), "violates limits (%d to %d)", minLimit, maxLimit);
            else if(minLimit != NO_VALUE)
                safef(limits, sizeof(limits), "violates lower limit (%d)", minLimit);
            else //if(maxLimit != NO_VALUE)
                safef(limits, sizeof(limits), "violates uppper limit (%d)", maxLimit);
            warn("invalid filter by %s: %s %s for track %s", field, value, limits, tdb->track);
            }
        }
    // else no default limits!
    if(invalid)
        {
        safef(filterLimitName, sizeof(filterLimitName), "%s%s", filter, (max!=NO_VALUE?_MIN:""));
        cartRemoveVariableClosestToHome(cart,tdb,FALSE,filterLimitName);
        safef(filterLimitName, sizeof(filterLimitName), "%s%s", filter, _MAX);
        cartRemoveVariableClosestToHome(cart,tdb,FALSE,filterLimitName);
        }
//#define FILTER_ASSUMES_RANGE_AT_LIMITS_IS_VALID_FILTER
#ifdef FILTER_ASSUMES_RANGE_AT_LIMITS_IS_VALID_FILTER
    else if((min != 0 && (int)min != NO_VALUE) || (int)max != NO_VALUE) // Assumes min==0 is no filter!
        {
        if((min != 0 && min != NO_VALUE) && max != NO_VALUE)
            dyStringPrintf(extraWhere, "%s(%s BETWEEN %d and %d)", (*and?" and ":""),field,min,max); // both min and max
        else if(min != 0 && min != NO_VALUE)
            dyStringPrintf(extraWhere, "%s(%s >= %d)", (*and?" and ":""),field,min);  // min only
        else //if(max != NO_VALUE)
            dyStringPrintf(extraWhere, "%s(%s <= %d)", (*and?" and ":""),field,max);  // max only
#else//ifndef FILTER_ASSUMES_RANGE_AT_LIMITS_IS_VALID_FILTER
    else if((min != NO_VALUE && (minLimit == NO_VALUE || minLimit != min))  // Assumes min==NO_VALUE or min==minLimit is no filter
         || (max != NO_VALUE && (maxLimit == NO_VALUE || maxLimit != max))) // Assumes max==NO_VALUE or max==maxLimit is no filter!
        {
        if(max == NO_VALUE || (maxLimit != NO_VALUE && maxLimit == max))
            dyStringPrintf(extraWhere, "%s(%s >= %d)", (*and?" and ":""),field,min);  // min only
        else if(min == NO_VALUE || (minLimit != NO_VALUE && minLimit == min))
            dyStringPrintf(extraWhere, "%s(%s <= %d)", (*and?" and ":""),field,max);  // max only
        else
            dyStringPrintf(extraWhere, "%s(%s BETWEEN %d and %d)", (*and?" and ":""),field,min,max); // both min and max
#endif//ndef FILTER_ASSUMES_RANGE_AT_LIMITS_IS_VALID_FILTER
        *and=TRUE;
        }
    }
    //if(dyStringLen(extraWhere)) warn("SELECT FROM %s WHERE %s",tdb->table,dyStringContents(extraWhere));
return extraWhere;
}

struct dyString *dyAddFilterAsDouble(struct cart *cart, struct trackDb *tdb,
       struct dyString *extraWhere,char *filter,char *defaultLimits, char*field, boolean *and)
/* creates the where clause condition to support numeric double filters.
   Filters are expected to follow
        {fiterName}: trackDb min or min:max - default value(s);
        {filterName}Min or {filterName}: min (user supplied) cart variable;
        {filterName}Max: max (user supplied) cart variable;
        {filterName}Limits: trackDb allowed range "0.0:10.0" Optional
            uses:  defaultLimits: function param if no tdb limits settings found)
   The 'and' param and dyString in/out allows stringing multiple where clauses together */
{
char *setting = trackDbSettingClosestToHome(tdb, filter);
if(setting)
    {
    boolean invalid = FALSE;
    double minValueTdb = 0,maxValueTdb = NO_VALUE;
    colonPairToDoubles(setting,&minValueTdb,&maxValueTdb);
    double minLimit=NO_VALUE,maxLimit=NO_VALUE,min=minValueTdb,max=maxValueTdb;
    colonPairToDoubles(defaultLimits,&minLimit,&maxLimit);
    getScoreFloatRangeFromCart(cart,tdb,filter,&minLimit,&maxLimit,&min,&max);
    if((int)minLimit != NO_VALUE || (int)maxLimit != NO_VALUE)
        {
        // assume tdb default values within range! (don't give user errors that have no consequence)
        if((min != minValueTdb && (((int)minLimit != NO_VALUE && min < minLimit)
                                || ((int)maxLimit != NO_VALUE && min > maxLimit)))
        || (max != maxValueTdb && (((int)minLimit != NO_VALUE && max < minLimit)
                                || ((int)maxLimit != NO_VALUE && max > maxLimit))))
            {
            invalid = TRUE;
            char value[64];
            if((int)max == NO_VALUE) // min only is allowed, but max only is not
                safef(value, sizeof(value), "entered minimum (%g)", min);
            else
                safef(value, sizeof(value), "entered range (min:%g and max:%g)", min, max);
            char limits[64];
            if((int)minLimit != NO_VALUE && (int)maxLimit != NO_VALUE)
                safef(limits, sizeof(limits), "violates limits (%g to %g)", minLimit, maxLimit);
            else if((int)minLimit != NO_VALUE)
                safef(limits, sizeof(limits), "violates lower limit (%g)", minLimit);
            else //if((int)maxLimit != NO_VALUE)
                safef(limits, sizeof(limits), "violates uppper limit (%g)", maxLimit);
            warn("invalid filter by %s: %s %s for track %s", field, value, limits, tdb->track);
            }
        }
    if(invalid)
        {
        char filterLimitName[64];
        safef(filterLimitName, sizeof(filterLimitName), "%s%s", filter, _MIN);
        cartRemoveVariableClosestToHome(cart,tdb,FALSE,filterLimitName);
        safef(filterLimitName, sizeof(filterLimitName), "%s%s", filter, _MAX);
        cartRemoveVariableClosestToHome(cart,tdb,FALSE,filterLimitName);
        }
#ifdef FILTER_ASSUMES_RANGE_AT_LIMITS_IS_VALID_FILTER
    else if((min != 0 && (int)min != NO_VALUE) || (int)max != NO_VALUE) // Assumes min==0 is no filter!
        {
        if((min != 0 && (int)min != NO_VALUE) && (int)max != NO_VALUE)
            dyStringPrintf(extraWhere, "%s(%s BETWEEN %g and %g)", (*and?" and ":""),field,min,max); // both min and max
        else if(min != 0 && (int)min != NO_VALUE)
            dyStringPrintf(extraWhere, "%s(%s >= %g)", (*and?" and ":""),field,min);  // min only
        else //if((int)max != NO_VALUE)
            dyStringPrintf(extraWhere, "%s(%s <= %g)", (*and?" and ":""),field,max);  // max only
#else//ifndef FILTER_ASSUMES_RANGE_AT_LIMITS_IS_VALID_FILTER
    else if(((int)min != NO_VALUE && ((int)minLimit == NO_VALUE || minLimit != min))  // Assumes min==NO_VALUE or min==minLimit is no filter
         || ((int)max != NO_VALUE && ((int)maxLimit == NO_VALUE || maxLimit != max))) // Assumes max==NO_VALUE or max==maxLimit is no filter!
        {
        if((int)max == NO_VALUE || ((int)maxLimit != NO_VALUE && maxLimit == max))
            dyStringPrintf(extraWhere, "%s(%s >= %g)", (*and?" and ":""),field,min);  // min only
        else if((int)min == NO_VALUE || ((int)minLimit != NO_VALUE && minLimit == min))
            dyStringPrintf(extraWhere, "%s(%s <= %g)", (*and?" and ":""),field,max);  // max only
        else
            dyStringPrintf(extraWhere, "%s(%s BETWEEN %g and %g)", (*and?" and ":""),field,min,max); // both min and max
#endif//ndef FILTER_ASSUMES_RANGE_AT_LIMITS_IS_VALID_FILTER
        *and=TRUE;
        }
    }
    //if(dyStringLen(extraWhere)) warn("SELECT FROM %s WHERE %s",tdb->table,dyStringContents(extraWhere));
return extraWhere;
}

#ifdef ALL_SCORE_FILTERS_LOGIC
struct dyString *dyAddAllScoreFilters(struct cart *cart, struct trackDb *tdb, struct dyString *extraWhere,boolean *and)
/* creates the where clause condition to gather together all random double filters
   Filters are expected to follow
        {fiterName}: trackDb min or min:max - default value(s);
        {filterName}Min or {filterName}: min (user supplied) cart variable;
        {filterName}Max: max (user supplied) cart variable;
        {filterName}Limits: trackDb allowed range "0.0:10.0" Optional
            uses:  defaultLimits: function param if no tdb limits settings found)
   The 'and' param and dyString in/out allows stringing multiple where clauses together */
{
struct slName *filterSettings = trackDbSettingsWildMatch(tdb, "*Filter");
if (filterSettings)
    {
    struct slName *filter = NULL;
    while ((filter = slPopHead(&filterSettings)) != NULL)
        {
        if (differentString(filter->name,"noScoreFilter") && differentString(filter->name,"scoreFilter")) // TODO: scoreFilter could be included
            {
            char *field = cloneString(filter->name);
            int ix = strlen(field) - strlen("filter");
            assert(ix > 0);
            field[ix] = '\0';
            char *setting = trackDbSetting(tdb, filter->name);
            // How to determine float or int ?  If actual tracDb setting has decimal places, then float!
            if (strchr(setting,'.') == NULL)
                extraWhere = dyAddFilterAsInt(cart,tdb,extraWhere,filter->name,"0:1000",field,and);
            else
                extraWhere = dyAddFilterAsDouble(cart,tdb,extraWhere,filter->name,NULL,field,and);
            }
        slNameFree(&filter);
        }
    }
return extraWhere;
}
#endif///def ALL_SCORE_FILTERS_LOGIC

void encodePeakCfgUi(struct cart *cart, struct trackDb *tdb, char *name, char *title, boolean boxed)
/* Put up UI for filtering wgEnocde peaks based on score, Pval and Qval */
{
boolean compositeLevel = isNameAtCompositeLevel(tdb,name);
boolean opened = FALSE;
showScoreFilter(cart,tdb,&opened,boxed,compositeLevel,name,title,"Minimum Signal value",     SIGNAL_FILTER,TRUE);
showScoreFilter(cart,tdb,&opened,boxed,compositeLevel,name,title,"Minimum P-Value (<code>-log<sub>10</sub></code>)",PVALUE_FILTER,TRUE);
showScoreFilter(cart,tdb,&opened,boxed,compositeLevel,name,title,"Minimum Q-Value (<code>-log<sub>10</sub></code>)",QVALUE_FILTER,TRUE);

char *setting = trackDbSettingClosestToHomeOrDefault(tdb, SCORE_FILTER,NULL);//"0:1000");
if(setting)
    {
    if(!opened)
        {
        boxed = cfgBeginBoxAndTitle(tdb, boxed, title);
        puts("<TABLE>");
        opened = TRUE;
        }
    char varName[256];
    int minLimit=0,maxLimit=1000,minVal=0,maxVal=NO_VALUE;
    colonPairToInts(setting,&minVal,&maxVal);
    getScoreIntRangeFromCart(cart,tdb,SCORE_FILTER,&minLimit,&maxLimit,&minVal,&maxVal);
    if(maxVal != NO_VALUE)
        puts("<TR><TD align='right'><B>Score range: min:</B><TD align='left'>");
    else
        puts("<TR><TD align='right'><B>Minimum score:</B><TD align='left'>");
    safef(varName, sizeof(varName), "%s%s", SCORE_FILTER, _BY_RANGE);
    boolean filterByRange = trackDbSettingClosestToHomeOn(tdb, varName);
    safef(varName, sizeof(varName), "%s.%s%s", name, SCORE_FILTER, (filterByRange?_MIN:""));
    cgiMakeIntVarWithLimits(varName, minVal, "Minimum score", 0, minLimit, maxLimit);
    if(filterByRange)
        {
        if(maxVal == NO_VALUE)
            maxVal = maxLimit;
        puts("<TD align='right'>to<TD align='left'>");
        safef(varName, sizeof(varName), "%s.%s%s", name, SCORE_FILTER,_MAX);
        cgiMakeIntVarWithLimits(varName, maxVal, "Maximum score", 0, minLimit, maxLimit);
        }
    printf("<TD align='left'%s> (%d to %d)",(filterByRange?"":" colspan=3"),minLimit, maxLimit);
    if(trackDbSettingClosestToHome(tdb, GRAY_LEVEL_SCORE_MIN) != NULL)
        {
        printf("<TR><TD align='right'colspan=5>");
        scoreGrayLevelCfgUi(cart, tdb, name, 1000);
        puts("</TR>");
        }
    }
if(opened)
    {
    puts("</TABLE>");
    cfgEndBox(boxed);
    }
}

void genePredCfgUi(struct cart *cart, struct trackDb *tdb, char *name, char *title, boolean boxed)
/* Put up gencode-specific controls */
{
char varName[64];
boolean compositeLevel = isNameAtCompositeLevel(tdb,name);
char *geneLabel = cartUsualStringClosestToHome(cart, tdb,compositeLevel, "label", "gene");

boxed = cfgBeginBoxAndTitle(tdb, boxed, title);

if (sameString(name, "acembly"))
    {
    char *acemblyClass = cartUsualStringClosestToHome(cart,tdb,compositeLevel,"type", acemblyEnumToString(0));
    printf("<p><b>Gene Class: </b>");
    acemblyDropDown("acembly.type", acemblyClass);
    printf("  ");
    }
else if(startsWith("wgEncodeGencode", name)
     || sameString("wgEncodeSangerGencode", name)
     || (startsWith("encodeGencode", name) && !sameString("encodeGencodeRaceFrags", name)))
    {
    printf("<B>Label:</B> ");
    safef(varName, sizeof(varName), "%s.label", name);
    cgiMakeRadioButton(varName, "gene", sameString("gene", geneLabel));
    printf("%s ", "gene");
    cgiMakeRadioButton(varName, "accession", sameString("accession", geneLabel));
    printf("%s ", "accession");
    cgiMakeRadioButton(varName, "both", sameString("both", geneLabel));
    printf("%s ", "both");
    cgiMakeRadioButton(varName, "none", sameString("none", geneLabel));
    printf("%s ", "none");
    }

if(trackDbSettingClosestToHomeOn(tdb, "nmdFilter"))
    {
    boolean nmdDefault = FALSE;
    safef(varName, sizeof(varName), "hgt.%s.nmdFilter", name);
    nmdDefault = cartUsualBoolean(cart,varName, FALSE);  // TODO: var name (hgt prefix) needs changing before ClosesToHome can be used
    printf("<p><b>Filter out NMD targets.</b>");
    cgiMakeCheckBox(varName, nmdDefault);
    }

if(!sameString(tdb->track, "tigrGeneIndex")
&& !sameString(tdb->track, "ensGeneNonCoding")
&& !sameString(tdb->track, "encodeGencodeRaceFrags"))
    baseColorDropLists(cart, tdb, name);

if (cartOptionalString(cart, "ajax") == NULL)
    {
    filterBy_t *filterBySet = filterBySetGet(tdb,cart,name);
    if(filterBySet != NULL)
        {
        printf("<BR>");
        filterBySetCfgUi(cart,tdb,filterBySet,FALSE);
        filterBySetFree(&filterBySet);
        }
    }
cfgEndBox(boxed);
}

static boolean isSpeciesOn(struct cart *cart, struct trackDb *tdb, char *species, char *option, int optionSize, boolean defaultState)
/* check the cart to see if species is turned off or on (default is defaultState) */
{
boolean ret = defaultState;
safef(option, optionSize, "%s.%s", tdb->track, species);

/* see if this is a simple multiz (not composite track) */
char *s = cartOptionalString(cart, option);
if (s != NULL)
    ret =  (sameString(s, "on") || atoi(s) > 0);
else
    {
    /* check parent to see if it has these variables */
    if (tdb->parent != NULL)
	{
	char *viewString;
	if (subgroupFind(tdb, "view", &viewString))
	    {
	    safef(option, optionSize, "%s.%s.%s",
		tdb->parent->track, viewString,  species);
	    ret = cartUsualBoolean(cart, option, ret);
	    }
	}
    }

return ret;
}

char **wigMafGetSpecies(struct cart *cart, struct trackDb *tdb, char *db, struct wigMafSpecies **list, int *groupCt)
{
int speciesCt = 0;
char *speciesGroup = trackDbSettingClosestToHome(tdb, SPECIES_GROUP_VAR);
char *speciesUseFile = trackDbSettingClosestToHome(tdb, SPECIES_USE_FILE);
char *speciesOrder = trackDbSettingClosestToHome(tdb, SPECIES_ORDER_VAR);
char sGroup[24];
//Ochar *groups[20];
struct wigMafSpecies *wmSpecies, *wmSpeciesList = NULL;
int group;
int i;
#define MAX_SP_SIZE 2000
#define MAX_GROUPS 20
char *species[MAX_SP_SIZE];
char option[MAX_SP_SIZE];

/* determine species and groups for pairwise -- create checkboxes */
if (speciesOrder == NULL && speciesGroup == NULL && speciesUseFile == NULL)
    {
    if (isCustomTrack(tdb->track))
	return NULL;
    errAbort("Track %s missing required trackDb setting: speciesOrder, speciesGroups, or speciesUseFile", tdb->track);
    }

char **groups = needMem(MAX_GROUPS * sizeof (char *));
*groupCt = 1;
if (speciesGroup)
    *groupCt = chopByWhite(speciesGroup, groups, MAX_GROUPS);

if (speciesUseFile)
    {
    if ((speciesGroup != NULL) || (speciesOrder != NULL))
	errAbort("Can't specify speciesUseFile and speciesGroup or speciesOrder");
    speciesOrder = cartGetOrderFromFile(db, cart, speciesUseFile);
    }

for (group = 0; group < *groupCt; group++)
    {
    if (*groupCt != 1 || !speciesOrder)
        {
        safef(sGroup, sizeof sGroup, "%s%s",
                                SPECIES_GROUP_PREFIX, groups[group]);
        speciesOrder = trackDbRequiredSetting(tdb, sGroup);
        }
    speciesCt = chopLine(speciesOrder, species);
    for (i = 0; i < speciesCt; i++)
        {
        AllocVar(wmSpecies);
        wmSpecies->name = cloneString(species[i]);
	wmSpecies->on = isSpeciesOn(cart, tdb, wmSpecies->name, option, sizeof option, TRUE);
        wmSpecies->group = group;
        slAddHead(&wmSpeciesList, wmSpecies);
        }
    }
slReverse(&wmSpeciesList);
*list = wmSpeciesList;

return groups;
}


struct wigMafSpecies * wigMafSpeciesTable(struct cart *cart,
    struct trackDb *tdb, char *name, char *db)
{
int groupCt;
#define MAX_SP_SIZE 2000
char option[MAX_SP_SIZE];
int group, prevGroup;
int i,j;

bool lowerFirstChar = TRUE;
char *speciesTarget = trackDbSetting(tdb, SPECIES_TARGET_VAR);
char *speciesTree = trackDbSetting(tdb, SPECIES_TREE_VAR);

struct wigMafSpecies *wmSpeciesList;
char **groups = wigMafGetSpecies(cart, tdb, db, &wmSpeciesList, &groupCt);
struct wigMafSpecies *wmSpecies = wmSpeciesList;
struct slName *speciesList = NULL;

for(; wmSpecies; wmSpecies = wmSpecies->next)
    {
    struct slName *newName = slNameNew(wmSpecies->name);
    slAddHead(&speciesList, newName);
    //printf("%s<BR>\n",speciesList->name);
    }
slReverse(&speciesList);

int numberPerRow;
struct phyloTree *tree;
boolean lineBreakJustPrinted;
char trackName[255];
char query[256];
char **row;
struct sqlConnection *conn;
struct sqlResult *sr;
char *words[MAX_SP_SIZE];
int defaultOffSpeciesCnt = 0;

if(cartOptionalString(cart, "ajax") == NULL)
    jsIncludeFile("utils.js",NULL);
//jsInit();
puts("\n<P><B>Species selection:</B>&nbsp;");

PLUS_BUTTON( "id", "plus_pw","cb_maf_","_maf_");
MINUS_BUTTON("id","minus_pw","cb_maf_","_maf_");
cgiContinueHiddenVar("g");

char prefix[512];
safef(prefix, sizeof prefix, "%s.", name);
char *defaultOffSpecies = trackDbSetting(tdb, "speciesDefaultOff");
struct hash *offHash = NULL;
if (defaultOffSpecies)
    {
    offHash = newHash(5);
    DEFAULT_BUTTON( "id", "default_pw","cb_maf_","_maf_");
    int wordCt = chopLine(defaultOffSpecies, words);
    defaultOffSpeciesCnt = wordCt;

    /* build hash of species that should be off */
    int ii;
    for(ii=0; ii < wordCt; ii++)
        hashAdd(offHash, words[ii], NULL);
    }

if ((speciesTree != NULL) && ((tree = phyloParseString(speciesTree)) != NULL))
    {
    char buffer[128];
    char *nodeNames[512];
    int numNodes = 0;
    char *path, *orgName;
    int ii;

    safef(buffer, sizeof(buffer), "%s.vis",name);
    cartMakeRadioButton(cart, buffer,"useTarg", "useTarg");
    printf("Show shortest path to target species:  ");
    path = phyloNodeNames(tree);
    numNodes = chopLine(path, nodeNames);
    for(ii=0; ii < numNodes; ii++)
        {
        if ((orgName = hOrganism(nodeNames[ii])) != NULL)
            nodeNames[ii] = orgName;
        nodeNames[ii][0] = toupper(nodeNames[ii][0]);
        }

    cgiMakeDropList(SPECIES_HTML_TARGET, nodeNames, numNodes,
	cartUsualString(cart, SPECIES_HTML_TARGET, speciesTarget));
    puts("<br>");
    cartMakeRadioButton(cart,buffer,"useCheck", "useTarg");
    printf("Show all species checked : ");
    }

if (groupCt == 1)
    puts("\n<TABLE><TR>");
group = -1;
lineBreakJustPrinted = FALSE;
for (wmSpecies = wmSpeciesList, i = 0, j = 0; wmSpecies != NULL;
		    wmSpecies = wmSpecies->next, i++)
    {
    char *label;
    prevGroup = group;
    group = wmSpecies->group;
    if (groupCt != 1 && group != prevGroup)
	{
	i = 0;
	j = 0;
	if (group != 0)
	    puts("</TR></TABLE>\n");
        /* replace underscores in group names */
        subChar(groups[group], '_', ' ');
	printf("<P>&nbsp;&nbsp;<B><EM>%s</EM></B>", groups[group]);
    printf("&nbsp;&nbsp;");
    safef(option, sizeof(option), "plus_%s", groups[group]);
    PLUS_BUTTON( "id",option,"cb_maf_",groups[group]);
    safef(option, sizeof(option),"minus_%s", groups[group]);
    MINUS_BUTTON("id",option,"cb_maf_",groups[group]);

	puts("\n<TABLE><TR>");
	}
    if (hIsGsidServer())
	numberPerRow = 6;
    else
	numberPerRow = 5;

    /* new logic to decide if line break should be displayed here */
    if ((j != 0 && (j % numberPerRow) == 0) && (lineBreakJustPrinted == FALSE))
        {
        puts("</TR><TR>");
        lineBreakJustPrinted = TRUE;
        }

    char id[MAX_SP_SIZE];
    boolean checked = TRUE;
    if(defaultOffSpeciesCnt > 0)
        {
        if(stringArrayIx(wmSpecies->name,words,defaultOffSpeciesCnt) == -1)
            safef(id, sizeof(id), "cb_maf_%s_%s", groups[group], wmSpecies->name);
        else
            {
            safef(id, sizeof(id), "cb_maf_%s_%s_defOff", groups[group], wmSpecies->name);
            checked = FALSE;
            }
        }
    else
        safef(id, sizeof(id), "cb_maf_%s_%s", groups[group], wmSpecies->name);

    if (hIsGsidServer())
        {
        char *chp;
        /* for GSID maf, display only entries belong to the specific MSA selected */
    	safef(option, sizeof(option), "%s.%s", name, wmSpecies->name);
    	label = hOrganism(wmSpecies->name);
    	if (label == NULL)
            label = wmSpecies->name;
        strcpy(trackName, tdb->track);

        /* try AaMaf first */
        chp = strstr(trackName, "AaMaf");
        /* if it is not a AaMaf track, try Maf next */
        if (chp == NULL) chp = strstr(trackName, "Maf");

        /* test if the entry actually is part of the specific maf track data */
        if (chp != NULL)
            {
            *chp = '\0';
            safef(query, sizeof(query),
            "select id from %sMsa where id = 'ss.%s'", trackName, label);

            conn = hAllocConn(db);
            sr = sqlGetResult(conn, query);
            row = sqlNextRow(sr);

            /* offer it only if the entry is found in current maf data set */
            if (row != NULL)
                {
                puts("<TD>");
                cgiMakeCheckBoxWithId(option, cartUsualBoolean(cart, option, checked),id);
                printf ("%s", label);
                puts("</TD>");
                fflush(stdout);
                lineBreakJustPrinted = FALSE;
                j++;
                }
            sqlFreeResult(&sr);
            hFreeConn(&conn);
            }
        }
    else
    	{
    	puts("<TD>");
	boolean defaultState = TRUE;
	if (offHash != NULL)
	    defaultState = (hashLookup(offHash, wmSpecies->name) == NULL);
        wmSpecies->on = isSpeciesOn(cart, tdb, wmSpecies->name, option, sizeof option, defaultState );
        cgiMakeCheckBoxWithId(option, wmSpecies->on,id);
    	label = hOrganism(wmSpecies->name);
    	if (label == NULL)
		label = wmSpecies->name;
        if (lowerFirstChar)
            *label = tolower(*label);
    	printf ("%s<BR>", label);
    	puts("</TD>");
        lineBreakJustPrinted = FALSE;
        j++;
        }
    }
puts("</TR></TABLE><BR>\n");
return wmSpeciesList;
}

void wigMafCfgUi(struct cart *cart, struct trackDb *tdb,char *name, char *title, boolean boxed, char *db)
/* UI for maf/wiggle track
 * NOTE: calls wigCfgUi */
{
bool lowerFirstChar = TRUE;
int i;
char option[MAX_SP_SIZE];
char *viewString = NULL;

subgroupFind(tdb, "view", &viewString);

boxed = cfgBeginBoxAndTitle(tdb, boxed, title);

char *defaultCodonSpecies = trackDbSetting(tdb, SPECIES_CODON_DEFAULT);
char *framesTable = trackDbSetting(tdb, "frames");
char *firstCase = trackDbSetting(tdb, ITEM_FIRST_CHAR_CASE);
if (firstCase != NULL)
    {
    if (sameWord(firstCase, "noChange")) lowerFirstChar = FALSE;
    }
char *treeImage = NULL;
struct consWiggle *consWig, *consWiggles = wigMafWiggles(db, tdb);


boolean isWigMafProt = FALSE;

if (strstr(tdb->type, "wigMafProt")) isWigMafProt = TRUE;

puts("<TABLE><TR><TD VALIGN=\"TOP\">");

if (consWiggles && consWiggles->next)
    {
    /* check for alternate conservation wiggles -- create checkboxes */
    puts("<P STYLE=\"margin-top:10;\"><B>Conservation:</B>" );
    boolean first = TRUE;
    for (consWig = consWiggles; consWig != NULL; consWig = consWig->next)
        {
        char *wigVar = wigMafWiggleVar(tdb, consWig);
        cgiMakeCheckBox(wigVar, cartUsualBoolean(cart, wigVar, first));
        first = FALSE;
        subChar(consWig->uiLabel, '_', ' ');
        printf ("%s&nbsp;", consWig->uiLabel);
        }
    }

struct wigMafSpecies *wmSpeciesList = wigMafSpeciesTable(cart, tdb, name, db);
struct wigMafSpecies *wmSpecies;

if (isWigMafProt)
    puts("<B>Multiple alignment amino acid-level:</B><BR>" );
else
    puts("<B>Multiple alignment base-level:</B><BR>" );

if (viewString != NULL)
    safef(option, sizeof option, "%s.%s.%s", name, viewString, MAF_DOT_VAR);
else
    safef(option, sizeof option, "%s.%s", name, MAF_DOT_VAR);
cgiMakeCheckBox(option, cartCgiUsualBoolean(cart, option, FALSE));

if (isWigMafProt)
    puts("Display amino acids identical to reference as dots<BR>" );
else
    puts("Display bases identical to reference as dots<BR>" );

if (viewString != NULL)
    safef(option, sizeof option, "%s.%s.%s", name, viewString, MAF_CHAIN_VAR);
else
    safef(option, sizeof option, "%s.%s", name, MAF_CHAIN_VAR);
cgiMakeCheckBox(option, cartCgiUsualBoolean(cart, option, TRUE));

char *irowStr = trackDbSetting(tdb, "irows");
boolean doIrows = (irowStr == NULL) || !sameString(irowStr, "off");
if (isCustomTrack(tdb->track) || doIrows)
    puts("Display chains between alignments<BR>");
else
    {
    if (isWigMafProt)
	puts("Display unaligned amino acids with spanning chain as 'o's<BR>");
    else
	puts("Display unaligned bases with spanning chain as 'o's<BR>");
    }

safef(option, sizeof option, "%s.%s", name, "codons");
if (framesTable)
    {
    char *nodeNames[512];
    char buffer[128];

    printf("<BR><B>Codon Translation:</B><BR>");
    printf("Default species to establish reading frame: ");
    nodeNames[0] = db;
    for (wmSpecies = wmSpeciesList, i = 1; wmSpecies != NULL;
			wmSpecies = wmSpecies->next, i++)
	{
	nodeNames[i] = wmSpecies->name;
	}
    cgiMakeDropList(SPECIES_CODON_DEFAULT, nodeNames, i,
	cartUsualString(cart, SPECIES_CODON_DEFAULT, defaultCodonSpecies));
    puts("<br>");
    if (viewString != NULL)
	safef(buffer, sizeof(buffer), "%s.%s.codons",name, viewString);
    else
	safef(buffer, sizeof(buffer), "%s.codons",name);
    cartMakeRadioButton(cart, buffer,"codonNone", "codonDefault");
    printf("No codon translation<BR>");
    cartMakeRadioButton(cart, buffer,"codonDefault", "codonDefault");
    printf("Use default species reading frames for translation<BR>");
    cartMakeRadioButton(cart, buffer,"codonFrameNone", "codonDefault");
    printf("Use reading frames for species if available, otherwise no translation<BR>");
    cartMakeRadioButton(cart, buffer,"codonFrameDef", "codonDefault");
    printf("Use reading frames for species if available, otherwise use default species<BR>");
    }
else
    {
    /* Codon highlighting does not apply to wigMafProt type */
    if (!strstr(tdb->type, "wigMafProt"))
	{
    	puts("<P><B>Codon highlighting:</B><BR>" );

#ifdef GENE_FRAMING

    	safef(option, sizeof(option), "%s.%s", name, MAF_FRAME_VAR);
    	char *currentCodonMode = cartCgiUsualString(cart, option, MAF_FRAME_GENE);

    	/* Disable codon highlighting */
   	 cgiMakeRadioButton(option, MAF_FRAME_NONE,
		    sameString(MAF_FRAME_NONE, currentCodonMode));
    	puts("None &nbsp;");

    	/* Use gene pred */
    	cgiMakeRadioButton(option, MAF_FRAME_GENE,
			    sameString(MAF_FRAME_GENE, currentCodonMode));
    	puts("CDS-annotated frame based on");
    	safef(option, sizeof(option), "%s.%s", name, MAF_GENEPRED_VAR);
    	genePredDropDown(cart, makeTrackHash(db, chromosome), NULL, option);

#else
    	snprintf(option, sizeof(option), "%s.%s", name, BASE_COLORS_VAR);
    	puts ("&nbsp; Alternate colors every");
    	cgiMakeIntVar(option, cartCgiUsualInt(cart, option, 0), 1);
    	puts ("bases<BR>");
    	snprintf(option, sizeof(option), "%s.%s", name,
			    BASE_COLORS_OFFSET_VAR);
    	puts ("&nbsp; Offset alternate colors by");
    	cgiMakeIntVar(option, cartCgiUsualInt(cart, option, 0), 1);
    	puts ("bases<BR>");
#endif
	}
    }

treeImage = trackDbSetting(tdb, "treeImage");
if (treeImage)
    printf("</TD><TD VALIGN=\"TOP\"><IMG SRC=\"../images/%s\"></TD></TR></TABLE>", treeImage);
else
    puts("</TD></TR></TABLE>");

if (trackDbSetting(tdb, CONS_WIGGLE) != NULL)
    {
    wigCfgUi(cart,tdb,name,"Conservation graph:",FALSE);
    }
cfgEndBox(boxed);
}

#ifdef USE_BAM
static char *grayLabels[] =
    { "alignment quality",
      "base qualities",
      "unpaired ends",
    };
static char *grayValues[] =
    { BAM_GRAY_MODE_ALI_QUAL,
      BAM_GRAY_MODE_BASE_QUAL,
      BAM_GRAY_MODE_UNPAIRED,
    };

// When a child input of a radio set is changed, click its radio button:
#define UPDATE_RADIO_FORMAT "%s=\"\
    var inputs = document.getElementsByName('%s'); \
    if (inputs) { \
      for (var i=0; i < inputs.length; i++) { \
        if (inputs[i].type == 'radio') { \
          inputs[i].checked = (inputs[i].value == '%s'); \
        } \
      } \
    }\""

void bamCfgUi(struct cart *cart, struct trackDb *tdb, char *name, char *title, boolean boxed)
/* BAM: short-read-oriented alignment file format. */
{
boxed = cfgBeginBoxAndTitle(tdb, boxed, title);
char cartVarName[1024];

printf("<TABLE%s><TR><TD>",boxed?" width='100%'":"");
char *tdbShowNames = trackDbSetting(tdb, BAM_SHOW_NAMES);
safef(cartVarName, sizeof(cartVarName), "%s.%s", name, BAM_SHOW_NAMES);
cartMakeCheckBox(cart, cartVarName, !sameOk(tdbShowNames, "off"));
printf("</TD><TD>Display read names</TD>");
if (boxed && fileExists(hHelpFile("hgBamTrackHelp")))
    printf("<TD style='text-align:right'><A HREF=\"../goldenPath/help/hgBamTrackHelp.html\" TARGET=_BLANK>BAM "
           "configuration help</A></TD>");
printf("</TR>\n");
boolean canPair = (trackDbSetting(tdb, BAM_PAIR_ENDS_BY_NAME) != NULL);
if (canPair)
    {
    printf("<TR><TD>");
    safef(cartVarName, sizeof(cartVarName), "%s." BAM_PAIR_ENDS_BY_NAME, name);
    cartMakeCheckBox(cart, cartVarName, TRUE);
    printf("</TD><TD>Attempt to join paired end reads by name\n");
    //puts("<BR>");
    }
printf("<TR><TD colspan=2>Minimum alignment quality:\n");
safef(cartVarName, sizeof(cartVarName), "%s." BAM_MIN_ALI_QUAL, name);
cartMakeIntVar(cart, cartVarName,
               atoi(trackDbSettingOrDefault(tdb, BAM_MIN_ALI_QUAL, BAM_MIN_ALI_QUAL_DEFAULT)), 4);
printf("</TD></TR></TABLE>");


if (isCustomTrack(name))
    {
    // Auto-magic baseColor defaults for BAM, same as in hgTracks.c newCustomTrack
    hashAdd(tdb->settingsHash, BASE_COLOR_USE_SEQUENCE, cloneString("lfExtra"));
    hashAdd(tdb->settingsHash, BASE_COLOR_DEFAULT, cloneString("diffBases"));
    hashAdd(tdb->settingsHash, SHOW_DIFF_BASES_ALL_SCALES, cloneString("."));
    hashAdd(tdb->settingsHash, "showDiffBasesMaxZoom", cloneString("100"));
    }
baseColorDropLists(cart, tdb, name);
puts("<BR>");
indelShowOptionsWithName(cart, tdb, name);
printf("<BR>\n");
printf("<B>Additional coloring modes:</B><BR>\n");
safef(cartVarName, sizeof(cartVarName), "%s." BAM_COLOR_MODE, name);
char *selected = cartUsualString(cart, cartVarName,
				 trackDbSettingOrDefault(tdb, BAM_COLOR_MODE, BAM_COLOR_MODE_DEFAULT));
cgiMakeRadioButton(cartVarName, BAM_COLOR_MODE_STRAND, sameString(selected, BAM_COLOR_MODE_STRAND));
printf("Color by strand (blue for +, red for -)<BR>\n");
cgiMakeRadioButton(cartVarName, BAM_COLOR_MODE_GRAY, sameString(selected, BAM_COLOR_MODE_GRAY));
printf("Use gray for\n");
char cartVarName2[1024];
safef(cartVarName2, sizeof(cartVarName2), "%s." BAM_GRAY_MODE, name);
int grayMenuSize = canPair ? ArraySize(grayLabels) : ArraySize(grayLabels)-1;
char *sel2 = cartUsualString(cart, cartVarName2,
			     trackDbSettingOrDefault(tdb, BAM_GRAY_MODE, BAM_GRAY_MODE_DEFAULT));
char onChange[2048];
safef(onChange, sizeof(onChange), UPDATE_RADIO_FORMAT,
      "onChange", cartVarName, BAM_COLOR_MODE_GRAY);
cgiMakeDropListFull(cartVarName2, grayLabels, grayValues, grayMenuSize, sel2, onChange);
printf("<BR>\n");
if (trackDbSetting(tdb, "noColorTag") == NULL)
    {
    cgiMakeRadioButton(cartVarName, BAM_COLOR_MODE_TAG, sameString(selected, BAM_COLOR_MODE_TAG));
    printf("Use R,G,B colors specified in user-defined tag ");
    safef(cartVarName2, sizeof(cartVarName2), "%s." BAM_COLOR_TAG, name);
    sel2 = cartUsualString(cart, cartVarName2,
			   trackDbSettingOrDefault(tdb, BAM_COLOR_TAG, BAM_COLOR_TAG_DEFAULT));
    safef(onChange, sizeof(onChange), UPDATE_RADIO_FORMAT,
	  "onkeypress", cartVarName, BAM_COLOR_MODE_TAG);
    cgiMakeTextVarWithExtraHtml(cartVarName2, sel2, 30, onChange);
    printf("<BR>\n");
    }
cgiMakeRadioButton(cartVarName, BAM_COLOR_MODE_OFF, sameString(selected, BAM_COLOR_MODE_OFF));
printf("No additional coloring");

//TODO: include / exclude flags

if (!boxed && fileExists(hHelpFile("hgBamTrackHelp")))
    printf("<P><A HREF=\"../goldenPath/help/hgBamTrackHelp.html\" TARGET=_BLANK>BAM "
	   "configuration help</A></P>");

cfgEndBox(boxed);
}
#endif//def USE_BAM

struct trackDb *rFindViewInList(struct trackDb *tdbList, char *view)
/* Return the trackDb on the list (or on any children of the list) that has matching view tag. */
{
struct trackDb *tdb;
for (tdb = tdbList; tdb != NULL; tdb = tdb->next)
    {
    char *viewSetting = trackDbSetting(tdb, "view");
    if (sameOk(viewSetting, view))
        return tdb;
    }
for (tdb = tdbList; tdb != NULL; tdb = tdb->next)
    {
    struct trackDb *viewTdb = rFindViewInList(tdb->subtracks, view);
    if (viewTdb != NULL)
        return viewTdb;
    }
return NULL;
}

static boolean compositeViewCfgExpandedByDefault(struct trackDb *parentTdb,char *view,
	char **retVisibility)
/* returns true if the view cfg is expanded by default.  Optionally allocates string of view
 * setting (eg 'dense') */
{
boolean expanded = FALSE;
if ( retVisibility != NULL )
    *retVisibility = cloneString(hStringFromTv(parentTdb->visibility));
struct trackDb *viewTdb = rFindViewInList(parentTdb->subtracks, view);
if (viewTdb == NULL)
    return FALSE;
if (retVisibility != NULL)
    *retVisibility = cloneString(hStringFromTv(viewTdb->visibility));
if (trackDbSetting(viewTdb, "viewUi"))
    expanded = TRUE;
return expanded;
}

enum trackVisibility visCompositeViewDefault(struct trackDb *parentTdb,char *view)
/* returns the default track visibility of particular view within a composite track */
{
char *visibility = NULL;
compositeViewCfgExpandedByDefault(parentTdb,view,&visibility);
enum trackVisibility vis = hTvFromString(visibility);
freeMem(visibility);
return vis;
}

struct trackDb *rFindView(struct trackDb *forest, char *viewName)
/* Find a descendent with given view. */
{
struct trackDb *tdb;
for (tdb = forest; tdb != NULL; tdb = tdb->next)
    {
    char *viewSetting = trackDbSetting(tdb, "view");
    if (sameOk(viewSetting, viewName))
        return tdb;
    struct trackDb *view = rFindView(tdb->subtracks, viewName);
    if (view)
        return view;
    }
return NULL;
}

static boolean hCompositeDisplayViewDropDowns(char *db, struct cart *cart, struct trackDb *parentTdb)
/* UI for composite view drop down selections. */
{
int ix;
char varName[SMALLBUF];
char classes[SMALLBUF];
char javascript[JBUFSIZE];
#define CFG_LINK  "<B><A HREF=\"#a_cfg_%s\" onclick=\"return (showConfigControls('%s') == false);\" title=\"%s Configuration\">%s</A><INPUT TYPE=HIDDEN NAME='%s.%s.showCfg' value='%s'></B>"
#define MAKE_CFG_LINK(name,title,tbl,open) printf(CFG_LINK, (name),(name),(title),(title),(tbl),(name),((open)?"on":"off"))

members_t *membersOfView = subgroupMembersGet(parentTdb,"view");
if(membersOfView == NULL)
    return FALSE;

char configurable[membersOfView->count];
memset(configurable,cfgNone,sizeof(configurable));
int firstOpened = -1;
boolean makeCfgRows = FALSE;
struct trackDb **matchedSubtracks = needMem(sizeof(struct trackDb *)*membersOfView->count);

for (ix = 0; ix < membersOfView->count; ix++)
    {
    char *viewName = membersOfView->tags[ix];
    struct trackDb *view = rFindView(parentTdb->subtracks, viewName);
    if (view != NULL)
        {
        matchedSubtracks[ix] = view;
        configurable[ix] = (char)cfgTypeFromTdb(view->subtracks, TRUE);
        if(configurable[ix] != cfgNone)
            {
            if(firstOpened == -1)
                {
                safef(varName, sizeof(varName), "%s.%s.showCfg", parentTdb->track, viewName);
                if(cartUsualBoolean(cart,varName,FALSE))
                    firstOpened = ix;
                }
            makeCfgRows = TRUE;
            }
        }
    }

toLowerN(membersOfView->groupTitle, 1);
printf("<B>Select %s</B> (<A HREF='../goldenPath/help/multiView.html' title='Help on views' TARGET=_BLANK>help</A>):\n", membersOfView->groupTitle);
printf("<TABLE><TR style='text-align:left;'>\n");
// Make row of vis drop downs
for (ix = 0; ix < membersOfView->count; ix++)
    {
    struct trackDb *view = matchedSubtracks[ix];
    char *viewName = membersOfView->tags[ix];
    if (view != NULL)
        {
        printf("<TD>");
        if(configurable[ix] != cfgNone)
            {
            MAKE_CFG_LINK(membersOfView->tags[ix],membersOfView->titles[ix],parentTdb->track,(firstOpened == ix));
            }
        else
            printf("<B>%s</B>",membersOfView->titles[ix]);
        puts("</TD>");

        safef(varName, sizeof(varName), "%s.%s.vis", parentTdb->track, viewName);
        enum trackVisibility tv =
            hTvFromString(cartUsualString(cart, varName,hStringFromTv(visCompositeViewDefault(parentTdb,viewName))));

        safef(javascript, sizeof(javascript), "onchange=\"matSelectViewForSubTracks(this,'%s');\" onfocus='this.lastIndex=this.selectedIndex;'", viewName);

        printf("<TD>");
        safef(classes, sizeof(classes), "viewDD normalText %s", membersOfView->tags[ix]);
        hTvDropDownClassWithJavascript(varName, tv, parentTdb->canPack,classes,javascript);
        puts(" &nbsp; &nbsp; &nbsp;</TD>");
        }
    }
puts("</TR>");

// Make row of cfg boxes if needed
if(makeCfgRows)
    {
    puts("</TABLE><TABLE>");
    for (ix = 0; ix < membersOfView->count; ix++)
        {
        struct trackDb *view = matchedSubtracks[ix];
        if (view != NULL)
            {
            char *viewName = membersOfView->tags[ix];
            printf("<TR id=\"tr_cfg_%s\"", viewName);
            if((firstOpened == -1 && !compositeViewCfgExpandedByDefault(parentTdb,membersOfView->tags[ix],NULL))
                || (firstOpened != -1 && firstOpened != ix))
                printf(" style=\"display:none\"");
            printf("><TD width=10>&nbsp;</TD>");
            int ix2=ix;
            while(0 < ix2--)
                printf("<TD width=100>&nbsp;</TD>");
            printf("<TD colspan=%d>",membersOfView->count+1);
            safef(varName, sizeof(varName), "%s", view->track);
            if(configurable[ix] != cfgNone)
                {
                cfgByCfgType(configurable[ix],db,cart,view->subtracks,varName,
                        membersOfView->titles[ix],TRUE);
            #ifndef SUBTRACK_CFG
                cfgLinkToDependentCfgs(cart,parentTdb,varName);
            #endif///ndef SUBTRACK_CFG
                }
            }
        }
    }
puts("</TABLE>");
subgroupMembersFree(&membersOfView);
freeMem(matchedSubtracks);
return TRUE;
}

char *compositeLabelWithVocabLink(char *db,struct trackDb *parentTdb, struct trackDb *childTdb,
	char *vocabType, char *label)
/* If the parentTdb has a controlledVocabulary setting and the vocabType is found,
   then label will be wrapped with the link to display it.  Return string is cloned. */
{
char *vocab = trackDbSetting(parentTdb, "controlledVocabulary");
(void)metadataForTable(db,childTdb,NULL);
if(vocab == NULL)
    return cloneString(label); // No wrapping!

char *words[15];
int count,ix;
boolean found=FALSE;
if((count = chopByWhite(cloneString(vocab), words,15)) <= 1)
    return cloneString(label);

char *suffix=NULL;
char *rootLabel = labelRoot(label,&suffix);

for(ix=1;ix<count && !found;ix++)
    {
    if(sameString(vocabType,words[ix])) // controlledVocabulary setting matches tag so all labels are linked
        {
        char *link = controlledVocabLink(words[0],"term",words[ix],rootLabel,rootLabel,suffix);
        return link;
        }
    else if(countChars(words[ix],'=') == 1 && childTdb != NULL) // The name of a trackDb setting follows and will be the controlled vocab term
        {
        strSwapChar(words[ix],'=',0);
        if(sameString(vocabType,words[ix]))  // tags match, but search for term
            {
            char * cvSetting = words[ix] + strlen(words[ix]) + 1;
            const char * cvTerm = metadataFindValue(childTdb,cvSetting);
            if(cvTerm != NULL)
                {
                char *link = controlledVocabLink(words[0],(sameWord(cvSetting,"antibody")?"target":"term"),(char *)cvTerm,(char *)cvTerm,rootLabel,suffix);
                return link;
                }
            }
        }
    }
freeMem(words[0]);
freeMem(rootLabel);
return cloneString(label);
}

#define PM_BUTTON_UC "<IMG height=18 width=18 onclick=\"return (matSetMatrixCheckBoxes(%s%s%s%s%s%s) == false);\" id='btn_%s' src='../images/%s'>"
#define MATRIX_RIGHT_BUTTONS_AFTER 8
#define MATRIX_BOTTOM_BUTTONS_AFTER 20

static void buttonsForAll()
{
printf(PM_BUTTON_UC,"true", "", "", "", "", "",  "plus_all",    "add_sm.gif");
printf(PM_BUTTON_UC,"false","", "", "", "", "", "minus_all", "remove_sm.gif");
}
static void buttonsForOne(char *name,char *class)
{
printf(PM_BUTTON_UC, "true",  ",'", class, "'", "", "", name,    "add_sm.gif");
printf(PM_BUTTON_UC, "false", ",'", class, "'", "", "", name, "remove_sm.gif");
}

static void matrixXheadingsRow1(char *db,struct trackDb *parentTdb, membersForAll_t* membersForAll,boolean top)
/* prints the top row of a matrix: 'All' buttons; X titles; buttons 'All' */
{
members_t *dimensionX = membersForAll->members[dimX];
members_t *dimensionY = membersForAll->members[dimY];

printf("<TR ALIGN=CENTER BGCOLOR='%s' valign=%s>\n",COLOR_BG_ALTDEFAULT,top?"BOTTOM":"TOP");
if(dimensionX && dimensionY)
    {
    printf("<TH ALIGN=LEFT valign=%s>",top?"TOP":"BOTTOM");
    buttonsForAll();
    puts("&nbsp;All</TH>");
    }

// If there is an X dimension, then titles go across the top
if(dimensionX)
    {
    int ixX,cntX=0;
    if(dimensionY)
        printf("<TH align=RIGHT><B><EM>%s</EM></B></TH>", dimensionX->groupTitle);
    else
        printf("<TH ALIGN=RIGHT valign=%s>&nbsp;&nbsp;<B><EM>%s</EM></B></TH>",(top?"TOP":"BOTTOM"), dimensionX->groupTitle);

    for (ixX = 0; ixX < dimensionX->count; ixX++)
        {
        if(dimensionX->subtrackList && dimensionX->subtrackList[ixX] && dimensionX->subtrackList[ixX]->val)
            {
            char *label =replaceChars(dimensionX->titles[ixX]," (","<BR>(");
            printf("<TH WIDTH='60'>&nbsp;%s&nbsp;</TH>",compositeLabelWithVocabLink(db,parentTdb,dimensionX->subtrackList[ixX]->val,dimensionX->groupTag,label));
            freeMem(label);
            cntX++;
            }
        }
    // If dimension is big enough, then add Y buttons to right as well
    if(cntX>MATRIX_RIGHT_BUTTONS_AFTER)
        {
        if(dimensionY)
            {
            printf("<TH align=LEFT><B><EM>%s</EM></B></TH>", dimensionX->groupTitle);
            printf("<TH ALIGN=RIGHT valign=%s>All&nbsp;",top?"TOP":"BOTTOM");
            buttonsForAll();
            puts("</TH>");
            }
        else
            printf("<TH ALIGN=LEFT valign=%s><B><EM>%s</EM></B>&nbsp;&nbsp;</TH>",top?"TOP":"BOTTOM", dimensionX->groupTitle);
        }
    }
else if(dimensionY)
    {
    printf("<TH ALIGN=RIGHT WIDTH=100 nowrap>");
    printf("<B><EM>%s</EM></B>", dimensionY->groupTitle);
    printf("</TH><TH ALIGN=CENTER WIDTH=60>");
    buttonsForAll();
    puts("</TH>");
    }
puts("</TR>\n");
}

static void matrixXheadingsRow2(struct trackDb *parentTdb, membersForAll_t* membersForAll)
/* prints the 2nd row of a matrix: Y title; X buttons; title Y */
{
members_t *dimensionX = membersForAll->members[dimX];
members_t *dimensionY = membersForAll->members[dimY];

// If there are both X and Y dimensions, then there is a row of buttons in X
if(dimensionX && dimensionY)
    {
    int ixX,cntX=0;
    printf("<TR ALIGN=CENTER BGCOLOR=\"%s\"><TH ALIGN=CENTER colspan=2><B><EM>%s</EM></B></TH>",COLOR_BG_ALTDEFAULT, dimensionY->groupTitle);
    for (ixX = 0; ixX < dimensionX->count; ixX++)    // Special row of +- +- +-
        {
        if(dimensionX->subtrackList && dimensionX->subtrackList[ixX] && dimensionX->subtrackList[ixX]->val)
            {
            char objName[SMALLBUF];
            puts("<TD>");
            safef(objName, sizeof(objName), "plus_%s_all", dimensionX->tags[ixX]);
            buttonsForOne( objName, dimensionX->tags[ixX] );
            puts("</TD>");
            cntX++;
            }
        }
    // If dimension is big enough, then add Y buttons to right as well
    if(cntX>MATRIX_RIGHT_BUTTONS_AFTER)
        printf("<TH ALIGN=CENTER colspan=2><B><EM>%s</EM></B></TH>", dimensionY->groupTitle);
    puts("</TR>\n");
    }
}

static void matrixXheadings(char *db,struct trackDb *parentTdb, membersForAll_t* membersForAll,boolean top)
/* UI for X headings in matrix */
{
if(top)
    matrixXheadingsRow1(db,parentTdb,membersForAll,top);

    matrixXheadingsRow2(parentTdb,membersForAll);

if(!top)
    matrixXheadingsRow1(db,parentTdb,membersForAll,top);
}

static void matrixYheadings(char *db,struct trackDb *parentTdb, membersForAll_t* membersForAll,int ixY,boolean left)
/* prints the column of Y labels and buttons */
{
members_t *dimensionX = membersForAll->members[dimX];
members_t *dimensionY = membersForAll->members[dimY];

struct trackDb *childTdb = NULL;
if(dimensionY && dimensionY->subtrackList && dimensionY->subtrackList[ixY] && dimensionY->subtrackList[ixY]->val)
    childTdb = dimensionY->subtrackList[ixY]->val;

if(dimensionX && dimensionY && childTdb != NULL) // Both X and Y, then column of buttons
    {
    char objName[SMALLBUF];
    printf("<TH ALIGN=%s nowrap colspan=2>",left?"RIGHT":"LEFT");
    if(left)
        printf("%s&nbsp;",compositeLabelWithVocabLink(db,parentTdb,childTdb,dimensionY->groupTag,dimensionY->titles[ixY]));
    safef(objName, sizeof(objName), "plus_all_%s", dimensionY->tags[ixY]);
    buttonsForOne( objName, dimensionY->tags[ixY] );
    if(!left)
        printf("&nbsp;%s",compositeLabelWithVocabLink(db,parentTdb,childTdb,dimensionY->groupTag,dimensionY->titles[ixY]));
    puts("</TH>");
    }
else if (dimensionX)
    {
    printf("<TH ALIGN=%s>",left?"RIGHT":"LEFT");
    buttonsForAll();
    puts("</TH>");
    }
else if (left && dimensionY && childTdb != NULL)
    printf("<TH ALIGN=RIGHT nowrap>%s</TH>\n",compositeLabelWithVocabLink(db,parentTdb,childTdb,dimensionY->groupTag,dimensionY->titles[ixY]));
}

static int displayABCdimensions(char *db,struct cart *cart, struct trackDb *parentTdb, struct slRef *subtrackRefList, membersForAll_t* membersForAll)
/* This will walk through all declared nonX&Y dimensions (X and Y is the 2D matrix of CBs.
   NOTE: ABC dims are only supported if there are X & Y both.  Also expected number should be passed in */
{
int count=0,ix;
for(ix=dimA;ix<membersForAll->dimMax;ix++)
    {
    if(membersForAll->members[ix]==NULL)
        continue;
    if(membersForAll->members[ix]->count<1)
        continue;
    count++;

    if(count==1) // First time set up a table
        puts("<BR><TABLE>");
    printf("<TR><TH valign=top align='right'>&nbsp;&nbsp;<B><EM>%s</EM></B>:</TH>",membersForAll->members[ix]->groupTitle);
    int aIx;
    for(aIx=0;aIx<membersForAll->members[ix]->count;aIx++)
        {
        if(membersForAll->members[ix]->tags[aIx] != NULL)
            {
            assert(membersForAll->members[ix]->subtrackList[aIx]->val != NULL);
            printf("<TH align=left nowrap>");
            char objName[SMALLBUF];
            char javascript[JBUFSIZE];
            boolean alreadySet=FALSE;
            if(membersForAll->members[ix]->selected != NULL)
                alreadySet = membersForAll->members[ix]->selected[aIx];
            safef(objName, sizeof(objName), "%s.mat_%s_dim%c_cb",parentTdb->track,membersForAll->members[ix]->tags[aIx],membersForAll->letters[ix]);
            safef(javascript,sizeof(javascript),"onclick='matCbClick(this);' class=\"matCB abc %s\"",membersForAll->members[ix]->tags[aIx]);
            // TODO Set classes properly (if needed!!!)  The class abc works but what about a b or c?
            cgiMakeCheckBoxJS(objName,alreadySet,javascript);
            printf("%s",compositeLabelWithVocabLink(db,parentTdb,membersForAll->members[ix]->subtrackList[aIx]->val,
                   membersForAll->members[ix]->groupTag,membersForAll->members[ix]->titles[aIx]));
            puts("</TH>");
            }
        }
    puts("</TR>");
    }
if(count>0)
    puts("</TABLE>");
return count;
}

#ifdef DEBUG
static void dumpDimension(members_t *dimension, char *name, FILE *f)
/* Dump out information on dimension. */
{
int count = dimension->count;
fprintf(f, "%s: count=%d tag=%s title=%s setting=%s<BR>\n", name, count, dimension->tag, dimension->title, dimension->setting);
int i;
for (i=0; i<count; ++i)
    fprintf(f, "%s=%s ", dimension->names[i], dimension->values[i]);
fprintf(f, "<BR>\n");
}
#endif /* DEBUG */

static char *labelWithVocabLinkForMultiples(char *db,struct trackDb *parentTdb, members_t* members)
/* If the parentTdb has a controlledVocabulary setting and the vocabType is found,
   then label will be wrapped with the link to all relevent terms.  Return string is cloned. */
{
assert(members->subtrackList != NULL);
char *vocab = cloneString(trackDbSetting(parentTdb, "controlledVocabulary"));
if(vocab == NULL)
    return cloneString(members->groupTitle); // No link wrapping!

char *words[15];
int count,ix;
boolean found=FALSE;
if((count = chopByWhite(vocab, words,15)) <= 1) // vocab now contains just the file name
    return cloneString(members->groupTitle);

char *mdbVar = NULL;

// Find mdb var to look up based upon the groupTag and cv setting
for(ix=1;ix<count && !found;ix++)
    {
    if(sameString(members->groupTag,words[ix])) // controlledVocabulary setting matches tag so all labels are linked
        {
        mdbVar = members->groupTag;
        break;
        }
    else if(startsWithWordByDelimiter(members->groupTag,'=',words[ix]))
        {
        mdbVar = words[ix] + strlen(members->groupTag) + 1;
        break;
        }
    }
if(mdbVar == NULL)
    {
    freeMem(vocab);
    return cloneString(members->groupTitle);
    }

#define VOCAB_MULTILINK_BEG "<A HREF='hgEncodeVocab?ra=%s&%s=\""
#define VOCAB_MULTILINK_END "\"' title='Click for details of each %s' TARGET=ucscVocab>%s</A>"
struct dyString *dyLink = dyStringCreate(VOCAB_MULTILINK_BEG,vocab,(sameWord(mdbVar,"antibody")?"target":"term"));

// Now build the comma delimited string of mdb vals (all have same mdb var)
boolean first = TRUE;
for(ix=0;ix<members->count;ix++)
    {
    if(members->subtrackList[ix] != NULL && members->subtrackList[ix]->val != NULL)
        {
        struct trackDb *childTdb = members->subtrackList[ix]->val;
        (void)metadataForTable(db,childTdb,NULL); // Makes sure this has been populated
        const char * mdbVal = metadataFindValue(childTdb,mdbVar); // one for each is enough
        if(mdbVal != NULL)
            {
            if(!first)
                dyStringAppendC(dyLink,',');
            dyStringAppend(dyLink,(char *)mdbVal);
            first = FALSE;
            }
        }
    }
dyStringPrintf(dyLink,VOCAB_MULTILINK_END,members->groupTitle,members->groupTitle);
freeMem(vocab);
return dyStringCannibalize(&dyLink);
}

static boolean compositeUiByFilter(char *db, struct cart *cart, struct trackDb *parentTdb, char *formName)
/* UI for composite tracks: filter subgroups by multiselects to select subtracks. */
{
membersForAll_t* membersForAll = membersForAllSubGroupsGet(parentTdb,cart);
if(membersForAll == NULL || membersForAll->filters == FALSE) // Not Matrix or filters
    return FALSE;
if(cartOptionalString(cart, "ajax") == NULL)
    {
    jsIncludeFile("ui.core.js",NULL);
    webIncludeResourceFile("ui.dropdownchecklist.css");
    jsIncludeFile("ui.dropdownchecklist.js",NULL);
#ifdef NEW_JQUERY
    jsIncludeFile("ddcl.js",NULL);
#endif///def NEW_JQUERY
    }

cgiDown(0.7);
printf("<B>Filter subtracks %sby:</B> (select multiple %sitems - %s)<BR>\n",
       (membersForAll->members[dimX] != NULL || membersForAll->members[dimY] != NULL ? "further ":""),
       (membersForAll->dimMax == dimA?"":"categories and "),FILTERBY_HELP_LINK);
printf("<TABLE><TR valign='top'>\n");

// Do All [+][-] buttons
if(membersForAll->members[dimX] == NULL && membersForAll->members[dimY] == NULL) // No matrix
    {
    #define PM_BUTTON_FILTER_COMP "<input type='button' class='inOutButton' onclick=\"waitOnFunction(filterCompositeSet,this,%s); return false;\" id='btn_%s' value='%c'>"
    printf("<TD align='left' width='50px'><B>All:</B><BR>");
    printf(PM_BUTTON_FILTER_COMP,"true",  "plus_fc",'+');
    printf(PM_BUTTON_FILTER_COMP,"false","minus_fc",'-');
    //#define PM_BUTTON2_FILTER_COMP "<IMG height=18 width=18 onclick=\"filterCompositeSet(%s);\" id='btn_%s' src='../images/%s'>"
    //printf(PM_BUTTON2_FILTER_COMP,"true",  "plus_fc",   "add_sm.gif");
    //printf(PM_BUTTON2_FILTER_COMP,"false","minus_fc","remove_sm.gif");
    printf("</TD>\n");
    }

// Now make a filterComp box for each ABC dimension
int dimIx=dimA;
for(dimIx=dimA;dimIx<membersForAll->dimMax;dimIx++)
    {
  //printf("<TD align='right'><B>%s:</B></TD><TD align='left'>\n",labelWithVocabLinkForMultiples(db,parentTdb,membersForAll->members[dimIx]));
    printf("<TD align='left'><B>%s:</B><BR>\n",labelWithVocabLinkForMultiples(db,parentTdb,membersForAll->members[dimIx]));

    #ifdef FILTER_COMPOSITE_OPEN_SIZE
    int fullSize = membersForAll->members[dimIx]->count;
    #ifdef FILTER_COMPOSITE_ONLYONE
    if(membersForAll->members[dimIx]->fcType != fctOneOnly)
    #endif///def FILTER_COMPOSITE_ONLYONE
        fullSize++; // Room for "All"
    #endif///def FILTER_COMPOSITE_OPEN_SIZE

#ifdef NEW_JQUERY
    #define FILTER_COMPOSITE_FORMAT "<SELECT id='fc%d' name='%s.filterComp.%s' %s onchange='filterCompositeSelectionChanged(this);' style='display: none; font-size:.8em;' class='filterComp'><BR>\n"
#else///ifndef NEW_JQUERY
    #define FILTER_COMPOSITE_FORMAT "<SELECT id='fc%d' name='%s.filterComp.%s' %s onchange='filterCompositeSelectionChanged(this);' style='display: none;' class='filterComp'><BR>\n"
#endif///ndef NEW_JQUERY
    printf(FILTER_COMPOSITE_FORMAT,dimIx,parentTdb->track,membersForAll->members[dimIx]->groupTag,"multiple");

    #ifdef FILTER_COMPOSITE_ONLYONE
    // DO we support anything besides multi? (membersForAll->members[dimIx]->fcType == fctMulti?"multiple ":""));
    if(membersForAll->members[dimIx]->fcType != fctOneOnly)
    #endif///def FILTER_COMPOSITE_ONLYONE
        printf("<OPTION%s>All</OPTION>\n",(sameWord("All",membersForAll->checkedTags[dimIx])?" SELECTED":"") );

    int ix=0;
    for(ix=0;ix<membersForAll->members[dimIx]->count; ix++)
        {
        boolean alreadySet = membersForAll->members[dimIx]->selected[ix];
        printf("<OPTION%s value=%s>%s</OPTION>\n",(alreadySet?" SELECTED":""),
               membersForAll->members[dimIx]->tags[ix],membersForAll->members[dimIx]->titles[ix]);
        }
    printf("</SELECT>");

    #ifdef FILTER_COMPOSITE_ONLYONE
    if(membersForAll->members[dimIx]->fcType == fctOneOnly)
        printf(" (select only one)");
    #endif///def FILTER_COMPOSITE_ONLYONE

    printf("</TD><TD width='20'></TD>\n");
    }
printf("</TR></TABLE>\n");

puts("<BR>\n");

return TRUE;
}

static boolean compositeUiByMatrix(char *db, struct cart *cart, struct trackDb *parentTdb, char *formName)
/* UI for composite tracks: matrix of checkboxes. */
{
//int ix;
char objName[SMALLBUF];

membersForAll_t* membersForAll = membersForAllSubGroupsGet(parentTdb,cart);
if(membersForAll == NULL || membersForAll->dimensions == NULL) // Not Matrix!
    return FALSE;

int ixX,ixY;
members_t *dimensionX = membersForAll->members[dimX];
members_t *dimensionY = membersForAll->members[dimY];

// use array of char determine all the cells (in X,Y,Z dimensions) that are actually populated
char *value;
int sizeOfX = dimensionX?dimensionX->count:1;
int sizeOfY = dimensionY?dimensionY->count:1;
int cells[sizeOfX][sizeOfY]; // There needs to be atleast one element in dimension
int chked[sizeOfX][sizeOfY]; // How many subCBs are checked per matCB?
int enabd[sizeOfX][sizeOfY]; // How many subCBs are enabled per matCB?
memset(cells, 0, sizeof(cells));
memset(chked, 0, sizeof(chked));
memset(enabd, 0, sizeof(chked));

struct slRef *subtrackRef, *subtrackRefList = trackDbListGetRefsToDescendantLeaves(parentTdb->subtracks);
struct trackDb *subtrack;
if (dimensionX || dimensionY) // Must be an X or Y dimension
    {
    // Fill the cells based upon subtrack membership
    for (subtrackRef = subtrackRefList; subtrackRef != NULL; subtrackRef = subtrackRef->next)
        {
        subtrack = subtrackRef->val;
        ixX = (dimensionX ? -1 : 0 );
        ixY = (dimensionY ? -1 : 0 );
        if(dimensionX && subgroupFind(subtrack,dimensionX->groupTag,&value))
            {
            ixX = stringArrayIx(value,dimensionX->tags,dimensionX->count);
            subgroupFree(&value);
            }
        if(dimensionY && subgroupFind(subtrack,dimensionY->groupTag,&value))
            {
            ixY = stringArrayIx(value,dimensionY->tags,dimensionY->count);
            subgroupFree(&value);
            }
        if(ixX > -1 && ixY > -1)
            {
            cells[ixX][ixY]++;
            int fourState = subtrackFourStateChecked(subtrack,cart);
            if(fourStateEnabled(fourState))  // hidden views are handled by 4-way CBs: only count enabled
                {
                if(subtrackInAllCurrentABCs(subtrack,membersForAll))  // Only bother if the subtrack is found in all ABC dims checked
                    {
                    enabd[ixX][ixY]++;
                    if(fourStateChecked(fourState) == 1)
                        chked[ixX][ixY]++;
                    }
                }
            }
        }
    }

// If there is no matrix and if there is a filterComposite, then were are done.
if(dimensionX == NULL && dimensionY == NULL)
    {
    if (compositeUiByFilter(db, cart, parentTdb, formName))
        return FALSE;
    }

// Tell the user what to do:
char javascript[JBUFSIZE];
//puts("<B>Select subtracks by characterization:</B><BR>");
printf("<B>Select subtracks by ");
if(dimensionX && !dimensionY)
    safef(javascript, sizeof(javascript), "%s:</B>",dimensionX->groupTitle);
else if(!dimensionX && dimensionY)
    safef(javascript, sizeof(javascript), "%s:</B>",dimensionY->groupTitle);
else if(dimensionX && dimensionY)
    safef(javascript, sizeof(javascript), "%s and %s:</B>",dimensionX->groupTitle,dimensionY->groupTitle);
else
    safef(javascript, sizeof(javascript), "multiple variables:</B>");
puts(strLower(javascript));

if(!subgroupingExists(parentTdb,"view"))
    puts("(<A HREF=\"../goldenPath/help/multiView.html\" title='Help on subtrack selection' TARGET=_BLANK>help</A>)\n");

puts("<BR>\n");

if(membersForAll->abcCount > 0 && membersForAll->filters == FALSE)
    {
    displayABCdimensions(db,cart,parentTdb,subtrackRefList,membersForAll);
    }

if(dimensionX == NULL && dimensionY == NULL) // Could have been just filterComposite. Must be an X or Y dimension
    return FALSE;

printf("<TABLE class='greenBox' style='background-color:%s;'>\n",COLOR_BG_DEFAULT);

matrixXheadings(db,parentTdb,membersForAll,TRUE);

// Now the Y by X matrix
int cntX=0,cntY=0;
for (ixY = 0; ixY < sizeOfY; ixY++)
    {
    if(dimensionY == NULL || (dimensionY->tags[ixY]))
        {
        cntY++;
        assert(!dimensionY || ixY < dimensionY->count);
        printf("<TR ALIGN=CENTER BGCOLOR=\"#FFF9D2\">");

        matrixYheadings(db,parentTdb, membersForAll,ixY,TRUE);

#define MAT_CB_SETUP "<INPUT TYPE=CHECKBOX NAME='%s' VALUE=on %s>"
#define MAT_CB(name,js) printf(MAT_CB_SETUP,(name),(js));
        for (ixX = 0; ixX < sizeOfX; ixX++)
            {
            if(dimensionX == NULL || (dimensionX->tags[ixX]))
                {
                assert(!dimensionX || ixX < dimensionX->count);

                if(cntY==1) // Only do this on the first good Y
                    cntX++;

                if(dimensionX && ixX == dimensionX->count)
                    break;
                char *ttlX = NULL;
                char *ttlY = NULL;
                if(dimensionX)
                    {
                    ttlX = cloneString(dimensionX->titles[ixX]);
                    stripString(ttlX,"<i>");
                    stripString(ttlX,"</i>");
                    }
                if(dimensionY != NULL)
                    {
                    ttlY = cloneString(dimensionY->titles[ixY]);
                    stripString(ttlY,"<i>");
                    stripString(ttlY,"</i>");
                    }
                if(cells[ixX][ixY] > 0)
                    {
                    boolean halfChecked = (chked[ixX][ixY] > 0 && chked[ixX][ixY] < enabd[ixX][ixY]);

                    struct dyString *dyJS = dyStringCreate("onclick='matCbClick(this);'");
                    if(dimensionX && dimensionY)
                        {
                        safef(objName, sizeof(objName), "mat_%s_%s_cb", dimensionX->tags[ixX],dimensionY->tags[ixY]);
                        }
                    else
                        {
                        safef(objName, sizeof(objName), "mat_%s_cb", (dimensionX ? dimensionX->tags[ixX] : dimensionY->tags[ixY]));
                        }
                    //printf("<TD title='subCBs:%d  checked:%d enabled:%d'>\n",cells[ixX][ixY],chked[ixX][ixY],enabd[ixX][ixY]);
                    if(ttlX && ttlY)
                        printf("<TD title='%s and %s'>\n",ttlX,ttlY);
                    else
                        printf("<TD title='%s'>\n",(ttlX ? ttlX : ttlY));
                    dyStringPrintf(dyJS, " class=\"matCB");
                    if(halfChecked)
                        dyStringPrintf(dyJS, " halfVis");  // needed for later js identification!
                    if(dimensionX)
                        dyStringPrintf(dyJS, " %s",dimensionX->tags[ixX]);
                    if(dimensionY)
                        dyStringPrintf(dyJS, " %s",dimensionY->tags[ixY]);
                    dyStringAppendC(dyJS,'"');
                    if(chked[ixX][ixY] > 0)
                        dyStringAppend(dyJS," CHECKED");
                    if(halfChecked)
                        {
                        //dyStringAppend(dyJS," style='filter:alpha(opacity=50)'"); // Doesn't get set overkill with class=halfVis but IE doesn't cooperate!
                        dyStringAppend(dyJS," title='Not all associated subtracks have been selected'"); // overkill with class=halfVis but IE doesn't cooperate!
                        }
                    MAT_CB(objName,dyStringCannibalize(&dyJS)); // X&Y are set by javascript page load
                    puts("</TD>");
                    }
                else
                    {
                    if(ttlX && ttlY)
                        printf("<TD title='%s and %s'></TD>\n",ttlX,ttlY);
                    else
                        printf("<TD title='%s'></TD>\n",(ttlX ? ttlX : ttlY));
                    //puts("<TD>&nbsp;</TD>");
                    }
                }
            }
        if(dimensionX && cntX>MATRIX_RIGHT_BUTTONS_AFTER)
            matrixYheadings(db,parentTdb, membersForAll,ixY,FALSE);
        puts("</TR>\n");
        }
    }
if(dimensionY && cntY>MATRIX_BOTTOM_BUTTONS_AFTER)
    matrixXheadings(db,parentTdb,membersForAll,FALSE);

puts("</TD></TR></TABLE>");

// If any filter additional filter composites, they can be added at the end.
compositeUiByFilter(db, cart, parentTdb, formName);

return TRUE;
}

static boolean compositeUiAllButtons(char *db, struct cart *cart, struct trackDb *parentTdb, char *formName)
/* UI for composite tracks: all/none buttons only (as opposed to matrix or lots of buttons */
{
if (trackDbCountDescendantLeaves(parentTdb) <= 1)
    return FALSE;

if(dimensionsExist(parentTdb))
    return FALSE;

#define PM_BUTTON_GLOBAL "<IMG height=18 width=18 onclick=\"matSubCBsCheck(%s);\" id='btn_%s' src='../images/%s'>"
#define    BUTTON_PLUS_ALL_GLOBAL()  printf(PM_BUTTON_GLOBAL,"true",  "plus_all",   "add_sm.gif")
#define    BUTTON_MINUS_ALL_GLOBAL() printf(PM_BUTTON_GLOBAL,"false","minus_all","remove_sm.gif")
BUTTON_PLUS_ALL_GLOBAL();
BUTTON_MINUS_ALL_GLOBAL();
puts("&nbsp;<B>Select all subtracks</B><BR>");
return TRUE;
}

static boolean compositeUiNoMatrix(char *db, struct cart *cart, struct trackDb *parentTdb,
          char *primarySubtrack, char *formName)
/* UI for composite tracks: subtrack selection.  This is the default UI
without matrix controls. */
{
int i, j, k;
char *words[SMALLBUF];
char option[SMALLBUF];
int wordCnt;
char javascript[JBUFSIZE];
char *primaryType = getPrimaryType(primarySubtrack, parentTdb);
char *name, *value;
char buttonVar[32];
char setting[] = "subGroupN";
char *button;
struct trackDb *subtrack;
bool hasSubgroups = (trackDbSetting(parentTdb, "subGroup1") != NULL);

if(dimensionsExist(parentTdb))
    return FALSE;

puts ("<TABLE>");
if (hasSubgroups)
    {
    puts("<TR><B>Select subtracks:</B></TR>");
    puts("<TR><TD><B><EM>&nbsp; &nbsp; All</EM></B>&nbsp; &nbsp; &nbsp; &nbsp; &nbsp; &nbsp;&nbsp; &nbsp; &nbsp; &nbsp; &nbsp; </TD><TD>");
    }
else
    {
    puts("<TR><TD><B>All subtracks:</B></TD><TD>");
    }
safef(buttonVar, sizeof buttonVar, "%s", "button_all");
if (formName)
    {
    cgiMakeHiddenVar(buttonVar, "");
    makeAddClearSubmitTweak(javascript, formName, buttonVar,
                ADD_BUTTON_LABEL);
    cgiMakeOnClickButton(javascript, ADD_BUTTON_LABEL);
    puts("</TD><TD>");
    makeAddClearSubmitTweak(javascript, formName, buttonVar,
                CLEAR_BUTTON_LABEL);
    cgiMakeOnClickButton(javascript, CLEAR_BUTTON_LABEL);
    }
else
    {
    cgiMakeButton(buttonVar, ADD_BUTTON_LABEL);
    puts("</TD><TD>");
    cgiMakeButton(buttonVar, CLEAR_BUTTON_LABEL);
    }
button = cgiOptionalString(buttonVar);
if (isNotEmpty(button))
    {
    struct slRef *tdbRefList = trackDbListGetRefsToDescendantLeaves(parentTdb->subtracks);
    struct slRef *tdbRef;
    for (tdbRef = tdbRefList; tdbRef != NULL; tdbRef = tdbRef->next)
        {
	subtrack = tdbRef->val;
        boolean newVal = FALSE;
        safef(option, sizeof(option), "%s_sel", subtrack->track);
        newVal = sameString(button, ADD_BUTTON_LABEL);
        if (primarySubtrack)
            {
            if (sameString(subtrack->track, primarySubtrack))
                newVal = TRUE;
            if (hSameTrackDbType(primaryType, subtrack->type))
                cartSetBoolean(cart, option, newVal);
            }
        else
            cartSetBoolean(cart, option, newVal);
        }
    }
puts("</TD></TR>");
puts ("</TABLE>");
/* generate set & clear buttons for subgroups */
for (i = 0; i < MAX_SUBGROUP; i++)
    {
    char *subGroup;
    safef(setting, sizeof setting, "subGroup%d", i+1);
    if (trackDbSetting(parentTdb, setting) == NULL)
        break;
    wordCnt = chopLine(cloneString(trackDbSetting(parentTdb, setting)), words);
    if (wordCnt < 2)
        continue;
    subGroup = cloneString(words[0]);
    if(sameWord(subGroup,"view"))
        continue;  // Multi-view should have taken care of "view" subgroup already
    puts ("<TABLE>");
    printf("<TR><TD><B><EM>&nbsp; &nbsp; %s</EM></B></TD></TR>", words[1]);
    for (j = 2; j < wordCnt; j++)
        {
        if (!parseAssignment(words[j], &name, &value))
            continue;
        printf("<TR><TD>&nbsp; &nbsp; &nbsp; &nbsp; &nbsp; &nbsp; %s</TD><TD>",
           value);
        safef(buttonVar, sizeof buttonVar, "%s_%s", subGroup, name);
        if (formName)
            {
            cgiMakeHiddenVar(buttonVar, "");
            makeAddClearSubmitTweak(javascript, formName, buttonVar,
                        ADD_BUTTON_LABEL);
            cgiMakeOnClickButton(javascript, ADD_BUTTON_LABEL);
            puts("</TD><TD>");
            makeAddClearSubmitTweak(javascript, formName, buttonVar,
                        CLEAR_BUTTON_LABEL);
            cgiMakeOnClickButton(javascript, CLEAR_BUTTON_LABEL);
            }
        else
            {
            cgiMakeButton(buttonVar, ADD_BUTTON_LABEL);
            puts("</TD><TD>");
            cgiMakeButton(buttonVar, CLEAR_BUTTON_LABEL);
            }
        puts("</TD></TR>");
        button = cgiOptionalString(buttonVar);
        if (isEmpty(button))
            continue;
	struct slRef *tdbRefList = trackDbListGetRefsToDescendantLeaves(parentTdb->subtracks);
	struct slRef *tdbRef;
	for (tdbRef = tdbRefList; tdbRef != NULL; tdbRef = tdbRef->next)
            {
	    subtrack = tdbRef->val;
            char *p;
            int n;
            if ((p = trackDbSetting(subtrack, "subGroups")) == NULL)
                continue;
            n = chopLine(cloneString(p), words);
            for (k = 0; k < n; k++)
                {
                char *subName, *subValue;
                if (!parseAssignment(words[k], &subName, &subValue))
                    continue;
                if (sameString(subName, subGroup) && sameString(subValue, name))
                    {
                    boolean newVal = FALSE;
                    safef(option, sizeof(option),"%s_sel", subtrack->track);
                    newVal = sameString(button, ADD_BUTTON_LABEL);
                    if (primarySubtrack)
                        {
                        if (sameString(subtrack->track, primarySubtrack))
                            newVal = TRUE;
                        if (hSameTrackDbType(primaryType, subtrack->type))
                            cartSetBoolean(cart, option, newVal);
                        }
                    else
                        cartSetBoolean(cart, option, newVal);
                    }
                }
            }
        }
    puts ("</TABLE>");
    }
    return TRUE;
}

void hCompositeUi(char *db, struct cart *cart, struct trackDb *tdb,
		  char *primarySubtrack, char *fakeSubmit, char *formName, struct hash *trackHash)
/* UI for composite tracks: subtrack selection.  If primarySubtrack is
 * non-NULL, don't allow it to be cleared and only offer subtracks
 * that have the same type.  If fakeSubmit is non-NULL, add a hidden
 * var with that name so it looks like it was pressed. */
{
bool hasSubgroups = (trackDbSetting(tdb, "subGroup1") != NULL);
boolean isMatrix = dimensionsExist(tdb);
boolean viewsOnly = FALSE;

if (primarySubtrack == NULL && !cartVarExists(cart, "ajax"))
    {
    if(trackDbSetting(tdb, "dragAndDrop") != NULL)
        jsIncludeFile("jquery.tablednd.js", NULL);
    jsIncludeFile("ajax.js",NULL);
    #ifdef TABLE_SCROLL
    jsIncludeFile("jquery.fixedtable.js",NULL);
    #endif//def TABLE_SCROLL
    jsIncludeFile("hui.js",NULL);
    }

#ifdef SUBTRACK_CFG
cgiMakeHiddenVar("db", db); // TODO: Change these to json vars as per Larry's new method
printf("<input type=HIDDEN id='track' value='%s'>\n",tdb->track);
#endif
cgiDown(0.7);
if (trackDbCountDescendantLeaves(tdb) < MANY_SUBTRACKS && !hasSubgroups)
    {
    if(primarySubtrack)
        compositeUiSubtracksMatchingPrimary(db, cart, tdb,primarySubtrack);
    else
        compositeUiSubtracks(db, cart, tdb, trackHash);
    return;
    }
if (fakeSubmit)
    cgiMakeHiddenVar(fakeSubmit, "submit");

if(primarySubtrack == NULL)
    {
    if(subgroupingExists(tdb,"view"))
        {
        hCompositeDisplayViewDropDowns(db, cart,tdb);
        if(subgroupCount(tdb) <= 1)
            viewsOnly = TRUE;
        }
    if(!viewsOnly)
        {
        cgiDown(0.7);
        if(trackDbSettingOn(tdb, "allButtonPair"))
	    {
            compositeUiAllButtons(db, cart, tdb, formName);
	    }
        else if (!hasSubgroups || !isMatrix || primarySubtrack)
	    {
            compositeUiNoMatrix(db, cart,tdb,primarySubtrack,formName);
	    }
        else
	    {
            compositeUiByMatrix(db, cart, tdb, formName);
	    }
        }
    }

cartSaveSession(cart);
cgiContinueHiddenVar("g");

if(primarySubtrack)
    compositeUiSubtracksMatchingPrimary(db, cart, tdb,primarySubtrack);
else
    compositeUiSubtracks(db, cart, tdb, trackHash);

if (primarySubtrack == NULL)  // primarySubtrack is set for tableBrowser but not hgTrackUi
    {
    if (trackDbCountDescendantLeaves(tdb) > 5)
        {
        cgiDown(0.7);
        cgiMakeButton("Submit", "Submit");
        }
    }
}

boolean superTrackDropDownWithExtra(struct cart *cart, struct trackDb *tdb,
                                int visibleChild,char *extra)
/* Displays hide/show dropdown for supertrack.
 * Set visibleChild to indicate whether 'show' should be grayed
 * out to indicate that no supertrack members are visible:
 *    0 to gray out (no visible children)
 *    1 don't gray out (there are visible children)
 *   -1 don't know (this function should determine)
 * If -1,i the subtracks field must be populated with the child trackDbs.
 * Returns false if not a supertrack */
{
if (!tdbIsSuperTrack(tdb))
    return FALSE;

/* determine if supertrack is show/hide */
boolean show = FALSE;
char *setting =
        cartUsualString(cart, tdb->track, tdb->isShow ? "show" : "hide");
if (sameString("show", setting))
    show = TRUE;

/* Determine if any tracks in supertrack are visible; if not,
 * the 'show' is grayed out */
if (show && (visibleChild == -1))
    {
    visibleChild = 0;
    struct slRef *childRef;
    for ( childRef = tdb->children; childRef != NULL; childRef = childRef->next)
        {
	struct trackDb *cTdb = childRef->val;
        cTdb->visibility =
                hTvFromString(cartUsualString(cart, cTdb->track,
                                      hStringFromTv(cTdb->visibility)));
        if (cTdb->visibility != tvHide)
            visibleChild = 1;
        }
    }
hideShowDropDownWithClassAndExtra(tdb->track, show, (show && visibleChild) ?
                            "normalText visDD" : "hiddenText visDD",extra);
return TRUE;
}

int tvConvertToNumericOrder(enum trackVisibility v)
{
return ((v) == tvFull   ? 4 : \
        (v) == tvPack   ? 3 : \
        (v) == tvSquish ? 2 : \
        (v) == tvDense  ? 1 : 0);
}
int tvCompare(enum trackVisibility a, enum trackVisibility b)
/* enum trackVis isn't in numeric order by visibility, so compare
 * symbolically: */
{
return (tvConvertToNumericOrder(b) - tvConvertToNumericOrder(a));
}

enum trackVisibility tvMin(enum trackVisibility a, enum trackVisibility b)
/* Return the less visible of a and b. */
{
if (tvCompare(a, b) >= 0)
    return a;
else
    return b;
}

enum trackVisibility tdbLocalVisibility(struct cart *cart, struct trackDb *tdb,boolean *subtrackOverride)
// returns visibility NOT limited by ancestry.  Fills optional boolean if subtrack specific vis is found
// If not NULL cart will be examined without ClosestToHome.  Folders/supertracks resolve to hide/full
{
if (subtrackOverride != NULL)
*subtrackOverride = FALSE; // default

// tdb->visibility should reflect local trackDb setting
enum trackVisibility vis = tdb->visibility;
if (tdbIsSuperTrack(tdb))
    vis = (tdb->isShow ? tvFull : tvHide);

if (cart != NULL) // cart is optional
    {
    char *cartVis = NULL;
    if (tdbIsCompositeView(tdb))
        {
        char *view = trackDbLocalSetting(tdb,"view"); // views have funky cart setting
        assert(view != NULL);
        char setting[512];
        safef(setting,sizeof(setting),"%s.%s.vis",tdb->parent->track,view);
        cartVis = cartOptionalString(cart, setting);
        }
    else
        cartVis = cartOptionalString(cart, tdb->track);
    if (cartVis != NULL)
        {
        vis = hTvFromString(cartVis);
        if (subtrackOverride != NULL && tdbIsContainerChild(tdb))
            *subtrackOverride = TRUE;
        }
    }
return vis;
}

enum trackVisibility tdbVisLimitedByAncestors(struct cart *cart, struct trackDb *tdb, boolean checkBoxToo, boolean foldersToo)
// returns visibility limited by ancestry.  This includes subtrack vis override and parents limit maximum.
// cart may be null, in which case, only trackDb settings (default state) are examined
// checkBoxToo means ensure subtrack checkbox state is visible
// foldersToo means limit by folders (aka superTracks) as well.
{
boolean subtrackOverride = FALSE;
enum trackVisibility vis = tdbLocalVisibility(cart,tdb,&subtrackOverride);
if (subtrackOverride)
    return vis;

// subtracks without explicit (cart) vis but are selected, should get inherited vis
if (tdbIsContainerChild(tdb))
    {
    if (checkBoxToo && fourStateVisible(subtrackFourStateChecked(tdb,cart)))
        vis = tvFull; // to be limited by ancestry
    }

if (vis == tvHide || tdb->parent == NULL || (!foldersToo && tdbIsFolder(tdb->parent)))  // aka superTrack
    return vis; // end of line

return tvMin(vis,tdbVisLimitedByAncestors(cart,tdb->parent,checkBoxToo,foldersToo));
}

char *compositeViewControlNameFromTdb(struct trackDb *tdb)
/* Returns a string with the composite view control name if one exists */
{
char *stView   = NULL;
char *name     = NULL;
char *rootName = NULL;
// This routine should give these results: compositeName.viewName or else subtrackName.viewName or else compositeName or else subtrackName
if(tdbIsCompositeChild(tdb) == TRUE && trackDbLocalSetting(tdb, "parent") != NULL)
    {
    if(trackDbSettingClosestToHomeOn(tdb, "configurable"))
        rootName = tdb->track;  // subtrackName
    else
        rootName = firstWordInLine(cloneString(trackDbLocalSetting(tdb, "parent"))); // compositeName
    }
if(rootName != NULL)
    {
    if(subgroupFind(tdb,"view",&stView))
        {
        int len = strlen(rootName) + strlen(stView) + 3;
        name = needMem(len);
        safef(name,len,"%s.%s",rootName,stView);
        subgroupFree(&stView);
        }
    else
        name = cloneString(rootName);
    }
else
    name = cloneString(tdb->track);
return name;
}

void compositeViewControlNameFree(char **name)
/* frees a string allocated by compositeViewControlNameFromTdb */
{
if(name && *name)
    freez(name);
}

boolean isNameAtCompositeLevel(struct trackDb *tdb,char *name)
/* cfgUi controls are passed a prefix name that may be at the composite or at the subtrack level
   returns TRUE for composite level name */
{
struct trackDb *parent;
for (parent = tdb->parent; parent != NULL; parent = parent->parent)
    if (startsWithWordByDelimiter(parent->track, '.', name))
        return TRUE;
return FALSE;
}

boolean chainDbNormScoreAvailable(struct trackDb *tdb)
/*	check if normScore column is specified in trackDb as available */
{
boolean normScoreAvailable = FALSE;
char * normScoreTest =
     trackDbSettingClosestToHomeOrDefault(tdb, "chainNormScoreAvailable", "no");
if (differentWord(normScoreTest, "no"))
        normScoreAvailable = TRUE;

return normScoreAvailable;
}

void hPrintAbbreviationTable(struct sqlConnection *conn, char *sourceTable, char *label)
/* Print out table of abbreviations. */
{
char query[256];
safef(query, sizeof(query), "select name,description from %s order by name", sourceTable);
struct sqlResult *sr = sqlGetResult(conn, query);
webPrintLinkTableStart();
webPrintLabelCell("Symbol");
webPrintLabelCell(label);
char **row;
while ((row = sqlNextRow(sr)) != NULL)
    {
    printf("</TR><TR>\n");
    char *name = row[0];
    char *description = row[1];
    webPrintLinkCell(name);
    webPrintLinkCell(description);
    }
sqlFreeResult(&sr);
webPrintLinkTableEnd();
}


boolean printPennantIconNote(struct trackDb *tdb)
// Returns TRUE and prints out the "pennantIcon" and note when found.
//This is used by hgTrackUi and hgc before printing out trackDb "html"
{
char * setting = trackDbSetting(tdb, "pennantIcon");
if (setting != NULL)
    {
    setting = cloneString(setting);
    char *icon = htmlEncodeText(nextWord(&setting),FALSE);
    char *url = nextWord(&setting);
    char *hint = htmlEncodeText(stripEnclosingDoubleQuotes(setting),FALSE);

    if (strlen(url) > 0)
        {
        printf("<P><a title='%s' href='%s' TARGET=ucscHelp><img height='16' width='16' src='../images/%s'></a>",hint,url,icon);

        // Special case for liftOver from hg17 or hg18, but this should probably be generalized.
        if (sameString(icon,"18.jpg") && startsWithWord("lifted",hint))
            printf("&nbsp;Note: these data have been converted via liftOver from the Mar. 2006 (NCBI36/hg18) version of the track.");
        else if (sameString(icon,"17.jpg") && startsWithWord("lifted",hint))
            printf("&nbsp;Note: these data have been converted via liftOver from the May 2004 (NCBI35/hg17) version of the track.");
        else if (strlen(hint) > 0)
            printf("&nbsp;Note: %s.",hint);
        printf("</P>\n");
        }
    else
        printf("<img height='16' width='16' src='%s'>\n",icon);
    return TRUE;
    }
return FALSE;
}

boolean hPrintPennantIcon(struct trackDb *tdb)
// Returns TRUE and prints out the "pennantIcon" when found.  Example: ENCODE tracks in hgTracks config list.
{
char *setting = trackDbSetting(tdb, "pennantIcon");
if(setting != NULL)
    {
    setting = cloneString(setting);
    char *icon = htmlEncodeText(nextWord(&setting),FALSE);
    if (setting)
        {
        char *url = nextWord(&setting);
        if (setting)
            {
            char *hint = htmlEncodeText(stripEnclosingDoubleQuotes(setting),FALSE);
            hPrintf("<a title='%s' href='%s' TARGET=ucscHelp><img height='16' width='16' src='../images/%s'></a>\n",hint,url,icon);
            freeMem(hint);
            }
        else
            hPrintf("<a href='%s' TARGET=ucscHelp><img height='16' width='16' src='../images/%s'></a>\n",url,icon);
        }
    else
        hPrintf("<img height='16' width='16' src='%s'>\n",icon);
    freeMem(icon);
    return TRUE;
    }
else if(trackDbSetting(tdb, "wgEncode") != NULL)
    {
    hPrintf("<a title='encode project' href='../ENCODE'><img height='16' width='16' src='../images/encodeThumbnail.jpg'></a>\n");
    return TRUE;
    }
return FALSE;
}

void printUpdateTime(char *database, struct trackDb *tdb,
    struct customTrack *ct)
/* display table update time */
{
/* have not decided what to do for a composite container */
if (tdbIsComposite(tdb))
    return;
struct sqlConnection *conn = NULL;
char *tableName = NULL;
if (isCustomTrack(tdb->track))
    {
    if (ct)
	{
	conn =  hAllocConn(CUSTOM_TRASH);
	tableName = ct->dbTableName;
	}
    }
else if (startsWith("big", tdb->type))
    {
    char *tableName = hTableForTrack(database, tdb->table);
    struct sqlConnection *conn =  hAllocConnTrack(database, tdb);
    char *bbiFileName = bbiNameFromSettingOrTable(tdb, conn, tableName);
    hFreeConn(&conn);
    struct bbiFile *bbi = NULL;
    if (startsWith("bigBed", tdb->type))
	bbi = bigBedFileOpen(bbiFileName);
    if (startsWith("bigWig", tdb->type))
	bbi = bigWigFileOpen(bbiFileName);
    time_t timep = 0;
    if (bbi)
	{
	timep = bbiUpdateTime(bbi);
	bbiFileClose(&bbi);
	}
    printBbiUpdateTime(&timep);
    }
else
    {
    tableName = hTableForTrack(database, tdb->table);
    conn = hAllocConnTrack(database, tdb);
    }
if (tableName)
    {
    char *date = firstWordInLine(sqlTableUpdate(conn, tableName));
    if (date != NULL)
	printf("<B>Data last updated:&nbsp;</B>%s<BR>\n", date);
    }
hFreeConn(&conn);
}

void printBbiUpdateTime(time_t *timep)
/* for bbi files, print out the timep value */
{
    printf ("<B>Data last updated:&nbsp;</B>%s<BR>\n",
	sqlUnixTimeToDate(timep, FALSE));
}<|MERGE_RESOLUTION|>--- conflicted
+++ resolved
@@ -28,11 +28,8 @@
 #include "fileUi.h"
 #include "bigBed.h"
 #include "bigWig.h"
-<<<<<<< HEAD
 #include "regexHelper.h"
-=======
 #include "vcfUi.h"
->>>>>>> 6381feb2
 
 static char const rcsid[] = "$Id: hui.c,v 1.297 2010/06/02 19:27:51 tdreszer Exp $";
 
