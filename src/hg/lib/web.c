--- conflicted
+++ resolved
@@ -9,16 +9,14 @@
 #include "hui.h"
 #include "cheapcgi.h"
 #include "dbDb.h"
+#include "hgColors.h"
+#ifndef GBROWSE
 #include "axtInfo.h"
-#include "hgColors.h"
 #include "wikiLink.h"
 #include "googleAnalytics.h"
-
-<<<<<<< HEAD
-static char const rcsid[] = "$Id: web.c,v 1.145 2008/05/08 21:19:24 hiram Exp $";
-=======
+#endif /* GBROWSE */
+
 static char const rcsid[] = "$Id: web.c,v 1.147 2008/05/31 21:14:19 markd Exp $";
->>>>>>> 3f5b1c72
 
 /* flag that tell if the CGI header has already been outputed */
 boolean webHeadAlreadyOutputed = FALSE;
@@ -338,6 +336,7 @@
 	       uiState);
 	puts("           PDF/PS</A> &nbsp;&nbsp;&nbsp;");
 	}
+#ifndef GBROWSE
     if (wikiLinkEnabled() && !endsWith(scriptName, "hgSession"))
 	{
 	printf("<A HREF=\"../cgi-bin/hgSession%s%shgS_doMainPage=1\" "
@@ -345,6 +344,7 @@
 	       uiState, theCart ? "&" : "?" );
 	puts("&nbsp;&nbsp;&nbsp;");
 	}
+#endif /* GBROWSE */
     if (!isGsid) puts("       <A HREF=\"../FAQ/\" class=\"topbar\">" "\n"
 	 "           FAQ</A> &nbsp;&nbsp;&nbsp;" "\n" 
 	 );
@@ -532,7 +532,9 @@
 if(!webInTextMode)
     {
     webEndSectionTables();
+#ifndef GBROWSE
     googleAnalytics();
+#endif /* GBROWSE */
     puts( "</BODY></HTML>");
     webPopErrHandlers();
     }
@@ -869,6 +871,7 @@
 		    javascript);
 }
 
+#ifndef GBROWSE
 void printAlignmentListHtml(char *db, char *alCgiName, char *selected)
 {
 /* Find all the alignments (from axtInfo) that pertain to the selected
@@ -913,6 +916,7 @@
     }
 cgiMakeDropListFull(alCgiName, alignmentList, values, numAlignments, selected, NULL);
 }
+#endif /* GBROWSE */
 
 char *getDbForGenome(char *genome, struct cart *cart)
 {
