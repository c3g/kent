kentSrc = ../..
include ../../inc/localEnvironment.mk
include ../../inc/common.mk
XINC = -I$(MYSQLINC)

O = acemblyClass.o adjacency.o affyAllExonProbe.o affyAtlas.o affy10KDetails.o affy120KDetails.o \
    affyOffset.o affyPairs.o agp.o agpFrag.o agpGap.o alignSeqSizes.o altGraph.o \
    altGraphX.o ancientRref.o \
    annoFormatVep.o annoGratorGpVar.o annoGrateWigDb.o \
    annoStreamDb.o annoStreamDbFactorSource.o annoStreamWig.o \
    api.o atomDb.o autoUpgrade.o axtInfo.o \
    axtLib.o bactigPos.o hgBam.o baseMaskCommon.o bdgpExprLink.o bdgpGeneInfo.o \
    bed.o bed5FloatScore.o bed5Pval.o bed6FloatScore.o  bed8Attrs.o bed12Source.o \
    bed12wSeq.o bedCart.o bgiGeneInfo.o bgiGeneSnp.o bgiSnp.o bigBedFind.o \
    bigGenePred.o bigPsl.o bioImage.o \
    blastTab.o blastzNet.o blatServers.o borf.o borkPseudoHom.o botDelay.o\
    cart.o cartDb.o cartJson.o cartTrackDb.o cdsEvidence.o cdsOrtho.o cdsPick.o cdsSpec.o \
    ccdsInfo.o ccdsNotes.o ccdsGeneMap.o celeraCoverage.o \
    celeraDupPositive.o cgapSage/cgapSage.o cgapSage/cgapSageLib.o cgh.o chainCart.o \
    chainDb.o chainLink.o chainNet.o chainNetDbLoad.o \
    chicken13kInfo.o chromBins.o chromAlias.o chr18deletions.o \
    chromGraph.o chromGraphFactory.o chromInfo.o chromInserts.o chromKeeper.o \
    clonePos.o codeBlast.o codeBlastScore.o cogs.o cogsxra.o columnInfo.o \
    contigAcc.o coordConv.o \
    cnpIafrate.o cnpIafrate2.o cnpLocke.o cnpRedon.o cnpSebat.o cnpSebat2.o \
    cnpSharp2.o cnpSharpCutoff.o cnpSharpSample.o cnpSharp.o \
    cpgIsland.o cpgIslandExt.o ctgPos.o ctgPos2.o \
    bedDetail.o cgiApoptosis.o customAdjacency.o \
    customFactory.o customPp.o customTrack.o cutter.o cv.o cytoBand.o \
    dbDb.o dbRIP.o dbSnpRs.o defaultDb.o delConrad2.o delHinds2.o \
    dgv.o dgvPlus.o dless.o dnaMotifSql.o dnaMarkovSql.o dnaProbe.o \
    dv.o dvBed.o dvXref2.o \
    easyGene.o ec.o ecCode.o ecAttribute.o ecAttributeCode.o \
    encode/encodeErge.o encode/encodeErgeHssCellLines.o \
    encode/encodeHapMapAlleleFreq.o encode/encodeIndels.o encode/encodePeak.o \
    encode/encodeRegionInfo.o encode/encodeRegionInfoCustom.o encode/encodeRna.o \
    encode/encodeStanfordPromoters.o encode/encodeStanfordPromotersAverage.o \
    encode/pairedTagAlign.o encode/peptideMapping.o encode/tagAlign.o  \
    encode/wgEncodeGencodeAttrs.o encode/wgEncodeGencodeExonSupport.o \
    encode/wgEncodeGencodeEntrezGene.o encode/wgEncodeGencodeTag.o  \
    encode/wgEncodeGencodePdb.o encode/wgEncodeGencodePubMed.o \
    encode/wgEncodeGencodeRefSeq.o encode/wgEncodeGencodeGeneSource.o encode/wgEncodeGencodeTranscriptSource.o \
    encode/wgEncodeGencodeTranscriptSupport.o encode/wgEncodeGencodeTranscriptionSupportLevel.o \
    encode/wgEncodeGencodeUniProt.o \
    encode/wgEncodeGencodePolyAFeature.o encode/wgEncodeGencodeAnnotationRemark.o \
    encode/wgEncodeCell.o \
    encode/encodeExp.o \
    encode3/encode2Manifest.o encode3/encode3Valid.o \
    ensFace.o ensInfo.o ensPhusionBlast.o ensXRefZfish.o \
    est3.o estOrientInfo.o \
    estPair.o exoFish.o expData.o expRecord.o exprBed.o factorSource.o \
    fbTables.o featureBits.o fileUi.o findKGAlias.o findKGProtAlias.o fishClones.o \
    flyBase2004Xref.o \
    flyBaseSwissProt.o flyreg.o flyreg2.o gbExtFile.o gbWarn.o gbMiscDiff.o gbProtAnn.o gcPercent.o gbSeq.o \
    genbank.o genbankBlackList.o gencodeGeneClass.o gencodeIntron.o genMapDb.o \
    geneBands.o geneCheck.o geneCheckDetails.o geneCheckWidget.o \
    geneGraph.o genePred.o genePredReader.o geneSimilarities.o genoLay.o \
    genomeRangeTreeFile.o genomicDups.o \
    genomicSuperDups.o geoMirror.o ggCluster.o ggDbIo.o ggDump.o ggGraph.o ggMrnaAli.o \
    ggTypes.o glDbRep.o goa.o goaPart.o googleAnalytics.o gpFx.o \
    growthCondition.o grp.o \
    gtexAse.o gtexBoxplot.o gtexInfo.o gtexDonor.o gtexGeneBed.o gtexSample.o gtexSampleData.o \
    gtexTissue.o gtexTissueData.o gtexTissueMedian.o gtexUi.o \
    gwasCatalog.o hAnno.o haplotypes.o \
    hapmapAllelesOrtho.o hapmapAllelesSummary.o hapmapPhaseIIISummary.o \
    hapmapSnps.o hapmapSnpsCombined.o \
    hashJoin.o hCommon.o \
    hCytoBand.o hdb.o hgColors.o hgConfig.o hgExp.o hgFind.o \
    hgFindSpec.o hgFindSpecCustom.o hgHgvs.o \
    hgGene.o hgMaf.o hgRelate.o hgSeq.o hgdpGeo.o hPrint.o hVarSubst.o hvGfx.o \
    HInv.o hubConnect.o hui.o humanParalog.o \
    imageClone.o isochores.o ispyTables.o itemAttr.o itemConf.o itemDetailsHtml.o jalview.o \
    jaxOrtholog.o jaxQTL.o jaxQTL3.o jksql.o joiner.o jsHelper.o kg1ToKg2.o \
    jgiGene.o joinMixer.o \
    kgAlias.o kgColor.o kgProtAlias.o kgXref.o knownInfo.o knownMore.o knownToSuper.o \
    lav.o ld.o ld2.o lfs.o liftOver.o liftOverChain.o liftUp.o \
    llaInfo.o longRange.o lrg.o lsSnpPdb.o lsSnpPdbChimera.o mafFrames.o mafGene.o mafSummary.o \
    makeItemsItem.o mammalPsg.o mapSts.o \
    mcnBreakpoints.o mdb.o metaChromGraph.o microarray.o \
    minChromSize.o minGeneInfo.o mrnaMisMatch.o \
    mouseOrtho.o mouseSyn.o mouseSynWhd.o mysqlTableStatus.o ncbiRefLink.o \
    ncbiRefSeqLink.o netAlign.o netCart.o nonCodingUi.o omimTitle.o ooUtils.o \
    orthoAlleles.o pal.o pbStamp.o pcrResult.o pepPred.o \
    peptideAtlasPeptide.o plasEndPairs.o polyGenotype.o protFeat.o pscreen.o \
    pseudoGeneLink.o pslReader.o pslWScore.o putaInfo.o qaSeq.o \
    rangeTreeFile.o rankProp.o recombRate.o recombRateRat.o recombRateMouse.o \
    refLink.o refSeqStatus.o \
    rgdQtl.o riken.o rhMapZfishInfo.o rikenBest.o rikenCluster.o rmskOut.o \
    rmskAlign.o rmskJoined.o rmskOut2.o \
    rnaFold.o rnaGene.o rnaGroup.o rnaHybridization.o rnaPLFold.o tRNAs.o gbRNAs.o snoRNAs.o lowelabPfamHit.o lowelabArkinOperonScore.o lowelabTIGROperonScore.o \
    rnaSecStr.o tfbsConsFactors.o \
    roughAli.o transMapStuff.o transMapInfo.o transMapGene.o transMapSrc.o \
    sage.o sageCounts.o sageExp.o samAlignment.o sample.o \
    sanger22extra.o sangerGene.o sangerGeneToWBGeneID.o  sargassoSeaXra.o \
    scopDes.o scoredRef.o search.o sessionThumbnail.o sgdAbundance.o \
    sgdClone.o sgdDescription.o sgdOther.o simpleNucDiff.o simpleRepeat.o snakeUi.o \
    snp.o snp125.o snp125CodingCoordless.o snp132Ext.o snpExceptions.o snpFasta.o snpMap.o snpTmp.o \
    snpUi.o snp125Exceptions.o snp125Ui.o softPromoter.o softberryHom.o soTerm.o \
    spDb.o splignAlign.o sqlSanity.o stanMad.o stsAlias.o \
    stsInfo.o stsInfo2.o stsInfoMouse.o stsInfoMouseNew.o stsInfoRat.o \
    stsMap.o stsMapMouse.o stsMapMouseNew.o stsMapRat.o stsMarker.o suggest.o \
    switchDbTss.o synMap.o synteny100000.o syntenyBerk.o syntenySanger.o \
    sqlProg.o tfbsCons.o tfbsConsSites.o tablesTables.o \
    tableDescriptions.o tableStatus.o targetDb.o tfbsConsMap.o \
    taxonDivision.o taxonGeneticCode.o taxonName.o taxonNode.o taxonXref.o \
    tigrCmrGene.o tigrOperon.o tilingPath.o traceInfo.o trackDb.o \
    trackDbCustom.o trackHub.o trackLayout.o trackTable.o trackVersion.o trashDir.o \
    transRegCode.o transRegCodeCondition.o \
    transRegCodeProbe.o txCluster.o txCommon.o txEdgeBed.o \
    txEdgeOrtho.o txGraph.o txInfo.o txRnaAccs.o ucscRetroInfo.o ucscRetroOrtho.o \
    validateGisaid.o variant.o vcfUi.o vegaInfo.o vegaInfoZfish.o visiGene.o vntr.o \
    wabAli.o web.o ncRna.o wgRna.o wigAsciiToBinary.o wigDataStream.o wiggle.o \
    wiggleCart.o wiggleUtils.o wikiLink.o wikiTrack.o yaleGencodeAssoc.o \
    zdobnovSynt.o oreganno.o \
    oregannoUi.o gvUi.o gv.o omicia.o protVar.o pgSnp.o \
    alignInfo.o cddInfo.o loweutils.o cddDesc.o arCOGs.o arcogdesc.o geneTree.o \
    megablastInfo.o pgPhenoAssoc.o pgSiftPred.o pgPolyphenPred.o userRegions.o variome.o

ifeq (${GBROWSE}, 1)
  GBROWSE_D=-DGBROWSE
else
  GBROWSE_D=
endif

%.o: %.c
	${CC} ${COPT} ${CFLAGS} ${GBROWSE_D} ${LOWELAB_DEFS} ${HG_DEFS} ${HG_WARN} ${HG_INC} ${XINC} -o $@ -c $<

../../lib/$(MACHTYPE)/jkhgap.a: $(O)
	ar rcus ../../lib/$(MACHTYPE)/jkhgap.a $(O)

jWestHeader.h: jWestHeader.html
	sed -e 's/\\/\\\\/g; s/"/\\"/g; s/^/"/; s/$$/\\n"/;' jWestHeader.html > jWestHeader.h

jWestBanner.h: jWestBanner.html
	sed -e 's/\\/\\\\/g; s/"/\\"/g; s/^/"/; s/$$/\\n"/;' jWestBanner.html > jWestBanner.h

<<<<<<< HEAD
web.o: jWestBanner.h
=======
web.c: jWestHeader.h jWestBanner.h
>>>>>>> 190ba808

clean:
	rm -f $(O);
	rm -f jWestHeader.h jWestBanner.h
	rm -f ../../lib/$(MACHTYPE)/jkhgap.a;

ctags:
	ctags *.c *.h ../inc/*.h ../lib/*.c ../../inc/*.h ../../lib/*.c ../inc/encode/*.h ../lib/encode/*.c

tags:
	etags *.c *.h ../inc/*.h ../lib/*.c ../../inc/*.h ../../lib/*.c ../inc/encode/*.h ../lib/encode/*.c

test:
	cd tests && ${MAKE} test<|MERGE_RESOLUTION|>--- conflicted
+++ resolved
@@ -134,11 +134,7 @@
 jWestBanner.h: jWestBanner.html
 	sed -e 's/\\/\\\\/g; s/"/\\"/g; s/^/"/; s/$$/\\n"/;' jWestBanner.html > jWestBanner.h
 
-<<<<<<< HEAD
-web.o: jWestBanner.h
-=======
 web.c: jWestHeader.h jWestBanner.h
->>>>>>> 190ba808
 
 clean:
 	rm -f $(O);
