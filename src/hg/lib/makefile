OPT= -ggdb -O

.c.o:
	gcc $(OPT) -Wformat -Wimplicit -Wuninitialized -I../inc -I../../inc -I$(MYSQLINC) -c $*.c

L = -lm $(MYSQLLIBS)
MYLIBDIR = ../../lib/$(MACHTYPE)
MYLIBS =  $(MYLIBDIR)/jkhgap.a $(MYLIBDIR)/jkweb.a 

O = agpFrag.o agpGap.o bbRepMask.o bed.o blatServers.o \
    cart.o cartDb.o chromInfo.o chromInserts.o cgh.o \
    clonePos.o cpgIsland.o ctgPos.o customTrack.o cytoBand.o \
<<<<<<< HEAD
    dbDb.o est3.o estPair.o exoFish.o exprBed.o \
=======
    dbDb.o est3.o estOrientInfo.o estPair.o exoFish.o \
>>>>>>> 280bf2a0
    featureBits.o fishClones.o gcPercent.o geneGraph.o \
    genePred.o genomicDups.o \
    ggCluster.o altGraph.o ggDbIo.o \
    ggGraph.o hCommon.o hdb.o hgConfig.o hgFind.o \
    hgGene.o hgRelate.o hui.o isochores.o jaxOrtholog.o \
    jksql.o knownInfo.o knownMore.o lfs.o stsMap.o \
    mapSts.o mcnBreakpoints.o mouseSyn.o \
<<<<<<< HEAD
    ooUtils.o pepPred.o pslWScore.o qaSeq.o refLink.o rmskOut.o \
=======
    ooUtils.o pepPred.o pslWScore.o qaSeq.o refLink.o riken.o rmskOut.o \
>>>>>>> 280bf2a0
    rnaGene.o roughAli.o sage.o sageExp.o sanger22extra.o \
    simpleRepeat.o snp.o softberryHom.o \
    softPromoter.o stsAlias.o stsInfo.o stsMarker.o \
    tilingPath.o traceInfo.o trackDb.o \
<<<<<<< HEAD
    trackDbCustom.o trackDb.o trackTable.o wabAli.o refAlign.o \
    sage.o sageExp.o pslWScore.o coordConv.o expRecord.o dnaProbe.o \
    ancientRref.o ggMrnaAli.o \
    glDbRep.o ggDump.o
=======
    trackDbCustom.o trackDb.o trackTable.o wabAli.o \
    sage.o sageExp.o pslWScore.o coordConv.o expRecord.o dnaProbe.o \
    ancientRref.o ggMrnaAli.o \
    glDbRep.o ggDump.o sample.o uPennClones.o
>>>>>>> 280bf2a0

../../lib/$(MACHTYPE)/jkhgap.a: $(O) 
	ar rcu ../../lib/$(MACHTYPE)/jkhgap.a $(O)
	ranlib ../../lib/$(MACHTYPE)/jkhgap.a

clean:
	rm -f $(O);
	rm -f ../../lib/$(MACHTYPE)/jkhgap.a;

<<<<<<< HEAD
=======
ctags:
	ctags *.c *.h ../inc/*.h ../lib/*.c ../../inc/*.h ../../lib/*.c

>>>>>>> 280bf2a0
tags:
	etags *.c *.h ../inc/*.h ../lib/*.c ../../inc/*.h ../../lib/*.c

tests: 	
#	gcc -Wimplicit -ggdb   -I../../inc -I../inc  -o test_ggMrnaAli test_ggMrnaAli.c  $(MYLIBS) $L
	gcc -Wimplicit -ggdb   -I../../inc -I../inc  -o test_geneGraph test_geneGraph.c  $(MYLIBS) $L<|MERGE_RESOLUTION|>--- conflicted
+++ resolved
@@ -10,11 +10,7 @@
 O = agpFrag.o agpGap.o bbRepMask.o bed.o blatServers.o \
     cart.o cartDb.o chromInfo.o chromInserts.o cgh.o \
     clonePos.o cpgIsland.o ctgPos.o customTrack.o cytoBand.o \
-<<<<<<< HEAD
-    dbDb.o est3.o estPair.o exoFish.o exprBed.o \
-=======
     dbDb.o est3.o estOrientInfo.o estPair.o exoFish.o \
->>>>>>> 280bf2a0
     featureBits.o fishClones.o gcPercent.o geneGraph.o \
     genePred.o genomicDups.o \
     ggCluster.o altGraph.o ggDbIo.o \
@@ -22,26 +18,15 @@
     hgGene.o hgRelate.o hui.o isochores.o jaxOrtholog.o \
     jksql.o knownInfo.o knownMore.o lfs.o stsMap.o \
     mapSts.o mcnBreakpoints.o mouseSyn.o \
-<<<<<<< HEAD
-    ooUtils.o pepPred.o pslWScore.o qaSeq.o refLink.o rmskOut.o \
-=======
     ooUtils.o pepPred.o pslWScore.o qaSeq.o refLink.o riken.o rmskOut.o \
->>>>>>> 280bf2a0
     rnaGene.o roughAli.o sage.o sageExp.o sanger22extra.o \
     simpleRepeat.o snp.o softberryHom.o \
     softPromoter.o stsAlias.o stsInfo.o stsMarker.o \
     tilingPath.o traceInfo.o trackDb.o \
-<<<<<<< HEAD
-    trackDbCustom.o trackDb.o trackTable.o wabAli.o refAlign.o \
-    sage.o sageExp.o pslWScore.o coordConv.o expRecord.o dnaProbe.o \
-    ancientRref.o ggMrnaAli.o \
-    glDbRep.o ggDump.o
-=======
     trackDbCustom.o trackDb.o trackTable.o wabAli.o \
     sage.o sageExp.o pslWScore.o coordConv.o expRecord.o dnaProbe.o \
     ancientRref.o ggMrnaAli.o \
     glDbRep.o ggDump.o sample.o uPennClones.o
->>>>>>> 280bf2a0
 
 ../../lib/$(MACHTYPE)/jkhgap.a: $(O) 
 	ar rcu ../../lib/$(MACHTYPE)/jkhgap.a $(O)
@@ -51,12 +36,9 @@
 	rm -f $(O);
 	rm -f ../../lib/$(MACHTYPE)/jkhgap.a;
 
-<<<<<<< HEAD
-=======
 ctags:
 	ctags *.c *.h ../inc/*.h ../lib/*.c ../../inc/*.h ../../lib/*.c
 
->>>>>>> 280bf2a0
 tags:
 	etags *.c *.h ../inc/*.h ../lib/*.c ../../inc/*.h ../../lib/*.c
 
