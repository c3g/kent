--- conflicted
+++ resolved
@@ -8,11 +8,7 @@
 #include "hgColors.h"
 #include "obscure.h"
 
-<<<<<<< HEAD
-static char const rcsid[] = "$Id: wigDataStream.c,v 1.59 2004/10/28 18:55:22 hiram Exp $";
-=======
 static char const rcsid[] = "$Id: wigDataStream.c,v 1.62 2004/11/01 19:14:37 hiram Exp $";
->>>>>>> d92d4873
 
 /*	PRIVATE	METHODS	************************************************/
 static void addConstraint(struct wiggleDataStream *wds, char *left, char *right)
@@ -1883,10 +1879,16 @@
 	{
 	if (htmlOut)
 	    {
-	    long long chromSize = hChromSize(stats->chrom);
+	    long long chromSize = 0;
 
 	    if (wds->winEnd)
 		chromSize = wds->winEnd - wds->winStart;
+	    else
+		{
+		if (! wds->isFile)
+		    chromSize = hChromSize(stats->chrom);
+		}
+
 
 	    fprintf(fh,"<TR><TH ALIGN=LEFT> %s </TH>\n", stats->chrom);
 	    fprintf(fh,"\t<TD ALIGN=RIGHT> %u </TD>\n",
@@ -1902,7 +1904,7 @@
 		fprintf(fh,"&nbsp;(%.2f%%) </TD>\n",
 		    100.0*(double)(stats->count*stats->span)/(double)chromSize);
 	    else
-		fprintf(fh,"&nbsp;(100.00%%)</TD>\n");
+		fprintf(fh,"</TD>\n");
 	    fprintf(fh,"\t<TD ALIGN=RIGHT> %g </TD>\n", stats->lowerLimit);
 	    fprintf(fh,"\t<TD ALIGN=RIGHT> %g </TD>\n", stats->lowerLimit+stats->dataRange);
 	    fprintf(fh,"\t<TD ALIGN=RIGHT> %g </TD>\n", stats->dataRange);
