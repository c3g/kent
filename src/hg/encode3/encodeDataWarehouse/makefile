--- conflicted
+++ resolved
@@ -16,11 +16,8 @@
     edwChangeFormat \
     edwCorrectFileTags \
     edwCreateUser \
-<<<<<<< HEAD
     edwFinishAnalysis \
     edwJob \
-=======
->>>>>>> d06bee12
     edwMakeContaminationQa \
     edwMakeEnrichments \
     edwMakeReplicateQa \
