/* cdwWebBrowse - Browse CIRM data warehouse.. */

/* Copyright (C) 2014 The Regents of the University of California 
 * See README in this or parent directory for licensing information. */
#include "common.h"
#include "linefile.h"
#include "hash.h"
#include "options.h"
#include "obscure.h"
#include "cheapcgi.h"
#include "sqlSanity.h"
#include "trix.h"
#include "htmshell.h"
#include "fieldedTable.h"
#include "portable.h"
#include "paraFetch.h"
#include "tagStorm.h"
#include "rql.h"
#include "intValTree.h"
#include "cart.h"
#include "cartDb.h"
#include "jksql.h"
#include "cdw.h"
#include "cdwLib.h"
#include "cdwValid.h"
#include "hui.h"
#include "hgConfig.h"
#include "hgColors.h"
#include "rainbow.h"
#include "web.h"
#include "tablesTables.h"
#include "jsHelper.h"
#include "wikiLink.h"
#include "cdwFlowCharts.h"
#include "cdwStep.h"
#include "facetField.h"
#include "rqlToSql.h"

/* Global vars */
struct cart *cart;	// User variables saved from click to click
struct hash *oldVars;	// Previous cart, before current round of CGI vars folded in
struct cdwUser *user;	// Our logged in user if any
static char *accessibleFilesToken = NULL;  // Token for file access if any
boolean isPublicSite = FALSE;


char *excludeVars[] = {"cdwCommand", "submit", "DownloadFormat", NULL};

void usage()
/* Explain usage and exit. */
{
errAbort(
  "cdwWebBrowse is a cgi script not meant to be run from command line.\n"
  );
}

void printHash(char *label, struct hash *hash)
/* Print out keys in hash alphabetically. */
{
struct hashEl *list, *el;
list = hashElListHash(hash);
slSort(&list, hashElCmp);
printf("%s:\n", label);
for (el = list; el != NULL; el = el->next)
    printf("    %s\n", el->name);
hashElFreeList(&list);
}

// fields/columns of the browse file table
char *fileTableFields = NULL;
char *visibleFacetFields = NULL;
#define FILEFIELDS "file_name,file_size,ucsc_db"
#define FILEFACETFIELDS "lab,data_set_id,species,assay,format,output,organ_anatomical_name,biosample_cell_type,read_size,sample_label"

struct dyString *printPopularTags(struct hash *hash, int maxSize)
/* Get all hash elements, sorted by count, and print all the ones that fit */
{
maxSize -= 3;  // Leave room for ...
struct dyString *dy = dyStringNew(0);

struct hashEl *hel, *helList = hashElListHash(hash);
slSort(&helList, hashElCmpIntValDesc);
for (hel = helList; hel != NULL; hel = hel->next)
    {
    int oldSize = dy->stringSize;
    if (oldSize != 0)
        dyStringAppend(dy, ", ");
    dyStringPrintf(dy, "%s (%d)", hel->name, ptToInt(hel->val));
    if (dy->stringSize >= maxSize)
        {
	dy->string[oldSize] = 0;
	dy->stringSize = oldSize;
	dyStringAppend(dy, "...");
	break;
	}
    }
hashElFreeList(&helList);
return dy;
}

static long long sumCounts(struct hash *hash)
/* Figuring hash is integer valued, return sum of all vals in hash */
{
long long total = 0;
struct hashEl *hel, *helList = hashElListHash(hash);
for (hel = helList; hel != NULL; hel = hel->next)
    {
    int val = ptToInt(hel->val);
    total += val;
    }
hashElFreeList(&helList);
return total;
}

int labCount(struct tagStorm *tags)
/* Return number of different labs in tags */
{
struct hash *hash = tagStormCountTagVals(tags, "lab", "accession");
int count = hash->elCount;
hashFree(&hash);
return count;
}


void wrapFileName(struct fieldedTable *table, struct fieldedRow *row, 
    char *field, char *val, char *shortVal, void *context)
/* Write out wrapper that links us to metadata display */
{
printf("<A HREF=\"../cgi-bin/cdwWebBrowse?cdwCommand=oneFile&cdwFileTag=%s&cdwFileVal=%s&%s\">",
    field, val, cartSidUrlString(cart));
printf("%s</A>", shortVal);
}


void wrapTagField(struct fieldedTable *table, struct fieldedRow *row, 
    char *field, char *val, char *shortVal, void *context)
/* Write out wrapper that links us to something nice */
{
printf("<A HREF=\"../cgi-bin/cdwWebBrowse?cdwCommand=oneTag&cdwTagName=%s&%s\">",
    val, cartSidUrlString(cart));
printf("%s</A>", shortVal);
}

void wrapTagValueInFiles(struct fieldedTable *table, struct fieldedRow *row, 
    char *field, char *val, char *shortVal, void *context)
/* Write out wrapper that links us to something nice */
{
printf("<A HREF=\"../cgi-bin/cdwWebBrowse?cdwCommand=browseFiles&%s&",
    cartSidUrlString(cart));
char query[2*PATH_LEN];
safef(query, sizeof(query), "%s = '%s'", field, val);
char *escapedQuery = cgiEncode(query);
printf("%s=%s&cdwBrowseFiles_page=1", "cdwFile_filter", escapedQuery);
freez(&escapedQuery);
printf("\">%s</A>", shortVal);
}

void wrapFileSize(struct fieldedTable *table, struct fieldedRow *row,
    char * field, char *val, char *shortVal, void *context)
/* Write out wrapper that displays file sizes in human-readable format */
{
if (!isdigit(val[0]))
    warn("Warning: expected a number for file_size, but got %s", val);
double fVal = atof(val);
char* valQual = "";
int intVal = 0;
if (fVal>=1E12)
    {
    intVal = round(fVal/1E12);
    valQual = "TB";
    }
else if (fVal>=1E9)
    {
    intVal = round(fVal/1E9);
    valQual = "GB";
    }
else if (fVal>=1E6)
    {
    intVal = round(fVal/1E6);
    valQual = "MB";
    }
else if (fVal>=1E3)
    {
    intVal = round(fVal/1E3);
    valQual = "KB";
    }
else
    {
    intVal = round(fVal);
    valQual = "B";
    }
printf("%d %s", intVal, valQual);
}

static char *mustFindFieldInRow(char *field, struct slName *fieldList, char **row)
/* Assuming field is in list, which is ordered same as row, return row cell
 * corrsepondint to field */
{
int fieldIx = 0;
struct slName *el;
for (el = fieldList; el != NULL; el = el->next)
    {
    if (sameString(el->name, field))
        {
	return row[fieldIx];
	}
    ++fieldIx;
    }
errAbort("Couldn't find field %s in row", field);
return NULL;
}

char *tagDescription(char *tag)
/* Return tag description given tag name. */
{
char *unparsed[] = {
#include "tagDescriptions.h"
    };
int unparsedCount = ArraySize(unparsed);

int i;
for (i=0; i<unparsedCount; ++i)
    {
    char *s = unparsed[i];
    if (startsWithWord(tag, s))
        {
	int tagLen = strlen(tag);
	s = skipLeadingSpaces(s + tagLen);
	return s;
	}
    }
return NULL;
}

void doOneTag(struct sqlConnection *conn)
/* Put up information on one tag */
{
/* Get all tags on user accessible files */
struct tagStorm *tags = cdwUserTagStorm(conn, user);

/* Look up which tag we're working on from cart, and make summary info hash and report stats */
char *tag = cartString(cart, "cdwTagName");

/* Print out tag description */
char *description = tagDescription(tag);
if (description != NULL)
    printf("<B>%s tag description</B>: %s<BR>\n", tag, description);

/* Print out some summary stats */
struct hash *hash = tagStormCountTagVals(tags, tag, "accession");
printf("The <B>%s</B> tag has %d distinct values and is used on %lld files. ", 
    tag, hash->elCount, sumCounts(hash));

/* Initially sort from most popular to least popular */
struct hashEl *hel, *helList = hashElListHash(hash);
slSort(&helList, hashElCmpIntValDesc);

/* Create fielded table containing tag values */
char *labels[] = {"files", tag};
int fieldCount = ArraySize(labels);
struct fieldedTable *table = fieldedTableNew("Tag Values", labels, fieldCount);
for (hel = helList; hel != NULL; hel = hel->next)
    {
    char numBuf[16];
    safef(numBuf, sizeof(numBuf), "%d", ptToInt(hel->val));
    char *row[2] = {numBuf, hel->name};
    fieldedTableAdd(table, row, fieldCount, 0);
    }

/* Draw sortable table */
char returnUrl[PATH_LEN*2];
safef(returnUrl, sizeof(returnUrl), "../cgi-bin/cdwWebBrowse?cdwCommand=oneTag&cdwTagName=%s&%s",
    tag, cartSidUrlString(cart) );
struct hash *outputWrappers = hashNew(0);
hashAdd(outputWrappers, tag, wrapTagValueInFiles);
webSortableFieldedTable(cart, table, returnUrl, "cdwOneTag", 0, outputWrappers, NULL);
fieldedTableFree(&table);
}

void generateTableRow(struct slName *list,char **row, char *idTag , char *idVal) 
{
struct slName *el; 
static char *outputFields[] = {"tag", "value"};
struct fieldedTable *table = fieldedTableNew("File Tags", outputFields,ArraySize(outputFields));
int fieldIx = 0;
for (el = list; el != NULL; el = el->next)
    {
    char *outRow[2];
    char *val = row[fieldIx];
    if (val != NULL)
	{
	outRow[0] = el->name;
	outRow[1] = row[fieldIx];

	// add a link to the accession row
	if (sameWord(el->name, "accession"))
	    {
	    char link[1024];
	    safef(link, sizeof(link), "%s <a href='cdwGetFile?acc=%s'>download</a>", outRow[1], outRow[1]);
	    outRow[1] = cloneString(link);
	    }
	fieldedTableAdd(table, outRow, 2, fieldIx);
	}
    ++fieldIx;
    }
char returnUrl[PATH_LEN*2];
safef(returnUrl, sizeof(returnUrl), 
    "../cgi-bin/cdwWebBrowse?cdwCommand=oneFile&cdwFileTag=%s&cdwFileVal=%s&%s",
    idTag, idVal, cartSidUrlString(cart) );
struct hash *outputWrappers = hashNew(0);
hashAdd(outputWrappers, "tag", wrapTagField);
webSortableFieldedTable(cart, table, returnUrl, "cdwOneFile", 0, outputWrappers, NULL);
fieldedTableFree(&table);
}

char *unquotedCartString(struct cart *cart, char *varName)
/* Return unquoted cart variable */
{
char *val = cartOptionalString(cart, varName);
if (val == NULL)
    return "";
stripChar(val, '"');
stripChar(val, '\'');
return val;
}

char *getCdwSetting(char *setting, char *deflt)
/* Get string cdw.<setting> */
{
char cdwSetting[1024];
safef(cdwSetting, sizeof cdwSetting, "cdw.%s", setting);
return cfgOptionDefault(cdwSetting, deflt);
} 

char *getCdwTableSetting(char *setting)
/* Get string cdw.<setting>
 * Allows us to use non-default settings for tables */
{
return getCdwSetting(setting, setting); // table name is its own default
} 

void doFileFlowchart(struct sqlConnection *conn)
/* Put up a page with info on one file */
{
char *idTag = cartUsualString(cart, "cdwFileTag", "accession");
char *idVal = cartString(cart, "cdwFileVal");
char query[512];
sqlSafef(query, sizeof(query), "select * from %s where %s='%s'", getCdwTableSetting("cdwFileTags"), idTag, idVal);
struct sqlResult *sr = sqlGetResult(conn, query);
struct slName  *list = sqlResultFieldList(sr);
char **row;
struct dyString *dy = dyStringNew(1024); 
while ((row = sqlNextRow(sr)) != NULL)
    {
    char *fileId = mustFindFieldInRow("file_id", list, row);
    printf("Click on a box in the flow chart to navigate to that file."); 
    dy = makeCdwFlowchart(sqlSigned(fileId), cart);
    printf("<a href='cdwWebBrowse?cdwCommand=oneFile");
    printf("&%s", cartSidUrlString(cart));
    printf("&cdwFileTag=%s", idTag);
    printf("&cdwFileVal=%s", idVal);
    printf("'>Remove flow chart</a>"); 
    generateTableRow(list, row, idTag, idVal); 
    }
jsInline(dy->string);
dyStringFree(&dy); 
sqlFreeResult(&sr);
}

void doOneFile(struct sqlConnection *conn)
/* Put up a page with info on one file */
{
struct sqlConnection *conn2 = cdwConnect();
char *idTag = cartUsualString(cart, "cdwFileTag", "accession");
char *idVal = cartString(cart, "cdwFileVal");
char query[512];
sqlSafef(query, sizeof(query), "select * from %s where %s='%s'", getCdwTableSetting("cdwFileTags"), idTag, idVal);
struct sqlResult *sr = sqlGetResult(conn, query);
struct slName *list = sqlResultFieldList(sr);
char **row;
while ((row = sqlNextRow(sr)) != NULL)
    {
    char *fileName = mustFindFieldInRow("file_name", list, row);
    char *fileSize = mustFindFieldInRow("file_size", list, row);
    char *format = mustFindFieldInRow("format", list, row);
    char *fileId = mustFindFieldInRow("file_id", list, row);
    long long size = sqlLongLongInList(&fileSize);
    printf("Tags associated with %s a %s format file of size ", fileName, format);
    printLongWithCommas(stdout, size);
     
    printf("<BR>\n");
    /* Figure out number of file inputs and outputs, and put up link to flowcharts */
    sqlSafef(query, sizeof(query), "select * from cdwStepIn where fileId = %s", fileId);
    struct cdwStepIn *cSI = cdwStepInLoadByQuery(conn2, query), *stepIter;
    int outFiles = 0, stepRunId;  
    for (stepIter = cSI; stepIter != NULL; stepIter=stepIter->next)
	{
	sqlSafef(query, sizeof(query), "select count(*) from cdwStepOut where stepRunId = %i", stepIter->stepRunId);
	outFiles += sqlQuickNum(conn2, query);
	}

    sqlSafef(query, sizeof(query), "select stepRunId from cdwStepOut where fileId = %s", fileId);
    stepRunId = sqlQuickNum(conn2, query);
    sqlSafef(query, sizeof(query), "select count(*) from cdwStepIn where stepRunId = %i", stepRunId);
    int inFiles = sqlQuickNum(conn2, query);
    if (inFiles > 0 || outFiles > 0)
	{
	printf("File relationships: %d inputs, %d outputs ", inFiles, outFiles);
	printf("<a href='cdwWebBrowse?cdwCommand=doFileFlowchart");
	printf("&%s", cartSidUrlString(cart));
	printf("&cdwFileTag=%s", idTag);
	printf("&cdwFileVal=%s", idVal);
	printf("'>flow chart</a>"); 
	} 
    generateTableRow(list, row, idTag, idVal); 
    }
sqlFreeResult(&sr);
sqlDisconnect(&conn2);
}

struct dyString *customTextForFile(struct sqlConnection *conn, struct cdwTrackViz *viz)
/* Create custom track text */
{
struct dyString *dy = dyStringNew(0);
dyStringPrintf(dy, "track name=\"%s\" ", viz->shortLabel);
dyStringPrintf(dy, "description=\"%s\" ", viz->longLabel);
//char *host = hHttpHost();
dyStringPrintf(dy, "bigDataUrl=https://localhost/cgi-bin/cdwGetFile?acc=%s", viz->shortLabel);
if (accessibleFilesToken != NULL)
    dyStringPrintf(dy, "&token=%s", accessibleFilesToken);
dyStringPrintf(dy, " ");
    
char *indexExt = NULL;
if (sameWord(viz->type, "bam"))
    indexExt = ".bai";
else if (sameWord(viz->type, "vcfTabix"))
    indexExt = ".tbi";

if (indexExt != NULL)
    {
    dyStringPrintf(dy, "bigDataIndex=http://localhost/cgi-bin/cdwGetFile?addExt=%s&acc=%s", indexExt, viz->shortLabel);
    if (accessibleFilesToken != NULL)
        dyStringPrintf(dy, "&token=%s", accessibleFilesToken);
    }

dyStringPrintf(dy, " type=%s", viz->type);
return dy;
}

struct cdwTrackViz *cdwTrackVizFromFileId(struct sqlConnection *conn, long long fileId)
/* Return cdwTrackViz if any associated with file ID */
{
char query[256];
sqlSafef(query, sizeof(query), "select * from cdwTrackViz where fileId=%lld", fileId);
return cdwTrackVizLoadByQuery(conn, query);
}


void wrapFileVis(struct sqlConnection *conn, char *acc, char *unwrapped)
/* Wrap hyperlink link to file around unwrapped text.  Link goes to file in vf. */
{
char *host = hHttpHost();
printf("<A HREF=\"");
printf("http://%s/cgi-bin/cdwGetFile?acc=%s", host, acc);
if (accessibleFilesToken != NULL)
    printf("&token=%s", accessibleFilesToken);
printf("\">");
printf("%s</A>", unwrapped);
}

boolean wrapTrackVis(struct sqlConnection *conn, struct cdwValidFile *vf, char *unwrapped)
/* Attempt to wrap genome browser link around unwrapped text.  Link goes to file in vf. */
{
if (vf == NULL)
    return FALSE;
struct cdwTrackViz *viz = cdwTrackVizFromFileId(conn, vf->fileId);
if (viz == NULL)
    return FALSE;
struct dyString *track = customTextForFile(conn, viz);
char *encoded = cgiEncode(track->string);
printf("<A TARGET=_BLANK HREF=\"../cgi-bin/hgTracks");
printf("?%s", cartSidUrlString(cart));
printf("&db=%s", vf->ucscDb);
printf("&hgt.customText=");
printf("%s", encoded);
printf("\">");	       // Finish HREF quote and A tag
printf("%s</A>", unwrapped);
freez(&encoded);
dyStringFree(&track);
return TRUE;
}


void wrapTrackNearFileName(struct fieldedTable *table, struct fieldedRow *row, char *tag, char *val,
    char *shortVal, void *context)
/* Construct wrapper to UCSC if row actually is a track */
{
struct sqlConnection *conn = context;
int fileNameIx = stringArrayIx("file_name", table->fields, table->fieldCount);
boolean printed = FALSE;
if (fileNameIx >= 0)
    {
    char *fileName = row->row[fileNameIx];
    char acc[FILENAME_LEN];
    safef(acc, sizeof(acc), "%s", fileName);
    char *dot = strchr(acc, '.');
    if (dot != NULL)
        *dot = 0;
    struct cdwValidFile *vf = cdwValidFileFromLicensePlate(conn, acc);
    struct cdwFile *ef = cdwFileFromId(conn, vf->fileId);
    if (cdwCheckAccess(conn, ef, user, cdwAccessRead)) printed = wrapTrackVis(conn, vf, shortVal);
    }
if (!printed)
    printf("%s", shortVal);
}

void wrapTrackNearAccession(struct fieldedTable *table, struct fieldedRow *row, 
    char *tag, char *val, char *shortVal, void *context)
/* Construct wrapper that can link to Genome Browser if any field in table
 * is an accession */
{
struct sqlConnection *conn = context;
int accIx = stringArrayIx("accession", table->fields, table->fieldCount);
boolean printed = FALSE;
if (accIx >= 0)
    {
    char *acc = row->row[accIx];
    if (acc != NULL)
	{
	struct cdwValidFile *vf = cdwValidFileFromLicensePlate(conn, acc);
	struct cdwFile *ef = cdwFileFromId(conn, vf->fileId);
	if (cdwCheckAccess(conn, ef, user, cdwAccessRead))
	    printed = wrapTrackVis(conn, vf, shortVal);
	}
    }
if (!printed)
    printf("%s", shortVal);
}

boolean isWebBrowsableFormat(char *format)
/* Return TRUE if it's one of the web-browseable formats */
{
char *formats[] = {"html", "jpg", "pdf", "png", "text", "tsv"};
return stringArrayIx(format, formats, ArraySize(formats)) >= 0;
}

void wrapFormat(struct fieldedTable *table, struct fieldedRow *row, 
    char *field, char *val, char *shortVal, void *context)
/* Write out wrapper that links us to something nice */
{
struct sqlConnection *conn = context;
char *format = val;
if (isWebBrowsableFormat(format))
     {
     /* Get file name out of table */
     int fileNameIx = stringArrayIx("file_name", table->fields, table->fieldCount);
     if (fileNameIx < 0)
        errAbort("Expecting a file_name in this table");
     char *fileName = row->row[fileNameIx];

     /* Convert file to accession by chopping off at first dot */
     char *acc = cloneString(fileName);
     char *dot = strchr(acc, '.');
     if (dot != NULL)
         *dot = 0;

     struct cdwValidFile *vf = cdwValidFileFromLicensePlate(conn, acc);
     struct cdwFile *ef = cdwFileFromId(conn, vf->fileId);
     if (cdwCheckAccess(conn, ef, user, cdwAccessRead))
	   wrapFileVis(conn, acc, shortVal);
     freez(&acc);
     }
else
     printf("%s", format);
}

void wrapMetaNearAccession(struct fieldedTable *table, struct fieldedRow *row, 
    char *field, char *val, char *shortVal, void *context)
/* Write out wrapper on a column that looks for accession in same table and uses
 * that to link us to oneFile display. */
{
struct sqlConnection *conn = context;
int accIx = stringArrayIx("accession", table->fields, table->fieldCount);
boolean wrapped = FALSE;
if (accIx >= 0)
    {
    char *acc = row->row[accIx];
    if (acc != NULL)
        {
	struct cdwValidFile *vf = cdwValidFileFromLicensePlate(conn, acc);
	if (vf != NULL)
	    {
	    wrapped = TRUE;
	    printf("<A HREF=\"../cgi-bin/cdwWebBrowse?cdwCommand=oneFile&cdwFileTag=accession&cdwFileVal=%s&%s\">",
		acc, cartSidUrlString(cart));
	    printf("%s</A>", shortVal);
	    }
	}
    }

if (!wrapped)
    printf("%s", shortVal);
}

void wrapExternalUrl(struct fieldedTable *table, struct fieldedRow *row, 
    char *field, char *val, char *shortVal, void *context)
/* Attempt to wrap genome browser link around unwrapped text.  Link goes to file in vf. */
{
printf("<A HREF=\"%s\" target=\"_blank\">%s</A>", val, shortVal);
}

static void rSumLocalMatching(struct tagStanza *list, char *field, int *pSum)
/* Recurse through tree adding matches to *pSum */
{
struct tagStanza *stanza;
for (stanza = list; stanza != NULL; stanza = stanza->next)
    {
    if (tagFindLocalVal(stanza, field))
        *pSum += 1;
    if (stanza->children != NULL)
         rSumLocalMatching(stanza->children, field, pSum);
    }
}

int tagStormCountStanzasWithLocal(struct tagStorm *tags, char *localField)
/* Return count of all stanzas that include locally a given field */
{
int sum = 0;
rSumLocalMatching(tags->forest, localField, &sum);
return sum;
}

int hashElCmpIntValDescNameAsc(const void *va, const void *vb)
/* Compare two hashEl from a hashInt type hash, with highest integer values
 * comingFirst. */
{
struct hashEl *a = *((struct hashEl **)va);
struct hashEl *b = *((struct hashEl **)vb);
int diff = b->val - a->val;
if (diff == 0)
    diff = strcmp(b->name, a->name);
return diff;
}

struct suggestBuilder
/* A structure to help build a list of suggestions for each file */
    {
    struct suggestBuilder *next;
    char *name;		/* Field name */
    struct hash *hash;  /* Keyed by field values, values are # of times seen */
    };

struct hash *accessibleSuggestHash(struct sqlConnection *conn, char *fields, 
    struct cdwFile *efList)
/* Create hash keyed by field name and with values the distinct values of this
 * field.  Only do this on fields where it looks like suggest would be useful. */
{
struct hash *suggestHash = hashNew(0);
int totalFiles = slCount(efList);

/* Make up list of helper structures */
struct slName *name, *nameList = slNameListFromComma(fields);
struct suggestBuilder *field, *fieldList = NULL;
for (name = nameList; name != NULL; name = name->next)
    {
    AllocVar(field);
    field->name = name->name;
    field->hash = hashNew(0);
    slAddHead(&fieldList, field);
    }
slReverse(&fieldList);

/* Build up sql query to fetch all our fields */
struct dyString *query = dyStringNew(0);
sqlDyStringPrintf(query, "select ");
for (field = fieldList; field != NULL; field = field->next)
    {
    if (field != fieldList) // not first one
	sqlDyStringPrintf(query, ",");
    sqlDyStringPrintf(query, "%s", field->name);
    }

/* Put where on it to limit it to accessible files */
sqlDyStringPrintf(query, " from %s where file_id in (", getCdwTableSetting("cdwFileTags"));

struct cdwFile *ef;
for (ef = efList; ef != NULL; ef = ef->next)
    {
    if (ef != efList) // not first one
	sqlDyStringPrintf(query, ",");
    sqlDyStringPrintf(query, "%u", ef->id);
    }
sqlDyStringPrintf(query, ")");

struct sqlResult *sr = sqlGetResult(conn, query->string);
char **row;
while ((row = sqlNextRow(sr)) != NULL)
    {
    int fieldIx = 0;
    for (field = fieldList; field != NULL; field = field->next, ++fieldIx)
        {
	char *val = row[fieldIx];
	if (val != NULL)
	    hashIncInt(field->hash, val);
	}
    }
sqlFreeResult(&sr);

/* Loop through fields making suggestion hash entries where appropriate */
for (field = fieldList; field != NULL; field = field->next)
    {
    struct hash *valHash = field->hash;
    if (valHash->elCount < 20 || valHash->elCount < totalFiles/3)
        {
	struct hashEl *hel, *helList = hashElListHash(valHash);
	slSort(&helList, hashElCmpIntValDescNameAsc);
	struct slName *valList = NULL;
	int limit = 200;
	for (hel = helList ; hel != NULL; hel = hel->next)
	    {
	    if (--limit < 0)
	        break;
	    slNameAddHead(&valList, hel->name);
	    }
	slReverse(&valList);
	hashAdd(suggestHash, field->name, valList);
	}
    hashFree(&field->hash);
    }
slFreeList(&fieldList);
slFreeList(&nameList);
dyStringFree(&query);
return suggestHash;
}


static struct hash *sqlHashFields(struct sqlConnection *conn, char *table)
/* Return a hash containing all fields in table */
{
struct slName *field, *fieldList = sqlListFields(conn, table);
struct hash *hash = hashNew(7);
for (field = fieldList; field != NULL; field = field->next)
    hashAdd(hash, field->name, NULL);
slFreeList(&fieldList);
return hash;
}

static char *filterFieldsToJustThoseInTable(struct sqlConnection *conn, char *fields, char *table)
/* Return subset of all fields just containing those that exist in table */
{
struct hash *hash = sqlHashFields(conn, table);
struct slName *name, *nameList = slNameListFromComma(fields);
struct dyString *dy = dyStringNew(strlen(fields));
char *separator = "";
for (name = nameList; name != NULL; name = name->next)
    {
    char *s = name->name;
    if (hashLookup(hash, s))
	{
        dyStringPrintf(dy, "%s%s", separator, s);
	separator = ",";
	}
    }
hashFree(&hash);
slFreeList(&nameList);
return dyStringCannibalize(&dy);
}

void searchFilesWithAccess(struct sqlConnection *conn, char *searchString, char *allFields, 
    char* initialWhere, struct cdwFile **retList, struct dyString **retWhere, char **retFields,
    boolean securityColumnsInTable)
{
/* Get list of files that we are authorized to see and that match searchString in the trix file
 * Returns: retList of matching files, retWhere with sql where expression for these files, retFields
 * If nothing to see, retList is NULL
 * */
char *fields = filterFieldsToJustThoseInTable(conn, allFields, getCdwTableSetting("cdwFileTags"));

struct cdwFile *efList = NULL;
if (!securityColumnsInTable)
    efList = cdwAccessibleFileList(conn, user);

struct cdwFile *ef;

if (!securityColumnsInTable && !efList)
    {
    *retList = NULL;
    return;
    }

struct rbTree *searchPassTree = NULL;
if (!isEmpty(searchString))
    {
    searchPassTree = intValTreeNew(0);
    char *lowered = cloneString(searchString);
    tolowers(lowered);
    char *words[128];
    int wordCount = chopLine(lowered, words);
    char *trixPath = "/gbdb/cdw/cdw.ix";
    struct trix *trix = trixOpen(trixPath);
    struct trixSearchResult *tsr, *tsrList = trixSearch(trix, wordCount, words, tsmExpand);
    for (tsr = tsrList; tsr != NULL; tsr = tsr->next)
        {
	if (securityColumnsInTable) // creates a list with all found items file ids on it.
	    {
	    AllocVar(ef);
	    ef->id = sqlUnsigned(tsr->itemId);
	    slAddHead(&efList, ef);
	    }
	else
	    {
	    intValTreeAdd(searchPassTree, sqlUnsigned(tsr->itemId), tsr);
	    }
	}
    if (securityColumnsInTable)
	slReverse(&efList);
    }


/* Loop through all files constructing a SQL where clause that restricts us
 * to just the ones that we're authorized to hit, and that also pass initial where clause
 * if any. */
struct dyString *where = dyStringNew(0);
if (!isEmpty(initialWhere))
    sqlDyStringPrintfFrag(where, "(%-s)", initialWhere); // trust
if (securityColumnsInTable)
    {
    if (user)
	{
	// get all groupIds belonging to this user
	char query[256];
	if (!user->isAdmin)
	    {
	    sqlSafef(query, sizeof(query), 
		"select groupId from cdwGroupUser "
		" where cdwGroupUser.userId = %d", user->id);
	    struct sqlResult *sr = sqlGetResult(conn, query);
	    char **row;
	    if (!isEmpty(where->string))
		sqlDyStringPrintf(where, " and ");
	    sqlDyStringPrintfFrag(where, "(allAccess > 0");
	    while ((row = sqlNextRow(sr)) != NULL)
		{
		int groupId = sqlUnsigned(row[0]);
		sqlDyStringPrintf(where, " or FIND_IN_SET('%u', groupIds)", groupId);
		}
	    sqlFreeResult(&sr);
	    sqlDyStringPrintf(where, ")");
	    }
	}
    else
	{
	if (!isEmpty(where->string))
	    sqlDyStringPrintf(where, " and ");
	sqlDyStringPrintfFrag(where, "allAccess > 0");
	}
    }

if (efList 
    || (securityColumnsInTable && (!isEmpty(searchString)))) // have search terms but nothing was found
    {
    if (!isEmpty(where->string))
	sqlDyStringPrintf(where, " and ");
    sqlDyStringPrintfFrag(where, "file_id in (0");	 // initial 0 never found, just makes code smaller
    for (ef = efList; ef != NULL; ef = ef->next)
	{
	if (searchPassTree == NULL || securityColumnsInTable || intValTreeFind(searchPassTree, ef->id) != NULL)
	    {
	    sqlDyStringPrintf(where, ",%u", ef->id);
	    }
	}
    sqlDyStringPrintf(where, ")");
    }

rbTreeFree(&searchPassTree);

// return three variables
*retWhere  = where;
*retList   = efList;
*retFields = fields;
}

struct cdwFile* findDownloadableFiles(struct sqlConnection *conn, struct cart *cart,
    char* initialWhere, char *searchString)
/* return list of files that we are allowed to see and that match current filters */
{
// get query of files that match and where we have access
struct cdwFile *efList = NULL;
struct dyString *accWhere;
char *fields;
searchFilesWithAccess(conn, searchString, fileTableFields, initialWhere, &efList, &accWhere, &fields, FALSE);

// reduce query to those that match our filters
struct dyString *dummy;
struct dyString *filteredWhere;
char *table = isEmpty(initialWhere) ? getCdwTableSetting("cdwFileFacets") : getCdwTableSetting("cdwFileTags");

webTableBuildQuery(cart, table, accWhere->string, "cdwBrowseFiles", fileTableFields, FALSE, &dummy, &filteredWhere);

// Selected Facet Values Filtering
char *selectedFacetValues=cartUsualString(cart, "cdwSelectedFieldValues", "");
struct facetField *selectedList = deLinearizeFacetValString(selectedFacetValues);
struct facetField *sff = NULL;
struct dyString *facetedWhere = dyStringNew(1024);
for (sff = selectedList; sff; sff=sff->next)
    {
    if (slCount(sff->valList)>0)
	{
	sqlDyStringPrintfFrag(facetedWhere, " and ");  // use Frag to prevent NOSQLINJ tag
	sqlDyStringPrintf(facetedWhere, "ifnull(%s,'n/a') in (", sff->fieldName);
	struct facetVal *el;
	for (el=sff->valList; el; el=el->next)
	    {
	    sqlDyStringPrintf(facetedWhere, "'%s'", el->val);
	    if (el->next)
		sqlDyStringPrintf(facetedWhere, ",");
	    }
	sqlDyStringPrintfFrag(facetedWhere, ")");
	}
    }

// get their fileIds
struct dyString *tagQuery = sqlDyStringCreate("SELECT file_id from %s %-s", table, filteredWhere->string); // trust
sqlDyStringPrintf(tagQuery,  "%-s", facetedWhere->string); // trust because it was created safely
struct slName *fileIds = sqlQuickList(conn, tagQuery->string);

// retrieve the cdwFiles objects for these
struct dyString *fileQuery = sqlDyStringCreate("SELECT * FROM cdwFile WHERE id IN (");
sqlDyStringPrintValuesList(fileQuery, fileIds);
sqlDyStringPrintf(fileQuery, ")");
return cdwFileLoadByQuery(conn, fileQuery->string);
}

static void continueSearchVars()
/* print out hidden forms variables for the current search */
{
cgiContinueHiddenVar("cdwFileSearch");
char *fieldNames[128];
char *tempFileTableFields = cloneString(fileTableFields); // cannot modify string literals
int fieldCount = chopString(tempFileTableFields, ",", fieldNames, ArraySize(fieldNames));
int i;
for (i = 0; i<fieldCount; i++)
    {
    char varName[1024];
    safef(varName, sizeof(varName), "cdwBrowseFiles_f_%s", fieldNames[i]);
    cgiContinueHiddenVar(varName);
    }
}

void makeDownloadAllButtonForm(int count) 
/* The "download all" button cannot be a form at this place, nested forms are
 * not allowed in html. So create a link instead. */
{
if (count<0)
    errAbort("Error: Search results in a negative number of files found");
printf("<A class='btn btn-secondary' HREF=\"cdwWebBrowse?hgsid=%s&cdwCommand=downloadFiles", cartSessionId(cart));

printf("&cdwFileSearch=%s", unquotedCartString(cart, "cdwFileSearch"));
printf("&cdwFile_filter=%s", cartUsualString(cart, "cdwFile_filter", ""));
printf("\">Download %d File%s</A>", count, count>1?"s":"");
printf("<br><br>\n");
}

char *createTokenForUser()
/* create a random token and add it to the cdwDownloadToken table with the current username.
 * Returns token, should be freed.*/
{
struct sqlConnection *conn = hConnectCentral(); // r/w access -> has to be in hgcentral
char query[4096]; 
if (!sqlTableExists(conn, "cdwDownloadToken"))
     {
     sqlSafef(query, sizeof(query),
         "CREATE TABLE cdwDownloadToken (token varchar(255) NOT NULL PRIMARY KEY, "
	 "userId int NOT NULL, createTime datetime DEFAULT NOW())");
     sqlUpdate(conn, query);
     }
char *token = makeRandomKey(80);
sqlSafef(query, sizeof(query), "INSERT INTO cdwDownloadToken (token, userId) VALUES ('%s', %d)", token, user->id);
sqlUpdate(conn, query);
hDisconnectCentral(&conn);
return token;
}

void accessibleFilesTable(struct cart *cart, struct sqlConnection *conn, 
    char *searchString, char *allFields, char *fromTable, char *initialWhere,  
    char *returnUrl, char *varPrefix, int maxFieldWidth, 
    struct hash *tagOutWrappers, void *wrapperContext,
    boolean withFilters, char *itemPlural, int pageSize,
    char *visibleFacetList, boolean securityColumnsInTable)
{
struct cdwFile *efList = NULL;
struct dyString *where;
char *fields;

searchFilesWithAccess(conn, searchString, allFields, initialWhere, &efList, &where, &fields, securityColumnsInTable);

if (!securityColumnsInTable && !efList)
    {
    if (user != NULL && user->isAdmin)
	printf("<BR>The file database is empty.");
    else
	printf("<BR>Unfortunately there are no %s you are authorized to see.", itemPlural);
    return;
    }

if (user!=NULL)
    accessibleFilesToken = createTokenForUser();

/* Let the sql system handle the rest.  Might be one long 'in' clause.... */
struct hash *suggestHash = NULL;
if (!securityColumnsInTable)
    suggestHash = accessibleSuggestHash(conn, fields, efList);

webFilteredSqlTable(cart, conn, fields, fromTable, where->string, returnUrl, varPrefix, maxFieldWidth,
    tagOutWrappers, wrapperContext, withFilters, itemPlural, pageSize, suggestHash, visibleFacetList, makeDownloadAllButtonForm);

/* Clean up and go home. */
cdwFileFreeList(&efList);
dyStringFree(&where);
}

char *showSearchControl(char *varName, char *itemPlural)
/* Put up the search control text and stuff. Returns current search string. */
{
/* Get cart variable and clean it up some removing quotes and the like */
char *varVal = unquotedCartString(cart, varName);

printf("Search <input name=\"%s\" type=\"text\" id=\"%s\" value=\"%s\" size=60>",
        varName, varName, varVal);
printf("&nbsp;");
printf("<img src=\"../images/magnify.png\">\n");
jsInlineF(
    "$(function () {\n"
    "  $('#%s').watermark(\"type in words or starts of words to find specific %s\");\n" 
    "  $('form').delegate('#%s','change keyup paste',function(e){\n"
    "    $('[name=cdwBrowseFiles_page]').val('1');\n"
    "  });\n"
    "});\n",
    varName, itemPlural, varName);
return varVal;
}


void doDownloadUrls()
/* serve textfile with file URLs and ask user's internet browser to save it to disk */
{
struct sqlConnection *conn = sqlConnect(cdwDatabase);
user = cdwCurrentUser(conn);

// on non-public cirm (and development vhosts) users must be logged in to use download tokens. 
if (user==NULL && !isPublicSite)
    {
    // this should never happen through normal UI use
    puts("Content-type: text/html\n\n");
    puts("Error: user is not logged in");
    return;
    }

// on public cirm we have users not logged in. user=NULL and download tokens are not required
char *token = NULL;
if (!isPublicSite)
    {
    token = createTokenForUser();
    }

// if we recreate the submission dir structure, we need to create a shell script
boolean createSubdirs = FALSE;
if (sameOk(cgiOptionalString("cdwDownloadName"), "subAndDir"))
    createSubdirs = TRUE;

cart = cartAndCookieWithHtml(hUserCookie(), excludeVars, oldVars, FALSE);

if (createSubdirs)
    puts("Content-disposition: attachment; filename=downloadCirm.sh\n");
else
    puts("Content-disposition: attachment; filename=fileUrls.txt\n");

char *searchString = unquotedCartString(cart, "cdwFileSearch");
char *initialWhere = cartUsualString(cart, "cdwFile_filter", "");

struct cdwFile *efList = findDownloadableFiles(conn, cart, initialWhere, searchString);

char *host = hHttpHost();

// user may want to download with original submitted filename, not with format <accession>.<submittedExtension>
char *optArg = "";
if (sameOk(cgiOptionalString("cdwDownloadName"), "sub"))
    optArg = "&useSubmitFname=1";

struct cdwFile *ef;
for (ef = efList; ef != NULL; ef = ef->next)
    {
    struct cdwValidFile *vf = cdwValidFileFromFileId(conn, ef->id);

    if (createSubdirs)
        {
        struct cdwFile *cf = cdwFileFromId(conn, vf->fileId);
        // if we have an absolute pathname in our DB, strip the leading '/'
        // so if someone runs the script as root, it will not start to write
        // files in strange directories
        char* submitFname = cf->submitFileName;
        if ( (submitFname!=NULL) && (!isEmpty(submitFname)) && (*submitFname=='/') )
            submitFname += 1;

        printf("curl ");
	if (!isPublicSite)
	    printf("--netrc-file cirm_credentials ");
        printf("'https://%s/cgi-bin/cdwGetFile?acc=%s",
            host, vf->licensePlate); 
	if (!isPublicSite)
	    printf("&token=%s", token);
	printf("' --create-dirs -o %s\n", 
	    submitFname);
        }
    else
	{
        printf("https://%s/cgi-bin/cdwGetFile?acc=%s", host, vf->licensePlate);
	if (!isPublicSite)
	    printf("&token=%s", token);
	printf("%s\n", optArg);
	}
    }
}

void doDownloadFileConfirmation(struct sqlConnection *conn)
/* show overview page of download files */
{
if (user==NULL && !isPublicSite)
    {
    printf("Sorry, you have to log in before you can download files.");
    return;
    }

printf("<FORM ACTION=\"../cgi-bin/cdwWebBrowse\" METHOD=GET>\n");
cartSaveSession(cart);
cgiMakeHiddenVar("cdwCommand", "downloadUrls");

continueSearchVars();

char *searchString = unquotedCartString(cart, "cdwFileSearch");
char *initialWhere = cartUsualString(cart, "cdwFile_filter", "");

struct cdwFile *efList = findDownloadableFiles(conn, cart, initialWhere, searchString);

// get total size
struct cdwFile *ef;
long long size = 0;
for (ef = efList; ef != NULL; ef = ef->next)
    size += ef->size;
int fCount = slCount(efList);

char sizeStr[4096];
sprintWithGreekByte(sizeStr, sizeof(sizeStr), size);

printf("<h4>Data Download Options</h4>\n");
printf("<b>Number of files:</b> %d<br>\n", fCount);
printf("<b>Total size:</b> %s<p>\n", sizeStr);

puts("<input class='urlListButton' type=radio name='cdwDownloadName' VALUE='acc' checked>\n");
//cgiMakeRadioButton("cdwDownloadName", "acc", TRUE);
puts("Name files by accession, one single directory<br>");
//cgiMakeRadioButton("cdwDownloadName", "sub", FALSE);
puts("<input class='urlListButton' type=radio name='cdwDownloadName' VALUE='sub'>\n");
puts("Name files as submitted, one single directory<br>");
//cgiMakeRadioButton("cdwDownloadName", "subAndDir", FALSE);
puts("<input class='scriptButton' type=radio name='cdwDownloadName' VALUE='subAndDir'>\n");
puts("Name files as submitted and put into subdirectories<p>");

printf("<input class='btn btn-secondary' type='submit' name='Submit' id='Submit' value='Submit'>\n");
printf("</FORM>\n");

jsInline 
    (
    "$('.scriptButton').change( function() {$('#urlListDoc').hide(); $('#scriptDoc').show()} );\n"
    "$('.urlListButton').change( function() {$('#urlListDoc').show(); $('#scriptDoc').hide()} );\n"
    );
puts("<div id='urlListDoc'>\n");
puts("When you click 'submit', a text file with the URLs of the files will get downloaded.\n");
puts("The URLs are valid for one week.<p>\n");
puts("To download the files:\n");
puts("<ul>\n");
puts("<li>With Firefox and <a href=\"https://addons.mozilla.org/en-US/firefox/addon/downthemall/\">DownThemAll</a>: Click Tools - DownThemAll! - Manager. Right click - Advanced - Import from file. Right-click - Select All. Right-click - Toogle All\n");
puts("<li>With Chrome and <a href=\"https://chrome.google.com/webstore/detail/tab-save/lkngoeaeclaebmpkgapchgjdbaekacki\">TabToSave</a>: Click the T/S icon next to the URL bar, click the edit button at the bottom of the screen and paste the file contents\n");

if (isPublicSite)
    {
    puts("<li>OSX/Linux: With curl and a single thread: <tt>xargs -n1 curl -JO < fileUrls.txt</tt>\n");
    puts("<li>Linux: With wget and a single thread: <tt>wget --content-disposition -i fileUrls.txt</tt>\n");
    puts("<li>With wget and 4 threads: <tt>xargs -n 1 -P 4 wget --content-disposition -q < fileUrls.txt</tt>\n");
    puts("<li>With aria2c, 16 threads and two threads per file: <tt>aria2c -x 16 -s 2 -i fileUrls.txt</tt>\n");
    }
else 
    {
    puts("<li>OSX/Linux: With curl and a single thread: <tt>xargs -n1 curl -JO --user YOUREMAIL:YOURPASS < fileUrls.txt</tt>\n");
    puts("<li>Linux: With wget and a single thread: <tt>wget --content-disposition -i fileUrls.txt --user YOUREMAIL --password YOURPASS</tt>\n");
    puts("<li>With wget and 4 threads: <tt>xargs -n 1 -P 4 wget --content-disposition -q --user YOUREMAIL --password YOURPASS < fileUrls.txt</tt>\n");
    puts("<li>With aria2c, 16 threads and two threads per file: <tt>aria2c --http-user YOUREMAIL --http-password YOURPASS -x 16 -s 2 -i fileUrls.txt</tt>\n");
    }

puts("</ul>\n");
puts("</div>\n");

puts("<div id='scriptDoc' style='display:none'>\n");
puts("When you click 'submit', a shell script that runs curl will get downloaded.\n");
puts("The URLs are valid for one week.<p>\n");
if (!isPublicSite)
    {
    puts("Before you start the download, create a file called cirm_credentials with your username and password like this:<br>\n");
    puts("<tt>echo 'default login <i>user@university.edu</i> password <i>mypassword</i>' > cirm_credentials</tt><p>\n");
    }
puts("Then, to download the files:\n");
puts("<ul>\n");
puts("<li>Linux/OSX: With curl and a single thread: <tt>sh downloadCirm.sh</tt>\n");
puts("<li>Linux/OSX: With curl and four threads: <tt>parallel -j4 :::: downloadCirm.sh</tt>\n");
puts("</ul>\n");
puts("<div>\n");
cdwFileFreeList(&efList);
}

void doBrowseFiles(struct sqlConnection *conn)
/* Print list of files */
{
printf("<FORM ACTION=\"../cgi-bin/cdwWebBrowse\" METHOD=GET>\n");
cartSaveSession(cart);
cgiMakeHiddenVar("cdwCommand", "browseFiles");

cgiMakeHiddenVar("clearSearch", "0");
char *clearSearch = cartOptionalString(cart, "clearSearch");
if (clearSearch && sameString(clearSearch,"1"))
    {
    cartSetString(cart, "cdwFile_filter", "");  // reset file filter to empty string
    cartRemove(cart, "clearSearch");
    }

// DEBUG REMOVE
//char *varName = "cdwSelectedFieldValues";
//char *varVal = cartUsualString(cart, varName, "");
//warn("varName=[%s] varVal=[%s]", varName, varVal); // DEBUG REMOVE

//warn("getCdwTableSetting(cdwFileFacets)=%s", getCdwTableSetting("cdwFileFacets")); // DEBUG REMOVE

char *selOp = cartOptionalString(cart, "browseFiles_facet_op");
if (selOp)
    {
    char *selFieldName = cartOptionalString(cart, "browseFiles_facet_fieldName");
    char *selFieldVal = cartOptionalString(cart, "browseFiles_facet_fieldVal");
    if (selFieldName && selFieldVal)
	{
	char *selectedFacetValues=cartUsualString(cart, "cdwSelectedFieldValues", "");
	//warn("selectedFacetValues=[%s] selFieldName=%s selFieldVal=%s selOp=%s", 
	    //selectedFacetValues, selFieldName, selFieldVal, selOp); // DEBUG REMOVE
	struct facetField *selList = deLinearizeFacetValString(selectedFacetValues);
	selectedListFacetValUpdate(&selList, selFieldName, selFieldVal, selOp);
	char *newSelectedFacetValues = linearizeFacetVals(selList);
	//warn("newSelectedFacetValues=[%s]", newSelectedFacetValues); // DEBUG REMOVE
	cartSetString(cart, "cdwSelectedFieldValues", newSelectedFacetValues);
	cartRemove(cart, "browseFiles_facet_op");
	cartRemove(cart, "browseFiles_facet_fieldName");
	cartRemove(cart, "browseFiles_facet_fieldVal");
	}
    }

printf("Click on file's name to see full metadata.");
printf(" Links in ucsc_db go to the Genome Browser. <BR>\n");
char *searchString = showSearchControl("cdwFileSearch", "files");

/* Put up big filtered table of files */
char returnUrl[PATH_LEN*2];
safef(returnUrl, sizeof(returnUrl), "../cgi-bin/cdwWebBrowse?cdwCommand=browseFiles&%s",
    cartSidUrlString(cart) );
char *where = cartUsualString(cart, "cdwFile_filter", "");
if (!isEmpty(where))
    {
    printf("<BR>Restricting files to where %s. ", where);
    }
struct hash *wrappers = hashNew(0);
hashAdd(wrappers, "file_name", wrapFileName);
hashAdd(wrappers, "ucsc_db", wrapTrackNearFileName);
hashAdd(wrappers, "format", wrapFormat);
hashAdd(wrappers, "file_size", wrapFileSize);

accessibleFilesTable(cart, conn, searchString,
  fileTableFields,
  isEmpty(where) ? getCdwTableSetting("cdwFileFacets") : getCdwTableSetting("cdwFileTags"),
  where, 
  returnUrl, "cdwBrowseFiles",
  18, wrappers, conn, FALSE, "files", 100, visibleFacetFields, TRUE);
printf("</FORM>\n");
}

char *getBrowseTracksTables()
{
char tables[1024];
safef(tables, sizeof tables, "%s,cdwTrackViz", getCdwTableSetting("cdwFileTags"));
return cloneString(tables);
}

void doBrowseTracks(struct sqlConnection *conn)
/* Print list of files */
{
printf("<FORM ACTION=\"../cgi-bin/cdwWebBrowse\" METHOD=GET>\n");
cartSaveSession(cart);
cgiMakeHiddenVar("cdwCommand", "browseTracks");
cgiMakeHiddenVar("clearSearch", "0");

printf("<B>Tracks</B> - Click on ucsc_db to open Genome Browser. ");
printf("The accession link shows more metadata.<BR>");
char returnUrl[PATH_LEN*2];
safef(returnUrl, sizeof(returnUrl), "../cgi-bin/cdwWebBrowse?cdwCommand=browseTracks&%s",
    cartSidUrlString(cart) );
char *where = "fileId=file_id and format in ('bam','bigBed', 'bigWig', 'vcf', 'narrowPeak', 'broadPeak')";
struct hash *wrappers = hashNew(0);
hashAdd(wrappers, "accession", wrapMetaNearAccession);
hashAdd(wrappers, "ucsc_db", wrapTrackNearAccession);
char *searchString = showSearchControl("cdwTrackSearch", "tracks");
accessibleFilesTable(cart, conn, searchString,
    "ucsc_db,chrom,accession,format,file_size,lab,assay,data_set_id,output,"
    "enriched_in,sample_label,submit_file_name",
    getBrowseTracksTables(), where, 
    returnUrl, "cdw_track_filter", 
    22, wrappers, conn, TRUE, "tracks", 100, NULL, FALSE);
printf("</FORM>\n");
}

struct hash* loadDatasetDescs(struct sqlConnection *conn)
/* Load cdwDataset table and return hash with name -> cdwDataset */
{
char query[256];
sqlSafef(query, sizeof query, "SELECT * FROM cdwDataset");
struct sqlResult *sr = sqlGetResult(conn, query);
struct hash *descs = hashNew(7);
char **row;
while ((row = sqlNextRow(sr)) != NULL)
    {
    struct cdwDataset *dataset = cdwDatasetLoad(row);
    hashAdd(descs, dataset->name, dataset);
    }
sqlFreeResult(&sr);
return descs;
}

static boolean cdwCheckAccessFromFileId(struct sqlConnection *conn, int fileId, struct cdwUser *user, int accessType)
/* Determine if user can access file given a file ID */
{
struct cdwFile *ef = cdwFileFromId(conn, fileId);
boolean ok = cdwCheckAccess(conn, ef, user, accessType);
cdwFileFree(&ef);
return ok;
}

static boolean cdwCheckFileAccess(struct sqlConnection *conn, int fileId, struct cdwUser *user)
/* Determine if the user can see the specified file. Return True if they can and False otherwise. */ 
{
return cdwCheckAccessFromFileId(conn, fileId, user, cdwAccessRead);
}

void doServeTagStorm(struct sqlConnection *conn, char *dataSet)
/* Put up meta data tree associated with data set. */
{
printf(", <A HREF=\"cdwServeTagStorm?format=text&cdwDataSet=%s&%s\"",
	dataSet, cartSidUrlString(cart)); 
printf(">text</A>");
printf(", <A HREF=\"cdwServeTagStorm?format=tsv&cdwDataSet=%s&%s\"",
	dataSet, cartSidUrlString(cart)); 
printf(">tsv</A>");
printf(", <A HREF=\"cdwServeTagStorm?format=csv&cdwDataSet=%s&%s\"",
	dataSet, cartSidUrlString(cart)); 
printf(">csv</A>)"); 
}

int getRecentSubmitFileId(struct sqlConnection *conn, int submitDirId, char *submitFileName)
/* Get the file ID of the most recent index.html file for dataset. */
{
char query[PATH_LEN]; 
sqlSafef(query, sizeof(query), "select max(id)from cdwFile where submitFileName='%s' and submitDirId=%d", submitFileName,
    submitDirId);
return sqlQuickNum(conn, query);
}

void doBrowseDatasets(struct sqlConnection *conn)
/* Show datasets and links to dataset summary pages. */
{
printf("<ul class='list-group'>\n");
char query[PATH_LEN]; 
sqlSafef(query, sizeof(query), "SELECT * FROM cdwDataset ORDER BY label "); 
struct cdwDataset *dataset, *datasetList = cdwDatasetLoadByQuery(conn, query);
// Go through the cdwDataset table and generate an entry for each dataset. 
for (dataset = datasetList; dataset != NULL; dataset = dataset->next)
    {
    char *label = dataset->label;
    char *desc = dataset->description;
    char *datasetId = dataset->name;
    sqlSafef(query, sizeof(query), "select id from cdwSubmitDir where url='/data/cirm/wrangle/%s'", datasetId);
    int submitDirId = sqlQuickNum(conn, query);

    // If the ID exists and the user has access print a link to the page.  
    int fileId = getRecentSubmitFileId(conn, submitDirId, "summary/index.html");
    boolean haveAccess = ((fileId > 0) && cdwCheckFileAccess(conn, fileId, user));
    if (haveAccess)
	{
	printf("<li class='list-group-item'><b><a href=\"cdwGetFile/%s/summary/index.html\">%s (%s)</a></b><br>\n", 
	    datasetId, label, datasetId);
	
	// Print out file count and descriptions. 
	sqlSafef(query, sizeof(query), 
	    "select count(*) from %s where data_set_id='%s'", getCdwTableSetting("cdwFileTags"), datasetId);  
	long long fileCount = sqlQuickLongLong(conn, query);
//	printf("%s (<A HREF=\"cdwWebBrowse?cdwCommand=browseFiles&cdwFile_filter=data_set_id%%3D+%%27%s%%27&%s\"",
//		desc, datasetId, cartSidUrlString(cart)); 
	char varEqVal[256];
	safef(varEqVal, sizeof(varEqVal), "data_set_id='%s'", datasetId);
	printf("%s (<A HREF=\"cdwWebBrowse?cdwCommand=browseFiles&cdwFile_filter=%s&%s\"",
		desc, cgiEncode(varEqVal), cartSidUrlString(cart)); 
	printf(">%lld files</A>)",fileCount);

	int fileId = getRecentSubmitFileId(conn, submitDirId, "meta.txt");
	if (cdwCheckFileAccess(conn, fileId, user))
	    {
	    printf(" (metadata: <A HREF=\"cdwWebBrowse?cdwCommand=dataSetMetaTree&cdwDataSet=%s&%s\"",
		    datasetId, cartSidUrlString(cart)); 
	    printf(">html</A>");
	    doServeTagStorm(conn, datasetId);
	    }
	}
    else // Otherwise print a label and description. 
	{
	printf("<li class='list-group-item'><B>%s (%s)</B><BR>\n", label, datasetId);
	printf("%s\n", desc);
	}
    printf("</li>\n");
    }
cdwDatasetFree(&datasetList);
}


void doDataSetMetaTree(struct sqlConnection *conn)
/* Put up meta data tree associated with data set. */
{
char *dataSet = cartString(cart, "cdwDataSet");
char metaFileName[PATH_LEN];
safef(metaFileName, sizeof(metaFileName), "%s/%s", dataSet, "meta.txt");
int fileId = cdwFileIdFromPathSuffix(conn, metaFileName);
if (!cdwCheckFileAccess(conn, fileId, user))
    errAbort("Unauthorized access to %s", metaFileName);
printf("<H2>Metadata tree for %s</H2>\n", dataSet);
char *path = cdwPathForFileId(conn, fileId);
char command[3*PATH_LEN];
fflush(stdout);
safef(command, sizeof(command), "./tagStormToHtml -embed %s -nonce=%s stdout", path, getNonce());
mustSystem(command);
}

void doBrowseFormat(struct sqlConnection *conn)
/* Browse through available formats */
{
static char *labels[] = {"count", "format", "description"};
int fieldCount = ArraySize(labels);
char *row[fieldCount];
struct fieldedTable *table = fieldedTableNew("Data formats", labels, fieldCount);
struct slPair *format, *formatList = cdwFormatList();

for (format = formatList; format != NULL; format = format->next)
    {
    char countString[16];
    char query[256];
    sqlSafef(query, sizeof(query), "select count(*) from %s where format='%s'", 
	getCdwTableSetting("cdwFileTags"), format->name);
    sqlQuickQuery(conn, query, countString, sizeof(countString));
    row[0] = countString;
    row[1] = format->name;
    row[2] = format->val;
    fieldedTableAdd(table, row, fieldCount, 0);
    }
char returnUrl[PATH_LEN*2];
safef(returnUrl, sizeof(returnUrl), "../cgi-bin/cdwWebBrowse?cdwCommand=browseFormats&%s",
    cartSidUrlString(cart) );
webSortableFieldedTable(cart, table, returnUrl, "cdwFormats", 0, NULL, NULL);
fieldedTableFree(&table);
}

void doBrowseLabs(struct sqlConnection *conn)
/* Put up information on labs */
{
static char *labels[] = {"name", "files", "PI", "institution", "web page"};
int fieldCount = ArraySize(labels);
char *row[fieldCount];
struct fieldedTable *table = fieldedTableNew("Data contributing labs", labels, fieldCount);

printf("Here is a table of labs that have contributed data<BR>\n");
char query[256];
sqlSafef(query, sizeof(query), "select * from cdwLab");
struct cdwLab *lab, *labList = cdwLabLoadByQuery(conn, query);
int i = 0;
for (lab = labList; lab != NULL; lab = lab->next)
    {
    row[0] = lab->name;
    char countString[16];
    sqlSafef(query, sizeof(query), "select count(*) from %s where lab='%s'", 
	getCdwTableSetting("cdwFileTags"), lab->name);
    sqlQuickQuery(conn, query, countString, sizeof(countString));
    row[1] = countString;
    row[2] = lab->pi;
    row[3] = lab->institution;
    row[4] = lab->url;
    fieldedTableAdd(table, row, fieldCount, ++i);
    }
char returnUrl[PATH_LEN*2];
safef(returnUrl, sizeof(returnUrl), "../cgi-bin/cdwWebBrowse?cdwCommand=browseLabs&%s",
    cartSidUrlString(cart) );
struct hash *outputWrappers = hashNew(0);
hashAdd(outputWrappers, "web page", wrapExternalUrl);
webSortableFieldedTable(cart, table, returnUrl, "cdwLab", 0, outputWrappers, NULL);
fieldedTableFree(&table);
}


void doAnalysisQuery(struct sqlConnection *conn)
/* Print up query page */
{
/* Do stuff that keeps us here after a routine submit */
printf("Enter a SQL-like query below. ");
printf("In the box after 'select' you can put in a list of tag names including wildcards. ");
printf("In the box after 'where' you can put in filters <BR> based on boolean operations between ");
printf("fields and constants. Select one of the four formats and press view to see the matching data on ");
printf("this page. <BR> The limit can be set lower to increase the query speed. <BR><BR>");
printf("<FORM class = \"inlineBlock\" ACTION=\"../cgi-bin/cdwWebBrowse\" METHOD=GET>\n");
cartSaveSession(cart);
cgiMakeHiddenVar("cdwCommand", "analysisQuery");

/* Get values from text inputs and make up an RQL query string out of fields, where, limit
 * clauses */
/* Fields clause */
char *fieldsVar = "cdwQueryFields";
char *fields = cartUsualString(cart, fieldsVar, "*");
struct dyString *rqlQuery = dyStringCreate("select %s from files", fields);

/* Where clause */
char *whereVar = "cdwQueryWhere";
char *where = cartUsualString(cart, whereVar, "");
if (!isEmpty(where))
    dyStringPrintf(rqlQuery, " where %s", where);

struct rqlStatement *rql = rqlStatementParseString(rqlQuery->string);

/* Limit clause */
char *limitVar = "cdwQueryLimit";
int limit = cartUsualInt(cart, limitVar, 10);

/* Write out select [  ] from files where [  ] limit [ ] <submit> **/
printf("select ");
cgiMakeTextVar(fieldsVar, fields, 40);
printf("from files ");
printf("where ");
cgiMakeTextVar(whereVar, where, 40);
printf(" limit ");
cgiMakeIntVar(limitVar, limit, 7);
char *menu[3];
menu[0] = "ra";
menu[1] = "tsv";
menu[2] = "csv";

char *formatVar = "cdwQueryFormat";
char *format = cartUsualString(cart, formatVar, menu[0]);
printf("  "); 
cgiMakeDropList(formatVar, menu, ArraySize(menu), format);
printf("  "); 
printf("<input class='btn btn-secondary' type='submit' name='View' id='View' value='View'>\n");
printf("</FORM>\n\n");


printf("<BR>Clicking the download button will take you to a new page with all of the matching data in "); 
printf("the selected format.<BR>");
printf("<FORM class=\"inlineBlock\" ACTION=\"../cgi-bin/cdwGetMetadataAsFile\" METHOD=GET>\n");
cartSaveSession(cart);
cgiMakeHiddenVar("cdwCommand", "analysisQuery");
cgiMakeHiddenVar("Download format", format); 
<<<<<<< HEAD
cgiMakeButton(format, "Download All Matching"); 
=======
printf("<input class='btn btn-secondary' type='submit' name='%s' id='%s' value='Download'>\n", format, format);
>>>>>>> bf7b450d
printf("</FORM>\n\n");

// Get field list for the cdwFileTags table, leaving out things we don't want to display on the site
// (allAccess and groupIds).
struct dyString *descQuery = dyStringNew(0);
sqlDyStringPrintf(descQuery, "desc cdwFileTags");
struct sqlResult *sr = sqlGetResult(conn, descQuery->string);
char **row;
struct slName *allFieldList = NULL;
while ((row = sqlNextRow(sr)) != NULL)
    {
    if (sameString(row[0], "allAccess") || sameString(row[0], "groupIds"))
        continue;
    slNameAddHead(&allFieldList, row[0]);
    }
sqlFreeResult(&sr);
slReverse(&allFieldList);

// Verify the query restrictions are on existing fields
cdwCheckRqlFields(rql, allFieldList);

// Obtain the list of fields to be returned by the query
struct slName *returnedFieldList = wildExpandList(allFieldList, rql->fieldList, TRUE);

// Retrieve results from the server
struct dyString *sqlQuery = dyStringNew(0);
sqlDyStringPrintf(sqlQuery, "select ");
struct slName *l = returnedFieldList;
sqlDyStringPrintfFrag(sqlQuery, "%s", l->name);
l = l->next;
while (l != NULL)
    {
    sqlDyStringPrintfFrag(sqlQuery, ",%s", l->name);
    l = l->next;
    }
sqlDyStringPrintfFrag(sqlQuery, " from cdwFileTags");

int whereClauseStarted = 0;
if (!isEmpty(where))
    {
    // Can't use sqlDyString functions due to the possible presence of valid wildcards, but
    // the while clause has already been validated by passing through the more restrictive
    // rql parser anyway.
    dyStringPrintf(sqlQuery, " where %s", rqlParseToSqlWhereClause(rql->whereClause, FALSE));
    whereClauseStarted = 1;
    }

// Ensure the user has access to the data.  Access means either it's a public set (allAccess = 1) or one of the user's
// associated group IDs appears in the groupIds field (or they're an admin).
if ((user == NULL) || (!user->isAdmin))
    {
    if (whereClauseStarted == 0)
        {
        dyStringPrintf(sqlQuery, " where ");
        whereClauseStarted = 1;
        }
    else
        dyStringPrintf(sqlQuery, " and ");
    sqlDyStringPrintfFrag(sqlQuery, "(allAccess = 1");
    if (user != NULL)
        {
        // Handle group-based access for this user
        struct dyString *groupQuery = dyStringNew(0);
        sqlDyStringPrintf(groupQuery, "select groupId from cdwGroupUser where userId = %u\n", user->id);
        sr = sqlGetResult(conn, groupQuery->string);
        while ((row = sqlNextRow(sr)) != NULL)
            {
            sqlDyStringPrintfFrag(sqlQuery, " or find_in_set(\"%s\", groupIds) > 0", row[0]);
            }
        sqlFreeResult(&sr);
        }
    sqlDyStringPrintfFrag(sqlQuery, ")");
    }

// Now to actually fetch the data!
sr = sqlGetResult(conn, sqlQuery->string);
struct slName *fieldNames = sqlResultFieldList(sr);
struct slRef *resultData = NULL;
while ((row = sqlNextRow(sr)) != NULL)
    {
    struct slPair *fieldList = NULL;
    struct slName *fieldName = fieldNames;
    int fieldIdx = 0;
    while (fieldName != NULL)
        {
        char *val = NULL;
        if (!isEmpty(row[fieldIdx]))
            val = cloneString(row[fieldIdx]);
        slPairAdd(&fieldList, fieldName->name, val);
        fieldIdx++;
        fieldName = fieldName->next;
        }
    slReverse(&fieldList);
    refAdd(&resultData, fieldList);
    }

slReverse(&resultData);
// Now, resultData is an slRef list of results, and each result contains an slPair list of field name/value pairs.
int matchCount = slCount(resultData);
printf("<PRE><TT>");
printLongWithCommas(stdout, matchCount);
printf(" files match\n\n");
cdwPrintSlRefList(resultData, fieldNames, format, limit);
printf("</TT></PRE>\n");
rqlStatementFree(&rql);
}

void doAnalysisJointPages(struct sqlConnection *conn)
/* Show datasets and links to dataset summary pages. */
{
printf("<UL>\n");
char query[PATH_LEN]; 
sqlSafef(query, sizeof(query), "SELECT * FROM cdwJointDataset ORDER BY label ");
struct cdwJointDataset *jointDataset, *datasetList = cdwJointDatasetLoadByQuery(conn, query);
// Go through the cdwDataset table and generate an entry for each dataset. 
for (jointDataset = datasetList; jointDataset != NULL; jointDataset = jointDataset->next)
    {
    char *label = jointDataset->label;
    char *desc = jointDataset->description;
    char *datasetId = jointDataset->name;

    // Check if we have a dataset summary page in the CDW and store its ID. The file must have passed validation.  
    char summFname[8000];
    safef(summFname, sizeof(summFname), "%s/summary/index.html", datasetId);
    int fileId = cdwFileIdFromPathSuffix(conn, summFname);
    // If the ID exists and the user has access print a link to the page.  
    boolean haveAccess = ((fileId > 0) && cdwCheckFileAccess(conn, fileId, user));
    if (haveAccess)
	{
	printf("<LI><B><A href=\"cdwGetFile/%s/summary/index.html\">%s (%s)</A></B><BR>\n", 
	    datasetId, label, datasetId);
	// Print out file count and descriptions. 
	sqlSafef(query, sizeof(query), 
	    "select count(*) from %s where data_set_id='%s'", 
		getCdwTableSetting("cdwFileTags"), datasetId);  
	//long long fileCount = sqlQuickLongLong(conn, query);
	printf("%s", desc); 
	char metaFileName[PATH_LEN];
	safef(metaFileName, sizeof(metaFileName), "%s/%s", datasetId, "meta.txt");
	int fileId = cdwFileIdFromPathSuffix(conn, metaFileName);
	if (cdwCheckFileAccess(conn, fileId, user))
	    {
	    printf(" (metadata: <A HREF=\"cdwWebBrowse?cdwCommand=dataSetMetaTree&cdwDataSet=%s&%s\"",
		    datasetId, cartSidUrlString(cart)); 
	    printf(">html</A>");
	    doServeTagStorm(conn, datasetId);
	    }
	    
	struct slName *dataset, *dataSetNames=charSepToSlNames(jointDataset->childrenNames, *",");
	printf("("); 
	int totFileCount = 0; 
	// Go through each sub dataset, print a link into the search files and count total files.  
	for (dataset = dataSetNames; dataset != NULL; dataset=dataset->next)
	    {
	    sqlSafef(query, sizeof(query), "select count(*) from %s where data_set_id='%s'", 
		getCdwTableSetting("cdwFileTags"), dataset->name); 
	    totFileCount += sqlQuickNum(conn, query); 
	    printf("<A HREF=\"cdwWebBrowse?cdwCommand=browseFiles&cdwBrowseFiles_f_data_set_id=%s&%s\">%s",
			    dataset->name, cartSidUrlString(cart), dataset->name);
	    if (dataset->next != NULL) printf(",");
	    
	    printf("</A>\n"); 
	}
    printf(") (Total files: %i)",totFileCount); 
    printf("</LI>\n");

	}
    else // Otherwise print a label and description. 
	{
	printf("<LI><B>%s (%s)</B><BR>\n", label, datasetId);
	printf("%s\n", desc);
	}
    printf("</LI>\n");
    }
cdwJointDatasetFree(&datasetList);
}

void facetSummaryRow(struct fieldedTable *table, struct facetField *ff)
/* Print out row in a high level tag counting table */
{
struct facetVal *fv;
int total = 0; // Col 4, 'files'
char valValueString[PATH_LEN], valCountString[32]; // Col 3, 'popular values (files)...' and col 2, 'vals' 
valValueString[0]= '\0'; 
strcat(valValueString, " "); 
safef(valCountString, sizeof(valCountString), "%d", slCount(ff->valList)); 
bool hairpin = TRUE; 
for (fv = ff->valList; fv != NULL; fv = fv->next)
    {
    total += fv->useCount;
    if (hairpin == FALSE) continue; 

    char temp[4*1024]; 
    // Make a new name value pair which may get added to the existing string. 
    safef(temp, sizeof(temp),"%s (%d)", fv->val, fv->useCount); 
    int newStringLen = ((int) strlen(valValueString))+((int) strlen(temp));
    if (newStringLen >= 107) // Check if the new string is acceptable size. 
	{
	// The hairpin is set to false once the full line is made, this stops the line from growing. 
	if (hairpin) 
	    //Remove the comma and append '...'.
	    {
	    valValueString[strlen(valValueString)-2] = '\0';
	    strcat(valValueString, "..."); 
	    hairpin = FALSE;
	    }
	}
    else{ // Append the name:value pair to the string.  
	strcat(valValueString, temp); 
	if (fv->next != NULL)
	    strcat(valValueString, ", "); 
	}
    }
char trueTotal[PATH_LEN]; 
safef(trueTotal, sizeof(trueTotal), "%d", total); 

/* Add data to fielded table */
char *row[4];
row[0] = cloneString(ff->fieldName);
row[1] = cloneString(valCountString);
row[2] = cloneString(valValueString);
row[3] = cloneString(trueTotal);
fieldedTableAdd(table, row, ArraySize(row), 0);
}

void tagSummaryRow(struct fieldedTable *table, struct sqlConnection *conn, char *tag)
/* Print out row in a high level tag counting table */
{
// These will become the values for our columns. 
int total = 0; // Col 4, 'files'
char valValueString[PATH_LEN], valCountString[32]; // Col 3, 'popular values (files)...' and col 2, 'vals' 

// Get the necessary data via SQL and load into a slPair. 
char query[PATH_LEN];
sqlSafef(query, sizeof(query),"select %s, count(*) as count from %s where %s is not NULL group by %s order by count desc",
  getCdwTableSetting("cdwFileTags"), tag, tag, tag); 
struct slPair *iter = NULL, *pairList = sqlQuickPairList(conn, query);

safef(valCountString, sizeof(valCountString), "%d", slCount(&pairList)-1); 
bool hairpin = TRUE; 
valValueString[0]= '\0'; 
strcat(valValueString, " "); 
//Go through the pair list and generate the 'popular values (files)...' column and the 'files' column
for (iter = pairList; iter != NULL; iter = iter->next)
    {
    total += sqlSigned( ((char*) iter->val)); // Calculate the total of the values for files column.
    if (hairpin == FALSE) continue; 

    char temp[4*1024]; 
    // Make a new name value pair which may get added to the existing string. 
    safef(temp, sizeof(temp),"%s (%s)", iter->name, (char *)iter->val); 
    int newStringLen = ((int) strlen(valValueString))+((int) strlen(temp));
    if (newStringLen >= 107) // Check if the new string is acceptable size. 
	{
	// The hairpin is set to false once the full line is made, this stops the line from growing. 
	if (hairpin) 
	    //Remove the comma and append '...'.
	    {
	    valValueString[strlen(valValueString)-2] = '\0';
	    strcat(valValueString, "..."); 
	    hairpin = FALSE;
	    }
	}
    else{ // Append the name:value pair to the string.  
	strcat(valValueString, temp); 
	if (iter->next != NULL)
	    strcat(valValueString, ", "); 
	}
    }
char trueTotal[PATH_LEN]; 
safef(trueTotal, sizeof(trueTotal), "%d", total); 

/* Add data to fielded table */
char *row[4];
row[0] = cloneString(tag);
row[1] = cloneString(valCountString);
row[2] = cloneString(valValueString);
row[3] = cloneString(trueTotal);
fieldedTableAdd(table, row, ArraySize(row), 0);
}

struct tagCount
/* A tag name and how many things are associated with it. */
    {
    struct tagCount *next;
    char *tag;
    long count;	
    };

struct tagCount *tagCountNew(char *tag, int count)
/* Return fresh new tag */
{
struct tagCount *tc;
AllocVar(tc);
tc->tag = cloneString(tag);
tc->count = count;
return tc;
}

void drawPrettyPieGraph(struct facetVal *fvList, char *id, char *title, char *subtitle)
/* Draw a pretty pie graph using D3. Import D3 and D3pie before use. */
{
// Some D3 administrative stuff, the title, subtitle, sizing etc. 
struct dyString *dy = dyStringNew(1024);

dyStringPrintf(dy,"var pie = new d3pie(\"%s\", {\n\"header\": {", id);
if (title != NULL)
    {
    dyStringPrintf(dy,"\"title\": { \"text\": \"%s\",", title);
    dyStringPrintf(dy,"\"fontSize\": 16,");
    dyStringPrintf(dy,"\"font\": \"open sans\",},");
    }
if (subtitle != NULL)
    {
    dyStringPrintf(dy,"\"subtitle\": { \"text\": \"%s\",", subtitle);
    dyStringPrintf(dy,"\"color\": \"#999999\",");
    dyStringPrintf(dy,"\"fontSize\": 10,");
    dyStringPrintf(dy,"\"font\": \"open sans\",},");
    }
dyStringPrintf(dy,"\"titleSubtitlePadding\":9 },\n");
dyStringPrintf(dy,"\"footer\": {\"color\": \"#999999\",");
dyStringPrintf(dy,"\"fontSize\": 10,");
dyStringPrintf(dy,"\"font\": \"open sans\",");
dyStringPrintf(dy,"\"location\": \"bottom-left\",},\n");
dyStringPrintf(dy,"\"size\": { \"canvasWidth\": 330, \"canvasHeight\": 220},\n");
dyStringPrintf(dy,"\"data\": { \"sortOrder\": \"value-desc\", \"content\": [\n");
struct facetVal *fv = NULL;
float colorOffset = 1;
int totalFields =  slCount(fvList);
for (fv=fvList; fv!=NULL; fv=fv->next)
    {
    float currentColor = colorOffset/totalFields;
    struct rgbColor color = saturatedRainbowAtPos(currentColor);
    dyStringPrintf(dy,"\t{\"label\": \"%s\",\n\t\"value\": %d,\n\t\"color\": \"rgb(%i,%i,%i)\"}", 
	fv->val, fv->useCount, color.r, color.b, color.g);
    if (fv->next!=NULL) 
	dyStringPrintf(dy,",\n");
    ++colorOffset;
    }
dyStringPrintf(dy,"]},\n\"labels\": {");
dyStringPrintf(dy,"\"outer\":{\"pieDistance\":20},");
dyStringPrintf(dy,"\"inner\":{\"hideWhenLessThanPercentage\":5},");
dyStringPrintf(dy,"\"mainLabel\":{\"fontSize\":11},");
dyStringPrintf(dy,"\"percentage\":{\"color\":\"#ffffff\", \"decimalPlaces\": 0},");
dyStringPrintf(dy,"\"value\":{\"color\":\"#adadad\", \"fontSize\":11},");
dyStringPrintf(dy,"\"lines\":{\"enabled\":true},},\n");
dyStringPrintf(dy,"\"effects\":{\"pullOutSegmentOnClick\":{");
dyStringPrintf(dy,"\"effect\": \"linear\",");
dyStringPrintf(dy,"\"speed\": 400,");
dyStringPrintf(dy,"\"size\": 8}},\n");
dyStringPrintf(dy,"\"misc\":{\"gradient\":{");
dyStringPrintf(dy,"\"enabled\": true,");
dyStringPrintf(dy,"\"percentage\": 100}}});");
jsInline(dy->string);
dyStringFree(&dy);
}

#ifdef OLD
struct tagCount *tagCountListFromQuery(struct sqlConnection *conn, char *query)
/* Return a tagCount list from a query that had tag/count values */
{
struct tagCount *list = NULL, *tc;
struct sqlResult *sr = sqlGetResult(conn, query);
char **row;
while ((row = sqlNextRow(sr)) != NULL)
    {
    tc = tagCountNew(row[0], sqlUnsigned(row[1]));
    slAddHead(&list, tc);
    }
sqlFreeResult(&sr);
slReverse(&list);
return list;
}
#endif /* OLD */

void pieOnFacet(struct facetField *ff, char *divId)
/* Write a pie chart base on the values of given tag in storm */
{
struct facetVal *majorTags = facetValMajorPlusOther(ff->valList, 0.01);
drawPrettyPieGraph(majorTags, divId, ff->fieldName, NULL);
}

void printFile(char *fname) 
/* print file to stdout. Do nothing if file does not exist. */
{
FILE *fh = fopen(fname, "r");
if (fh==NULL)
    return;
char buf[1000];
while (fgets(buf, 1000, fh) != NULL)
    puts(buf);
}

char *tagPopularityFields[] = { "tag name", "vals", "popular values (files)...", "files",};

void doHome(struct sqlConnection *conn)
/* Put up home/summary page */
{
printf("<table><tr><td>");
printf("<img src=\"../images/freeStemCell.jpg\" width=%d height=%d>\n", 200, 275);
printf("</td><td>");

/* Print sentence with summary of bytes, files, and labs */
char query[256];
printf("The CIRM Stem Cell Hub contains ");
sqlSafef(query, sizeof(query),
    "select sum(size) from cdwFile,cdwValidFile where cdwFile.id=cdwValidFile.id "
    " and (errorMessage = '' or errorMessage is null)"
    );
long long totalBytes = sqlQuickLongLong(conn, query);
printWithGreekByte(stdout, totalBytes);
printf(" of data in ");
#ifdef OLD
sqlSafef(query, sizeof(query),
    "select count(*) from cdwFile,cdwValidFile where cdwFile.id=cdwValidFile.fileId "
    " and (errorMessage = '' or errorMessage is null)"
    );
#endif /* OLD */

/* Using a query that is faster than the table join but gives the same result 
 * (0.2 sec vs. 0.8 sec) */
sqlSafef(query, sizeof(query), 
    "select count(*) from cdwFile where (errorMessage = '' || errorMessage is null)"
    " and cdwFileName like '%%/%s%%'",  cdwLicensePlateHead(conn) );

long long fileCount = sqlQuickLongLong(conn, query);
printLongWithCommas(stdout, fileCount);
printf(" files");
sqlSafef(query, sizeof(query),
    "select count(*) from cdwLab "
    );
long long labCount = sqlQuickLongLong(conn, query);  
printf(" from %llu labs.<BR>\n", labCount); 

printf("Try using the browse menu on files or tracks. ");
printf("The query link allows simple SQL-like queries of the metadata.");
printf("<BR>\n");


/* Print out some pie charts on important fields */
static char *pieTags[] = 
    {"lab", "format", "assay", };
struct facetField *pieFacetList = facetFieldsFromSqlTable(conn, getCdwTableSetting("cdwFileFacets"), 
						    pieTags, ArraySize(pieTags), "N/A", NULL, NULL, NULL);
struct facetField *ff;
int i;
printf("<TABLE style=\"display:inline\"><TR>\n");
for (i=0, ff = pieFacetList; i<ArraySize(pieTags); ++i, ff = ff->next)
    {
    char pieDivId[64];
    safef(pieDivId, sizeof(pieDivId), "pie_%d", i);
    printf("<TD id=\"%s\"><TD>", pieDivId);
    pieOnFacet(ff, pieDivId); 
    }
printf("</TR></TABLE>\n");
printf("<CENTER><I>charts are based on proportion of files in each category</I></CENTER>\n");
printf("</td></tr></table>\n");

//printFile("cirm-motd.html");
}

#ifdef OLD
void doBrowseTags(struct sqlConnection *conn)
/* Put up browse tags page */
{
struct tagStorm *tags = cdwUserTagStorm(conn, user);
struct slName *tag, *tagList = tagStormFieldList(tags);
slSort(&tagList, slNameCmp);
printf("This is a list of all tags and their most popular values.");
struct fieldedTable *table = fieldedTableNew("Important tags", tagPopularityFields, 
    ArraySize(tagPopularityFields));
for (tag = tagList; tag != NULL; tag = tag->next)
    tagSummaryRow(table, conn, tag->name);
char returnUrl[PATH_LEN*2];
safef(returnUrl, sizeof(returnUrl), "../cgi-bin/cdwWebBrowse?cdwCommand=browseTags&%s",
    cartSidUrlString(cart) );
struct hash *outputWrappers = hashNew(0);
    hashAdd(outputWrappers, "tag name", wrapTagField);
webSortableFieldedTable(cart, table, returnUrl, "cdwBrowseTags", 0, outputWrappers, NULL);
tagStormFree(&tags);
}
#endif /* OLD */

void doHelp(struct sqlConnection *conn)
/* Put up help page */
{
puts(
#include "cdwHelp.h"
);
}

void doTestPage(struct sqlConnection *conn)
/* Put up test page */
{
printf("testing 1 2 3...<BR>\n");
}

void dispatch(struct sqlConnection *conn)
/* Dispatch page after to routine depending on cdwCommand variable */
{
char *command = cartOptionalString(cart, "cdwCommand");
if (command == NULL)
    {
    doHome(conn);
    }
else if (sameString(command, "home"))
    {
    doHome(conn);
    }
else if (sameString(command, "analysisQuery"))
    {
    doAnalysisQuery(conn);
    }
else if (sameString(command, "analysisJointPages"))
    {
    doAnalysisJointPages(conn);
    }
else if (sameString(command, "downloadFiles"))
    {
    doDownloadFileConfirmation(conn);
    }
else if (sameString(command, "browseFiles"))
    {
    doBrowseFiles(conn);
    }
else if (sameString(command, "doFileFlowchart"))
    {
    doFileFlowchart(conn);
    }
else if (sameString(command, "browseTracks"))
    {
    doBrowseTracks(conn);
    }
#ifdef OLD
else if (sameString(command, "browseTags"))
    {
    doBrowseTags(conn);
    }
#endif /* OLD */
else if (sameString(command, "browseLabs"))
    {
    doBrowseLabs(conn);
    }
else if (sameString(command, "browseDataSets"))
    {
    doBrowseDatasets(conn);
    }
else if (sameString(command, "browseFormats"))
    {
    doBrowseFormat(conn);
    }
else if (sameString(command, "oneFile"))
    {
    doOneFile(conn);
    }
else if (sameString(command, "oneTag"))
    {
    doOneTag(conn);
    }
else if (sameString(command, "help"))
    {
    doHelp(conn);
    }
else if (sameString(command, "dataSetMetaTree"))
    {
    doDataSetMetaTree(conn);
    }
else if (sameString(command, "test"))
    {
    doTestPage(conn);
    }
else
    {
    printf("unrecognized command %s<BR>\n", command);
    }
}

void doMiddle()
/* Menu bar has been drawn.  We are in the middle of first section. */
{
struct sqlConnection *conn = sqlConnect(cdwDatabase);
user = cdwCurrentUser(conn);
dispatch(conn);
sqlDisconnect(&conn);
}

static void doSendMenubar()
/* print http header and menu bar string */
{
oldVars = hashNew(0);
cart = cartAndCookieWithHtml(hUserCookie(), excludeVars, oldVars, TRUE);
puts("Content-Type: text/html\n\n");
char* mb = cdwLocalMenuBar(cart, TRUE);
puts(mb);
}

static void doSendUserName()
/* send username and authentication method info in a tiny JSON block */
{
oldVars = hashNew(0);
cart = cartAndCookieWithHtml(hUserCookie(), excludeVars, oldVars, TRUE);
printf("{\n");
int firstEntry = 1;
if (loginUseBasicAuth())
    {
    if (!firstEntry)
        printf(",");
    else
        firstEntry = 0;
    printf ("\"auth\": \"basic\"\n");
    }
else
    {
    if (!firstEntry)
        printf(",");
    else
        firstEntry = 0;
    printf ("\"auth\": \"hgLogin\"\n");
    }

char *userName = wikiLinkUserName();
if (userName != NULL)
    {
    if (!firstEntry)
        printf(",");
    else
        firstEntry = 0;
    printf("\"username\": \"%s\"\n", userName);
    }
printf("}\n");
}

void localWebStartWrapper(char *titleString)
/* Output a HTML header with the given title.  Start table layout.  Draw menu bar. */
{
/* Do html header. We do this a little differently than web.c routines, mostly
 * in that we are strict rather than transitional HTML 4.01 */
    {
    printf("<!DOCTYPE html>\n");
    printf("<html>\n\t<head>\n");
    webCirmPragmasEtc();
    puts(getCspMetaHeader());
    printf("<TITLE>%s</TITLE>\n", titleString);
    printf("\t\t<link rel=\"shortcut icon\" href=\"../images/schub.ico\" type=\"image/png\" />\n");
    printf("\t\t<script src=\"https://ajax.googleapis.com/ajax/libs/jquery/1.11.0/jquery.min.js\"></script>");
    webIncludeResourceFile("cirmStyle.css");

    printf("\t\t<link href=\"https://maxcdn.bootstrapcdn.com/font-awesome/4.7.0/css/font-awesome.min.css\" rel=\"stylesheet\">\n"
        "\n"
        "\t\t<!-- Latest compiled and minified CSS -->\n"
        "\t\t<link rel=\"stylesheet\" href=\"https://maxcdn.bootstrapcdn.com/bootstrap/4.0.0/css/bootstrap.min.css\"\n"
        "\t\t integrity=\"sha384-Gn5384xqQ1aoWXA+058RXPxPg6fy4IWvTNh0E263XmFcJlSAwiGgFAW/dAiS6JXm\"\n"
        "\t\t crossorigin=\"anonymous\">\n"
        "\n"
        "\t\t<!-- Latest compiled and minified JavaScript -->\n"
        "\t\t<script src=\"https://cdnjs.cloudflare.com/ajax/libs/popper.js/1.12.9/umd/popper.min.js\"\n"
        "\t\t  integrity=\"sha384-ApNbgh9B+Y1QKtv3Rn7W3mgPxhU9K/ScQsAP7hUibX39j7fakFPskvXusvfa0b4Q\"\n"
        "\t\t crossorigin=\"anonymous\"></script>\n"
        "\t\t<script src=\"https://maxcdn.bootstrapcdn.com/bootstrap/4.0.0/js/bootstrap.min.js\"\n"
        "\t\t integrity=\"sha384-JZR6Spejh4U02d8jOt6vLEHfe/JQGiRRSQQxSfFWpi1MquVdAyjUar5+76PVCmYl\"\n"
        "\t\t crossorigin=\"anonymous\"></script>\n"
        );

    jsIncludeFile("jquery.watermark.js", NULL);
    jsIncludeFile("d3pie.min.js", NULL);
    jsIncludeFile("dagre-d3.js", NULL);
    printf("<script src=\"//cdnjs.cloudflare.com/ajax/libs/d3/3.4.4/d3.min.js\"></script>");
    printf("<script src=\"//cdnjs.cloudflare.com/ajax/libs/bowser/1.6.1/bowser.min.js\"></script>");
    printf("</HEAD>\n");
    printBodyTag(stdout);
    }

puts(cdwPageHeader(cart, FALSE));

printf("<div class=\"cirm-page-body\">\n");
puts(cdwLocalMenuBar(cart, FALSE));	    // Menu bar after tables open but before first section
webPushErrHandlers();	    // Now can do improved error handler
}


void localWebWrap(struct cart *theCart)
/* We got the http stuff handled, and a cart.  Now wrap a web page around it. */
{
cart = theCart;
localWebStartWrapper("CIRM Stem Cell Hub Data Browser v0.62");
pushWarnHandler(htmlVaWarn);
doMiddle();
jsInlineFinish();
printf("</div> <!-- cirm-page-body -->\n");
puts(cdwPageFooter(cart, FALSE));
printf("</BODY></HTML>\n");
}

void initFields()
/* initialize fields */
{
visibleFacetFields = getCdwSetting("cdwFacetFields", FILEFACETFIELDS);
char temp[1024];
safef(temp, sizeof temp, "%s,%s", FILEFIELDS, visibleFacetFields);
fileTableFields = cloneString(temp);

// filter fields against fields in current facet table
struct sqlConnection *conn = sqlConnect(cdwDatabase);
struct slName *fNames = sqlFieldNames(conn, getCdwTableSetting("cdwFileFacets"));
sqlDisconnect(&conn);

struct dyString *dy = newDyString(128);
char *fieldNames[128];
char *tempFileTableFields = cloneString(fileTableFields);
int fieldCount = chopString(tempFileTableFields, ",", fieldNames, ArraySize(fieldNames));
int i;
for (i = 0; i<fieldCount; i++)
    {
    if (slNameInList(fNames, fieldNames[i]))
	{
	if (dy->stringSize > 0)
	    dyStringAppendC(dy, ',');
	dyStringAppend(dy, fieldNames[i]);
	}
    }
freeMem(fileTableFields);
fileTableFields = dyStringCannibalize(&dy);

}

int main(int argc, char *argv[])
/* Process command line. */
{
long enteredMainTime = clock1000();
boolean isFromWeb = cgiIsOnWeb();
if (!isFromWeb && !cgiSpoof(&argc, argv))
    usage();
dnaUtilOpen();
oldVars = hashNew(0);
char *cdwCmd = cgiOptionalString("cdwCommand");
isPublicSite = cfgOptionBooleanDefault("cdw.siteIsPublic", FALSE);

initFields();

if (sameOk(cdwCmd, "downloadUrls"))
    doDownloadUrls();
else if (sameOk(cdwCmd, "menubar"))
    doSendMenubar();
else if (sameOk(cdwCmd, "userName"))
    doSendUserName();
else
    cartEmptyShell(localWebWrap, hUserCookie(), excludeVars, oldVars);
cgiExitTime("cdwWebBrowse", enteredMainTime);
return 0;
}
<|MERGE_RESOLUTION|>--- conflicted
+++ resolved
@@ -1574,11 +1574,7 @@
 cartSaveSession(cart);
 cgiMakeHiddenVar("cdwCommand", "analysisQuery");
 cgiMakeHiddenVar("Download format", format); 
-<<<<<<< HEAD
-cgiMakeButton(format, "Download All Matching"); 
-=======
-printf("<input class='btn btn-secondary' type='submit' name='%s' id='%s' value='Download'>\n", format, format);
->>>>>>> bf7b450d
+printf("<input class='btn btn-secondary' type='submit' name='%s' id='%s' value='Download All Matching'>\n", format, format);
 printf("</FORM>\n\n");
 
 // Get field list for the cdwFileTags table, leaving out things we don't want to display on the site
