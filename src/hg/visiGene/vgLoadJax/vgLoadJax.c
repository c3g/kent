--- conflicted
+++ resolved
@@ -1,4 +1,6 @@
-/* vgLoadJax - Load visiGene database from jackson database. */
+/* vgLoadJax - Load visiGene database from jackson database. More 
+ * specifically create a directory full of .ra and .tab files from
+ * jackson database that can be loaded into visiGene with visiGeneLoad. */
 #include "common.h"
 #include "linefile.h"
 #include "hash.h"
@@ -14,13 +16,11 @@
 /* Explain usage and exit. */
 {
 errAbort(
-  "vgLoadJax - Load visiGene database from jackson database\n"
+  "vgLoadJax - Load visiGene database from jackson database. More\n"
+  "specifically create a directory full of .ra and .tab files from\n"
+  "jackson database that can be loaded into visiGene with visiGeneLoad.\n"
   "usage:\n"
-<<<<<<< HEAD
-  "   vgLoadJax jaxDb visiDb\n"
-=======
   "   vgLoadJax /gbdb/visiGene jaxDb outputDir\n"
->>>>>>> 9288b554
   "Load everything in jackson database tagged after date to\n"
   "visiGene database.  Most commonly run as\n"
   "   vgLoadJax /gbdb/visiGene jackson visiGene\n"
@@ -36,7 +36,6 @@
    {NULL, 0},
 };
 
-char *clJaxDb, *clVisiDb;
 
 struct slName *jaxSpecList(struct sqlConnection *conn)
 /* Get list of specimen id's. */
@@ -162,7 +161,9 @@
     struct sqlResult *sr;
     char **row;
 
-    /* Figure out genotype. */
+    /* Figure out genotype.  Create string that looks something like:
+     *     adh:cheap date,antp:+,  
+     * That is a comma separated list gene:allele. */
     dyStringPrintf(query, 
     	"select MRK_Marker.symbol,ALL_Allele.symbol "
 	"from GXD_AlleleGenotype,MRK_Marker,ALL_Allele "
@@ -225,6 +226,8 @@
 	char *inJax)
 /* Create a .ra and a .tab file for given reference. */
 {
+/* Initially the tab file will have some duplicate lines, so
+ * write to temp file, and then filter. */
 char raName[PATH_LEN], tabName[PATH_LEN], tmpName[PATH_LEN];
 FILE *ra = NULL, *tab = NULL;
 struct dyString *query = dyStringNew(0);
@@ -252,14 +255,17 @@
 
 /* Make ra file with stuff common to whole submission set. */
 ra = mustOpen(raName, "w");
-list = charSepToSlNames(row[0], ';');
 fprintf(ra, "submitSet jax%s\n", ref);
 fprintf(ra, "taxon 10090\n");	/* Mus musculus taxon */
 fprintf(ra, "fullDir ../visiGene/full/inSitu/Mouse/jax\n");
 fprintf(ra, "thumbDir ../visiGene/200/inSitu/Mouse/jax\n");
 fprintf(ra, "journal %s\n", row[1]);
 fprintf(ra, "publication %s\n", row[2]);
+
+/* The contributor (author) list is in format Kent WJ; Haussler DH; format in
+ * Jackson.  We convert it to Kent W.J.,Haussler D.H., format for visiGene. */
 fprintf(ra, "contributor ");
+list = charSepToSlNames(row[0], ';');
 for (el = list; el != NULL; el = el->next)
     {
     char *lastName = skipLeadingSpaces(el->name);
@@ -442,6 +448,7 @@
         {
 	if (!sameString(reporterGeneKey, "0"))
 	    {
+	    /* Fixme: make sure that reporterGene's end up in probeType table. */
 	    char *name = NULL;
 	    dyStringClear(query);
 	    dyStringPrintf(query, 
@@ -633,7 +640,7 @@
     fprintf(tab, "%s\t", ageMin);
     fprintf(tab, "%s\t", ageMax);
     fprintf(tab, "%s\t", paneLabel);
-    fprintf(tab, "%s.gif\t", fileKey);
+    fprintf(tab, "%s.jpg\t", fileKey);
     fprintf(tab, "%s\t", imageKey);
     fprintf(tab, "%s\t", fPrimer);
     fprintf(tab, "%s\t", rPrimer);
@@ -696,21 +703,11 @@
 slNameFreeList(&refList);
 }
 
-<<<<<<< HEAD
-void vgLoadJax(char *jaxDb, char *visiDb)
-=======
 void vgLoadJax(char *visiGeneDir, char *jaxDb, char *outDir)
->>>>>>> 9288b554
 /* vgLoadJax - Load visiGene database from jackson database. */
 {
 struct sqlConnection *conn = sqlConnect(jaxDb);
 struct sqlConnection *conn2 = sqlConnect(jaxDb);
-<<<<<<< HEAD
-submitToDir(conn, conn2, visiDb);
-
-uglyf("vgLoadJax %s %s\n", jaxDb, visiDb);
-
-=======
 
 char inFull[PATH_LEN];
 char *jaxPath = "inSitu/Mouse/jax";
@@ -718,7 +715,6 @@
 safef(inFull, sizeof(inFull), "%s/full", visiGeneDir);
 safef(inJax, sizeof(inJax), "%s/%s", inFull, jaxPath);
 submitToDir(conn, conn2, outDir, inJax);
->>>>>>> 9288b554
 sqlDisconnect(&conn2);
 sqlDisconnect(&conn);
 }
@@ -729,12 +725,6 @@
 optionInit(&argc, argv, options);
 if (argc != 4)
     usage();
-<<<<<<< HEAD
-clJaxDb = argv[1];
-clVisiDb = argv[2];
-vgLoadJax(clJaxDb, clVisiDb);
-=======
 vgLoadJax(argv[1], argv[2], argv[3]);
->>>>>>> 9288b554
 return 0;
 }