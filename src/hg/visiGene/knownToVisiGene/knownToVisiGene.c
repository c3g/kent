--- conflicted
+++ resolved
@@ -17,7 +17,9 @@
   "   knownToVisiGene database\n"
   "options:\n"
   "   -table=XXX - give another name to table other than knownToVisiGene\n"
-  "   -visiDb=XXX - used a VisiGene database other than 'visiGene'\n"
+  "   -visiDb=XXX - use a VisiGene database other than 'visiGene'\n"
+  "   -fromProbePsl=XXX - use a probe track psl table for mapping,\n"
+  "      e.g. vgImageProbes for human.\n"
   );
   /*
   "options:\n"
@@ -27,10 +29,12 @@
 
 char *outTable = "knownToVisiGene";
 char *visiDb = "visiGene";
+char *fromProbePsl = NULL;
 
 static struct optionSpec options[] = {
    {"table", OPTION_STRING},
    {"visiDb", OPTION_STRING},
+   {"fromProbePsl", OPTION_STRING},
    {NULL, 0},
 };
 
@@ -79,11 +83,8 @@
 /* Add key/value pairs from table into hash */
 {
 struct sqlResult *sr;
-char query[256];
+char query[512];
 char **row;
-<<<<<<< HEAD
-safef(query, sizeof(query), "select %s,%s from %s", keyField, valField, table);
-=======
 if (fromProbePsl)
     {
     /* TODO 2006-01-25 Jim is concerned about alternate splicing, wants to us hgMapToGene
@@ -103,7 +104,6 @@
     {
     safef(query, sizeof(query), "select %s,%s from %s", keyField, valField, table);
     }
->>>>>>> da0d844b
 sr = sqlGetResult(conn, query);
 while ((row = sqlNextRow(sr)) != NULL)
     {
@@ -126,15 +126,23 @@
 /* Return best image id if possible, otherwise 0 */
 {
 struct hashEl *extId = hashLookup(kgToHash, kgId);
+int best = 0;
+float bestPri = 1000000.0;
 
 while (extId != NULL)
     {
     struct prioritizedImage *pi = hashFindVal(imageHash, extId->val);
     if (pi != NULL)
-	return pi->imageId;
+	{
+	if (bestPri > pi->priority)
+	    {
+	    bestPri = pi->priority;
+	    best = pi->imageId;
+	    }
+	}
     extId = hashLookupNext(extId);
     }
-return 0;
+return best;
 }
 
 void knownToVisiGene(char *database)
@@ -151,16 +159,18 @@
 struct hash *locusLinkImageHash = newHash(18);
 struct hash *refSeqImageHash = newHash(18);
 struct hash *genbankImageHash = newHash(18);
+struct hash *probeImageHash = newHash(18);
 struct hash *knownToLocusLinkHash = newHash(18);
 struct hash *knownToRefSeqHash = newHash(18);
 struct hash *knownToGeneHash = newHash(18);
 struct hash *favorHugoHash = newHash(18);
+struct hash *knownToProbeHash = newHash(18);
 struct slName *knownList = NULL, *known;
 struct hash *dupeHash = newHash(17);
 
 /* Go through and make up hashes of images keyed by various fields. */
 sr = sqlGetResult(iConn,
-        "select image.id,imageFile.priority,gene.name,gene.locusLink,gene.refSeq,gene.genbank,submissionSet.privateUser "
+        "select image.id,imageFile.priority,gene.name,gene.locusLink,gene.refSeq,gene.genbank,probe.id,submissionSet.privateUser "
 	"from image,imageFile,imageProbe,probe,gene,submissionSet "
 	"where image.imageFile = imageFile.id "
 	"and image.id = imageProbe.image "
@@ -172,16 +182,28 @@
     {
     int id = sqlUnsigned(row[0]);
     float priority = atof(row[1]);
-    int privateUser = sqlSigned(row[6]);
+    int privateUser = sqlSigned(row[7]);
     if (privateUser == 0)
 	{
-	addPrioritizedImage(geneImageHash, id, priority, row[2]);
-	addPrioritizedImage(locusLinkImageHash, id, priority, row[3]);
-	addPrioritizedImage(refSeqImageHash, id, priority, row[4]);
-	addPrioritizedImage(genbankImageHash, id, priority, row[5]);
-	}
-    }
-verbose(2, "Made hashes of image: geneImageHash %d, locusLinkImageHash %d, refSeqImageHash %d, genbankImageHash %d\n", geneImageHash->elCount, locusLinkImageHash->elCount, refSeqImageHash->elCount, genbankImageHash->elCount);
+	if (fromProbePsl)
+	    {
+	    char vgPrb_Id[256];
+	    safef(vgPrb_Id, sizeof(vgPrb_Id), "vgPrb_%s",row[6]);
+	    addPrioritizedImage(probeImageHash, id, priority, vgPrb_Id);
+	    }
+	else
+	    {
+	    addPrioritizedImage(geneImageHash, id, priority, row[2]);
+	    addPrioritizedImage(locusLinkImageHash, id, priority, row[3]);
+	    addPrioritizedImage(refSeqImageHash, id, priority, row[4]);
+	    addPrioritizedImage(genbankImageHash, id, priority, row[5]);
+	    }
+	}
+    }
+verbose(2, "Made hashes of image: geneImageHash %d, locusLinkImageHash %d, refSeqImageHash %d"
+           ", genbankImageHash %d probeImageHash %d\n", 
+            geneImageHash->elCount, locusLinkImageHash->elCount, refSeqImageHash->elCount, 
+	    genbankImageHash->elCount, probeImageHash->elCount);
 sqlFreeResult(&sr);
 
 /* Build up list of known genes. */
@@ -200,34 +222,50 @@
 sqlFreeResult(&sr);
 
 /* Build up hashes from knownGene to other things. */
-foldIntoHash(hConn, "knownToLocusLink", "name", "value", knownToLocusLinkHash, NULL, FALSE);
-foldIntoHash(hConn, "knownToRefSeq", "name", "value", knownToRefSeqHash, NULL, FALSE);
-foldIntoHash(hConn, "kgXref", "kgID", "geneSymbol", knownToGeneHash, favorHugoHash, FALSE);
-foldIntoHash(hConn, "kgAlias", "kgID", "alias", knownToGeneHash, favorHugoHash, TRUE);
-foldIntoHash(hConn, "kgProtAlias", "kgID", "alias", knownToGeneHash, favorHugoHash, TRUE);
-verbose(2, "knownToLocusLink %d, knownToRefSeq %d, knownToGene %d\n", knownToLocusLinkHash->elCount, knownToRefSeqHash->elCount, knownToGeneHash->elCount);
+if (fromProbePsl)
+    {
+    foldIntoHash(hConn, fromProbePsl, "name", "qName", knownToProbeHash, NULL, FALSE);
+    }
+else
+    {
+    foldIntoHash(hConn, "knownToLocusLink", "name", "value", knownToLocusLinkHash, NULL, FALSE);
+    foldIntoHash(hConn, "knownToRefSeq", "name", "value", knownToRefSeqHash, NULL, FALSE);
+    foldIntoHash(hConn, "kgXref", "kgID", "geneSymbol", knownToGeneHash, favorHugoHash, FALSE);
+    foldIntoHash(hConn, "kgAlias", "kgID", "alias", knownToGeneHash, favorHugoHash, TRUE);
+    foldIntoHash(hConn, "kgProtAlias", "kgID", "alias", knownToGeneHash, favorHugoHash, TRUE);
+    }
+verbose(2, "knownToLocusLink %d, knownToRefSeq %d, knownToGene %d knownToProbe %d\n", 
+   knownToLocusLinkHash->elCount, knownToRefSeqHash->elCount, knownToGeneHash->elCount,
+   knownToProbeHash->elCount);
 
 /* Try and find an image for each gene. */
 for (known = knownList; known != NULL; known = known->next)
     {
     char *name = known->name;
     int imageId = 0;
-
-    imageId = bestImage(name, knownToLocusLinkHash, locusLinkImageHash);
-    if (imageId == 0)
-        imageId = bestImage(name, knownToRefSeqHash, refSeqImageHash);
-    if (imageId == 0)
-	{
-	struct prioritizedImage *pi = hashFindVal(genbankImageHash, name);
-	if (pi != NULL)
-	    imageId = pi->imageId;
-	}
-    if (imageId == 0)
-        imageId = bestImage(name, knownToGeneHash, geneImageHash);
+    if (fromProbePsl)
+	{
+	imageId = bestImage(name, knownToProbeHash, probeImageHash);
+	}
+    else
+	{
+	imageId = bestImage(name, knownToLocusLinkHash, locusLinkImageHash);
+	if (imageId == 0)
+	    imageId = bestImage(name, knownToRefSeqHash, refSeqImageHash);
+	if (imageId == 0)
+	    {
+	    struct prioritizedImage *pi = hashFindVal(genbankImageHash, name);
+	    if (pi != NULL)
+		imageId = pi->imageId;
+	    }
+	if (imageId == 0)
+	    imageId = bestImage(name, knownToGeneHash, geneImageHash);
+	}	    
     if (imageId != 0)
         {
 	fprintf(f, "%s\t%d\n", name, imageId);
 	}
+	
     }
 
 createTable(hConn, outTable);
@@ -241,6 +279,7 @@
 optionInit(&argc, argv, options);
 outTable = optionVal("table", outTable);
 visiDb = optionVal("visiDb", visiDb);
+fromProbePsl = optionVal("fromProbePsl", fromProbePsl);
 if (argc != 2)
     usage();
 knownToVisiGene(argv[1]);
