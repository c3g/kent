--- conflicted
+++ resolved
@@ -279,11 +279,6 @@
 }
 
 sub validateAssembly {
-<<<<<<< HEAD
-    my ($val) = @_;
-    if($val ne 'hg19' && $val ne 'mm9') {
-        return "Assembly '$val' is invalid (must be 'hg19 or mm9')";
-=======
     my ($val, $pipelineInstance) = @_;
     if ($pipelineInstance eq 'standard') {
         if($val ne 'hg19' && $val ne 'mm9') {
@@ -291,7 +286,6 @@
         } else {
             return ();
         }
->>>>>>> 94f653a1
     } else {
         return ();
     }
@@ -303,11 +297,7 @@
 # hash keys are RA style plus an additional TRACKS key which is a nested hash for
 # the track list at the end of the DAF file; e.g.:
 # (lab => 'Myers', TRACKS => {'Alignments => {}, Signal => {}})
-<<<<<<< HEAD
-    my ($submitDir, $grants, $fields) = @_;
-=======
     my ($submitDir, $grants, $fields, $pipelineInstance) = @_;
->>>>>>> 94f653a1
 
     # Verify required fields
     # are present and that the project is marked active.
@@ -322,21 +312,13 @@
     $dafFile = cwd() . "/" . $dafFile;
     HgAutomate::verbose(2, "Using newest DAF file \'$dafFile\'\n");
     chdir($wd);
-<<<<<<< HEAD
-    return parseDaf($dafFile, $grants, $fields);
-=======
     return parseDaf($dafFile, $grants, $fields, $pipelineInstance);
->>>>>>> 94f653a1
 }
 
 sub parseDaf
 {
 # Identical to getDaf, but first argument is the DAF filename.
-<<<<<<< HEAD
-    my ($dafFile, $grants, $fields) = @_;
-=======
     my ($dafFile, $grants, $fields, $pipelineInstance) = @_;
->>>>>>> 94f653a1
     my %daf = ();
     $daf{TRACKS} = {};
     my $lines = readFile("$dafFile");
@@ -405,11 +387,7 @@
     if(!defined($grants->{$daf{grant}})) {
         push(@errors, "invalid lab '$daf{grant}' in DAF '$dafFile'");
     }
-<<<<<<< HEAD
-    push(@errors, validateAssembly($daf{assembly}));
-=======
     push(@errors, validateAssembly($daf{assembly}, $pipelineInstance));
->>>>>>> 94f653a1
 
     foreach my $view (keys %{$daf{TRACKS}}) {
         HgAutomate::verbose(4, "  View: $view\n");
