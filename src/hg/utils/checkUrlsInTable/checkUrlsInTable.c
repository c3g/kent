/* htmlCheck - Do a little reading and verification of html file. */

/* Copyright (C) 2013 The Regents of the University of California 
 * See README in this or parent directory for licensing information. */

#include "common.h"
#include "errAbort.h"
#include "options.h"
#include "hdb.h"
#include "htmlPage.h"
#include "verbose.h"

// Might want to parameterize this later
#define urlColumn "url" 

void usage()
/* Explain usage and exit. */
{
errAbort(
  "checkUrlsInTable - verify links in a table (column name 'url')\n"
  "usage:\n"
  "   checkUrlsInTable database table\n"
  "options:\n"
  "    -strict          - warn about 302 redirects, etc.\n"
  );
}

static struct optionSpec options[] = {
   {"strict", OPTION_BOOLEAN},
   {NULL, 0},
};

<<<<<<< HEAD
int checkUrlsInTable(char *database, char *table)
=======
// Might want to parameterize this later
#define urlColumn "url" 

int checkUrlsInTable(char *database, char *table, boolean strict)
>>>>>>> 8361ca7c
/* Read url. Switch on command and dispatch to appropriate routine. */
{
struct sqlConnection *conn = hAllocConn(database);
char query[256];
sqlSafef(query, sizeof(query),
                "select %s from %s where %s is not null and %s <> ''", 
                        urlColumn, table, urlColumn, urlColumn);
struct slName *url, *urls;
urls = sqlQuickList(conn, query);
int errs = 0;
char *fullText;
struct htmlStatus *status;
for (url = urls; url != NULL; url = url->next)
    {
    verbose(4, "%s\n", url->name);
    fullText = htmlSlurpWithCookies(url->name, NULL);
    status = htmlStatusParse(&fullText);
    if (status == NULL)
        {
        printf("%s\tNULL\n", url->name);
        errs++;
        continue;
        }
    if (status->status == 200)
        {
        verbose(3, "%s\t200\n", url->name);
        continue;
        }
    if (!strict)
        {
        if (status->status == 302)  // "temporary" redirect
            {
            verbose(2, "%s\t302\n", url->name);
            continue;
            }
        }
    printf("%s\t%d\n", url->name, status->status);
    errs++;
    }
hFreeConn(&conn);
return errs;
}

int main(int argc, char *argv[])
/* Process command line. */
{
optionInit(&argc, argv, options);
if (argc != 3)
    usage();
char *database = argv[1];
char *table = argv[2];
return checkUrlsInTable(database, table, optionExists("strict"));
}<|MERGE_RESOLUTION|>--- conflicted
+++ resolved
@@ -30,14 +30,10 @@
    {NULL, 0},
 };
 
-<<<<<<< HEAD
-int checkUrlsInTable(char *database, char *table)
-=======
 // Might want to parameterize this later
 #define urlColumn "url" 
 
 int checkUrlsInTable(char *database, char *table, boolean strict)
->>>>>>> 8361ca7c
 /* Read url. Switch on command and dispatch to appropriate routine. */
 {
 struct sqlConnection *conn = hAllocConn(database);
