<!-- News item template:

  <div class="jwNewsItem jwSingleLineRightColumn">
  __DATE__ -
  <a href="goldenPath/newsarch.html#__MMDDYY__">
    __HEADLINE__
  </a></div>

  1. Replace __DATE__ with something like 'Apr. 29, 2016'
  2. Replace __MMDDYY__ with something like '042916'
  3. Replace __HEADLINE__ with the news item's headline like 'Awesome New Feature'
     Be sure to follow the CORRECT STYLE for the headline: 
        - capitalize first letter of headline - no other caps except for proper nouns and acronyms
        - check that headline char count doesn't exceed the line length (otherwise will truncate)
  4. Drop the bottom item from the list (limit of 3 items at a time)
-->
  <div class="jwNewsItem jwSingleLineRightColumn">
<<<<<<< HEAD
  May 26, 2020 -
  <a href="goldenPath/newsarch.html#052620">
  NCBI RefSeq vertebrate assembly hubs
=======
  May 4, 2020 -
  <a href="goldenPath/newsarch.html#052220">
  Updated GENCODE Genes and GTEx Track
>>>>>>> a7797ed5
  </a></div>

  <div class="jwNewsItem jwSingleLineRightColumn">
  May 12, 2020 -
  <a href="goldenPath/newsarch.html#051220">
  Coronavirus Browser How-To video
  </a></div>

  <div class="jwNewsItem jwSingleLineRightColumn">
  May 6, 2020 -
  <a href="goldenPath/newsarch.html#050620">
  Problematic Regions for NGS/Sanger sequencing
<<<<<<< HEAD
  </a></div>
=======
  </a></div>
>>>>>>> a7797ed5
<|MERGE_RESOLUTION|>--- conflicted
+++ resolved
@@ -15,29 +15,19 @@
   4. Drop the bottom item from the list (limit of 3 items at a time)
 -->
   <div class="jwNewsItem jwSingleLineRightColumn">
-<<<<<<< HEAD
   May 26, 2020 -
   <a href="goldenPath/newsarch.html#052620">
   NCBI RefSeq vertebrate assembly hubs
-=======
-  May 4, 2020 -
+  </a></div>
+
+  <div class="jwNewsItem jwSingleLineRightColumn">
+  May 22, 2020 -
   <a href="goldenPath/newsarch.html#052220">
   Updated GENCODE Genes and GTEx Track
->>>>>>> a7797ed5
   </a></div>
 
   <div class="jwNewsItem jwSingleLineRightColumn">
   May 12, 2020 -
   <a href="goldenPath/newsarch.html#051220">
   Coronavirus Browser How-To video
-  </a></div>
-
-  <div class="jwNewsItem jwSingleLineRightColumn">
-  May 6, 2020 -
-  <a href="goldenPath/newsarch.html#050620">
-  Problematic Regions for NGS/Sanger sequencing
-<<<<<<< HEAD
-  </a></div>
-=======
-  </a></div>
->>>>>>> a7797ed5
+  </a></div>