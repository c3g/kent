<!-- News item template:

  <div class="jwNewsItem jwSingleLineRightColumn">
  __DATE__ -
  <a href="goldenPath/newsarch.html#__MMDDYY__">
    __HEADLINE__
  </a></div>

  1. Replace __DATE__ with something like 'Apr. 29, 2016'
  2. Replace __MMDDYY__ with something like '042916'
  3. Replace __HEADLINE__ with the news item's headline like 'Awesome New Feature'
     Be sure to follow the CORRECT STYLE for the headline: 
        - capitalize first letter of headline - no other caps except for proper nouns and acronyms
        - check that headline char count doesn't exceed the line length (otherwise will truncate)
  4. Drop the bottom item from the list (limit of 3 items at a time)
-->
  <div class="jwNewsItem jwSingleLineRightColumn">
  Oct. 25, 2019 -
  <a href="goldenPath/newsarch.html#102519">
  New Illumina Global Diversity Array for human (GRChg37/hg19)
  </a></div>

  <div class="jwNewsItem jwSingleLineRightColumn">
  Oct. 25, 2019 -
  <a href="goldenPath/newsarch.html#102519">
  Hi-C heatmap visualizations
  </a></div>

  <div class="jwNewsItem jwSingleLineRightColumn">
  Oct. 24, 2019 -
  <a href="goldenPath/newsarch.html#102419">
  Platinum genomes VCFs
  </a></div>

 <div class="jwNewsItem jwSingleLineRightColumn">
  Oct. 16, 2019 -
  <a href="goldenPath/newsarch.html#101619">
  New GENCODE Genes tracks for human (V32) and mouse (VM23)
<<<<<<< HEAD
  </a></div>
=======
  </a></div>
>>>>>>> 98af76a8
<|MERGE_RESOLUTION|>--- conflicted
+++ resolved
@@ -30,14 +30,4 @@
   Oct. 24, 2019 -
   <a href="goldenPath/newsarch.html#102419">
   Platinum genomes VCFs
-  </a></div>
-
- <div class="jwNewsItem jwSingleLineRightColumn">
-  Oct. 16, 2019 -
-  <a href="goldenPath/newsarch.html#101619">
-  New GENCODE Genes tracks for human (V32) and mouse (VM23)
-<<<<<<< HEAD
-  </a></div>
-=======
-  </a></div>
->>>>>>> 98af76a8
+  </a></div>