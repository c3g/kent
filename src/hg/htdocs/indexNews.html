<!--News Section----------------------------------------------->  
        <TABLE WIDTH="100%" BGCOLOR="#888888" BORDER="0" CELLSPACING="0" CELLPADDING="1">
            <TR><TD>        
            <TABLE BGCOLOR="#fffee8" WIDTH="100%"  BORDER="0" CELLSPACING="0" CELLPADDING="0">
                <TR><TD>        
                <TABLE BGCOLOR="#D9E4F8" BACKGROUND="images/hr.gif" WIDTH="100%" BORDER=0>
                    <TR><TD>
                    <!--cheap trick to get background on row to be continuous-->
                    <TABLE CELLPADDING=0 CELLSPACING=0 WIDTH="100%">
                        <TR><TD ALIGN="left">
                         <font size="4"><a name="TOC"></a><b>&nbsp; News</b></font><a href="http://www.twitter.com/GenomeBrowser" target="_blank"><img src="http://twitter-badges.s3.amazonaws.com/t_small-a.png" alt="Follow GenomeBrowser on Twitter" style="vertical-align:text-bottom; margin-left: 15px;"></a></TD>
                        <TD ALIGN="right"><A HREF="goldenPath/newsarch.html"><IMG 
                        SRC="images/news.jpg" ALT="" ALIGN="right" BORDER=0></A>
                    </TD></TR></TABLE>
                </TD></TR></TABLE>
                <TABLE BGCOLOR="#fffee8" WIDTH="100%" CELLPADDING=0>
                  <TR><TH HEIGHT=3></TH></TR>
                  <TR><TD WIDTH=10></TD>
                  <TD>
                  <P>
                  To receive announcements of new genome 
                  assembly releases, new software features, updates and 
                  training seminars by email, subscribe to the
                  <A HREF="http://groups.google.com/a/soe.ucsc.edu/group/genome-announce?hl=en"
                  TARGET=_blank>genome-announce</A> mailing list.</P>

            <!-- start news -->
                <p> 
                <font face="courier" size="3"><b>11 February 2013 - 
                Denisova tracks released on hg19 browser</b></font>
                <br>
		In conjunction with the publication of the paper by Meyer <em>et al.</em>
		<a href="http://www.ncbi.nlm.nih.gov/pubmed/22936568">
                A High-Coverage Genome Sequence from an Archaic Denisovan Individual</a>
                the UCSC Genome Browser is hosting a set of new tracks. Briefly, Meyer <em>et al.</em>
		applied a novel single-stranded DNA library preparation method to DNA previously 
		extracted from 40mg of a phalanx bone excavated from Denisova Cave in the 
		Altai Mountains in southern Siberia.
		</p>
		<p>
		Two supporting datasets and one analysis dataset are now available in the Genome Browser:
		</p>
		<ul>
<<<<<<< HEAD
		<li>Modern Human Variants : variant calls made from sequence reads of eleven individuals 
=======
		<li>Modern Human Variants: variant calls made from sequence reads of eleven individuals 
>>>>>>> ed86b5e9
		mapped to the human genome, used in statistical analyses to put the divergence of the 
		Denisova genome into perspective with regard to present-day humans.
                <li>Denisova Sequence: high-coverage (30X) sequence reads from an archaic Denisovan 
		individual mapped to the human genome reference assembly.
                <li>Modern Human Derived, Denisova Ancestral: mutations in the modern human lineage 
		that rose to fixation or near fixation since the split from the last common 
		ancestor with Denisovans, along with predicted functional effects from Ensembl's 
		Variant Effect Predictor (VEP).
		</ul>
                <p>
		We'd like to thank Richard Green and the many authors of the Science paper 
		for providing the UCSC Genome Browser with these data. 
		We'd also like to acknowledge the hard work of the UCSC Genome Browser staff 
		who pulled together the annotations and information for these tracks:
		Angie Hinrichs and Pauline Fujita. 
	        </p>
                <hr>
                <p>
                <font face="courier" size="3"><b>25 January 2013 -
                Southern White Rhinoceros Genome Browser Release: </b></font> 
	        We are pleased to announce the release of a Genome Browser for the May 2012
                assembly of the Southern White Rhinoceros, <em>Ceratotherium simum simum</em> 
                (Broad Institute version cerSimSim1.0, UCSC version cerSim1). 
                <a href="goldenPath/newsarch.html#012513">Read more</a>.
                </p>
  
		<p>
                <font face="courier" size="3"><b>22 January 2013 -
                New Baboon (papAnu2) Assembly Now Available in the Genome Browser: </b></font>
                We are pleased to announce the release of a Genome Browser for the March 2012
                assembly of the Olive Baboon, <em>Papio anubis</em> (Baylor Panu_2.0, UCSC version 
		papAnu2).
		<a href="goldenPath/newsarch.html#012213">Read more</a>.
                </p>
		<p>
	        <font face="courier" size="3"><b>15 January 2013 -
                New Lamprey (petMar2) Assembly Now Available in the Genome Browser: </b></font>
                We are pleased to announce the release of a Genome Browser for the September 2010
                assembly of the Lamprey, <em>Petromyzon marinus</em> (WUGSC 7.0, UCSC version 
		petMar2). 
		<a href="goldenPath/newsarch.html#011513">Read more</a>.
                </p>

              

	    <!-- start archives -->
==> <a href="goldenPath/newsarch.html">News Archives</a>

                    </TD><TD WIDTH=15>
                 </TD></TR></TABLE>
            <BR></TD></TR></TABLE>
        </TD></TR></TABLE><|MERGE_RESOLUTION|>--- conflicted
+++ resolved
@@ -41,11 +41,7 @@
 		Two supporting datasets and one analysis dataset are now available in the Genome Browser:
 		</p>
 		<ul>
-<<<<<<< HEAD
-		<li>Modern Human Variants : variant calls made from sequence reads of eleven individuals 
-=======
 		<li>Modern Human Variants: variant calls made from sequence reads of eleven individuals 
->>>>>>> ed86b5e9
 		mapped to the human genome, used in statistical analyses to put the divergence of the 
 		Denisova genome into perspective with regard to present-day humans.
                 <li>Denisova Sequence: high-coverage (30X) sequence reads from an archaic Denisovan 
