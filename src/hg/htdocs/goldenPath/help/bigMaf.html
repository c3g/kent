--- conflicted
+++ resolved
@@ -23,25 +23,24 @@
 The following AutoSQL definition is used for bigMaf multiple alignment files. This is the 
 <a href="examples/bigMaf.as"><code>bigMaf.as</code></a> file defined by the <code>-as</code> option 
 when using <code>bedToBigBed</code>.</p>
-<pre><code>  table bedMaf
-  "Bed3 with MAF block"
-      (
-      string chrom;      "Reference sequence chromosome or scaffold"
-      uint   chromStart; "Start position in chromosome"
-      uint   chromEnd;   "End position in chromosome"
-      lstring mafBlock;  "MAF block"
-      ) </code></pre>
+<pre><code>table bedMaf
+"Bed3 with MAF block"
+    (
+    string chrom;      "Reference sequence chromosome or scaffold"
+    uint   chromStart; "Start position in chromosome"
+    uint   chromEnd;   "End position in chromosome"
+    lstring mafBlock;  "MAF block"
+    ) </code></pre>
 <p>
 Note that the <code>bedToBigBed</code> utility uses a substantial amount of memory; somewhere on the
 order of 1.25 times more RAM than the uncompressed BED input file.</p>
 <p>
 To create a bigMaf track, follow these steps:
 <ol>
-<<<<<<< HEAD
-  <li>
-  If you already have a MAF file you would like to convert to a bigMaf, skip to <em>Step 3</em>, 
-  otherwise download the example <a href="examples/chr22_KI270731v1_random.maf">MAF file</a> for the
-  Human GRCh38(hg38) assembly.</li>
+  <li>
+  If you already have a MAF file you would like to convert to a bigMaf, skip to <em>Step 3</em>; 
+  otherwise, download the example <a href="examples/chr22_KI270731v1_random.maf">MAF file</a> for 
+  the Human GRCh38(hg38) assembly.</li>
   <ul>
     <li>
     If you would like to include optional reading frame and block summary information with our 
@@ -59,7 +58,7 @@
     <a href="examples/mafFrames.as">mafFrames.as</a> files.</li> 
   </ul>
   <li>
-  Download the <code>bedToBigBed</code> program from the 
+  Download the <code>bedToBigBed</code> and <code>mafToBigBed</code> programs from the 
   <a href="http://hgdownload.cse.ucsc.edu/admin/exe/">directory</a> of binary utilities.</li>
   <ul>
     <li>
@@ -76,32 +75,25 @@
   <a href="http://hgdownload.soe.ucsc.edu/downloads.html">downloads</a> page (click on &quot;Full 
   data set&quot; for any assembly). For example, for the hg38 database, the hg38.chrom.sizes are 
   located at <a href="http://hgdownload.soe.ucsc.edu/goldenPath/hg38/bigZips/hg38.chrom.sizes" 
-  target="_blank">http://hgdownload.soe.ucsc.edu/goldenPath/hg38/bigZips/hg38.chrom.sizes</a>.</li>
-  <li>
-  Download the <a href="examples/mafToBigMaf.awk"><code>mafToBigMaf.awk</code></a> script.</li>
-  <li>
-  Create the bigMaf file from your sorted bigMaf input file using a combination of 
-  <code>awk</code>, <code>sed</code> and the <code>bedToBigBed</code> utility like so: 
-<pre><code>  awk -f mafToBigMaf.awk chr22_KI270731v1_random.maf | sed 's/^$/d' | sed 's/hg38.//' &gt; bigMaf.txt
-  bedToBigBed -type=bed3+1 -as=bigMaf.as -tab bigMaf.txt chrom.sizes bigMaf.bb </code></pre></li>
+  target="_blank">http://hgdownload.soe.ucsc.edu/goldenPath/hg38/bigZips/hg38.chrom.sizes</a>.
+<pre><code>mafToBigMaf hg38 chr22_KI270731v1_random.maf stdout | sort -k1,1 -k2,2n > bigMaf.txt
+bedToBigBed -type=bed3+1 -as=bigMaf.as -tab bigMaf.txt hg38.chrom.sizes bigMaf.bb </code></pre></li>
   <li>
   Follow the below steps to create the binary indexed mafFrames and mafSummary files to accompany 
   your bigMaf file: 
-<pre><code>  genePredSingleCover chr22_KI270731v1_random.gp single.gp
-  genePredToMafFrames hg38 chr22_KI270731v1_random.maf bigMafFrames.txt hg38 single.gp
-  awk -f mafToBigMaf.awk chr22_KI270731v1_random.maf | sed '/^$/d' | sed 's/hg38.//' &gt; bigMafFrames.txt
-  bedToBigBed -type=bed4+7 -as=mafFrames.as -tab bigMafFrames.txt chrom.sizes bigMafFrames.bb
-
-  hgLoadMafSummary -minSeqSize=1 -test hg38 bigMafSummary chr22_KI270731v1_random.maf
-  cut -f 2 bigMafSummary.tab | sort -k1,1 -k2,2n &gt; bigMafSummary.bed
-  bedToBigBed -type=bed3+4 -as=mafSummary.as -tab bigMafSummary.bed chrom.sizes bigMafSummary.bb </code></pre></li>
+<pre><code>genePredSingleCover chr22_KI270731v1_random.gp single.gp
+genePredToMafFrames hg38 chr22_KI270731v1_random.maf bigMafFrames.txt hg38 single.gp
+bedToBigBed -type=bed3+8 -as=mafFrames.as -tab bigMafFrames.txt hg38.chrom.sizes bigMafFrames.bb
+
+hgLoadMafSummary -minSeqSize=1 -test hg38 bigMafSummary chr22_KI270731v1_random.maf
+cut -f 2 bigMafSummary.tab | sort -k1,1 -k2,2n &gt; bigMafSummary.bed
+bedToBigBed -type=bed3+4 -as=mafSummary.as -tab bigMafSummary.bed hg38.chrom.sizes bigMafSummary.bb </code></pre></li>
   <li>
   Move the newly created bigMaf file (<code>bigMaf.bb</code>) to an http, https, or ftp
   location.</li> 
   <ul> 
     <li>
-    If you generated the <code>bigMafSummary.bb</code> and/or <code>bigMafFrames.bb</code> files, 
-    they will also need to be in a web accessible location, likely in the same location as 
+    If you generated the <code>bigMafSummary.bb</code> and/or <code>bigMafFrames.bb</code> files, they will also need to be in a web accessible location, likely in the same location as 
     <code>bigMaf.bb</code>.</li> 
   </ul>
   <li>
@@ -109,83 +101,11 @@
   <a href="hgTracksHelp.html#TRACK">track line</a>. Note that any of the track attributes listed 
   <a href="customTrack.html#TRACK">here</a> are applicable to tracks of type bigBed. The most basic 
   version of the &quot;track&quot; line will look something like this:
-<pre><code>  track type=bigMaf name="My Big MAF" description="A Multiple Alignment"
-  bigDataUrl=http://myorg.edu/mylab/bigMaf.bb</code></pre></li>
+<pre><code>track type=bigMaf name="My Big MAF" description="A Multiple Alignment"
+bigDataUrl=http://myorg.edu/mylab/bigMaf.bb</code></pre></li>
   <li>
   Paste this custom track line into the text box on the <a href="../../cgi-bin/hgCustom">custom 
   track</a> management page.</li>
-=======
-   <li>If you already have a MAF file you would like to convert to a bigMaf, skip to <em>Step 3</em>,
-       otherwise download the example
-       <a href="examples/chr22_KI270731v1_random.maf">MAF file</a> for the Human
-       GRCh38(hg38) assembly.
-      <ul>
-         <li>If you would like to include optional reading frame and block summary information with our 
-             example MAF file, please download the 
-             <a href="examples/chr22_KI270731v1_random.gp">chr22_KI270731v1_random.gp</a>
-             GenePred file.
-      </ul>
-   <li>Download the AutoSQL files needed by <tt>bedToBigBed</tt>:
-      <ul>
-         <li><a href="examples/bigMaf.as">bigMaf.as</a>
-         <li>If you would like to include optional frame summary and information with your bigMaf file,
-             you will also want to download the
-             <a href="examples/mafSummary.as">mafSummary.as</a> and 
-             <a href="examples/mafFrames.as">mafFrames.as</a> files.
-      </ul>
-   <li>Download the <tt>bedToBigBed</tt> and <tt>mafToBigBed</tt> programs from the 
-       <a href="http://hgdownload.cse.ucsc.edu/admin/exe/">directory</a> 
-       of binary utilities.
-      <ul>
-         <li>If you would like to generate the optional frame and summary files for your
-             multiple alignment, also download the <tt>hgLoadMafSummary</tt>, 
-             <tt>genePredSingleCover</tt>, and <tt>genePredToMafFrames</tt>  programs 
-             from the same
-             <a href="http://hgdownload.cse.ucsc.edu/admin/exe/">directory</a>.
-      </ul>
-   <li>Use the <tt>fetchChromSizes</tt> script from the same 
-       <a href="http://hgdownload.cse.ucsc.edu/admin/exe/">directory</a> 
-       to create a chrom.sizes file for the UCSC database you are working with 
-       (e.g. hg38). Alternatively, you can download the chrom.sizes file for
-       any assembly hosted at UCSC from our <a href="http://hgdownload.soe.ucsc.edu/downloads.html">
-       downloads</a> page (click on "Full data set" for any assembly). For example, for the hg38
-       database, the hg38.chrom.sizes are located at
-       <a href="http://hgdownload.soe.ucsc.edu/goldenPath/hg38/bigZips/hg38.chrom.sizes"
-       target="_blank">http://hgdownload.soe.ucsc.edu/goldenPath/hg38/bigZips/hg38.chrom.sizes</a>.
-<pre>
-mafToBigMaf hg38 chr22_KI270731v1_random.maf stdout | sort -k1,1 -k2,2n > bigMaf.txt
-bedToBigBed -type=bed3+1 -as=bigMaf.as -tab bigMaf.txt hg38.chrom.sizes bigMaf.bb
-</pre>
-   <li>Follow the below steps to create the binary indexed mafFrames and mafSummary files 
-       to accompany your bigMaf file:
-<pre>
-genePredSingleCover chr22_KI270731v1_random.gp single.gp
-genePredToMafFrames hg38 chr22_KI270731v1_random.maf bigMafFrames.txt hg38 single.gp
-bedToBigBed -type=bed3+8 -as=mafFrames.as -tab bigMafFrames.txt hg38.chrom.sizes bigMafFrames.bb
-
-hgLoadMafSummary -minSeqSize=1 -test hg38 bigMafSummary chr22_KI270731v1_random.maf
-cut -f 2- bigMafSummary.tab | sort -k1,1 -k2,2n &gt; bigMafSummary.bed
-bedToBigBed -type=bed3+4 -as=mafSummary.as -tab bigMafSummary.bed hg38.chrom.sizes bigMafSummary.bb
-</pre>
-   <li>Move the newly created bigMaf file (<tt>bigMaf.bb</tt>) to an http, 
-       https, or ftp location.
-      <ul>
-         <li>If you generated the <tt>bigMafSummary.bb</tt> and/or <tt>bigMafFrames.bb</tt> 
-             files, they will also need to be in a web accessible location, likely in 
-             the same location as <tt>bigMaf.bb</tt>.
-      </ul>
-   <li>Construct a <a href="hgTracksHelp.html#CustomTracks">custom track</a> 
-       using a single 
-       <a href="hgTracksHelp.html#TRACK">track line</a>. 
-       Note that any of the track attributes listed
-       <a href="customTrack.html#TRACK">here</a> are applicable 
-       to tracks of type bigBed. 
-       The most basic version of the &quot;track&quot; line will look something 
-       like this:<br>
-<tt>track type=bigMaf name="My Big MAF" description="A Multiple Alignment" bigDataUrl=http://myorg.edu/mylab/bigMaf.bb</tt>
-   <li>Paste this custom track line into the text box on the 
-       <a href="../../cgi-bin/hgCustom">custom track</a> management page.
->>>>>>> 4a0a01eb
 </ol>
 <p>
 The <code>bedToBigBed</code> program can also be run with several additional options. Run 
@@ -197,10 +117,10 @@
 that contains data on the hg38 assembly has been placed on our http server. You can create a custom 
 track using this bigMaf file by constructing a &quot;track&quot; line that references this file like
 so:</p>
-<pre><code>  track type=bigMaf name=&quot;bigMaf Example One&quot; 
-  description=&quot;A bigMaf file&quot; 
-  bigDataUrl=http://genome.ucsc.edu/goldenPath/help/examples/bigMaf.bb
-  frames=http://genome.ucsc.edu/goldenPath/help/examples/bigMafFrames.bb</code></pre>
+<pre><code>track type=bigMaf name=&quot;bigMaf Example One&quot; 
+description=&quot;A bigMaf file&quot; 
+bigDataUrl=http://genome.ucsc.edu/goldenPath/help/examples/bigMaf.bb
+frames=http://genome.ucsc.edu/goldenPath/help/examples/bigMafFrames.bb</code></pre>
 <p>
 Paste the above &quot;track&quot; line into the <a href="../../cgi-bin/hgCustom?db=hg38">custom 
 track</a> management page for the human assembly hg38 (Dec. 2013), then press the <em>submit</em> 
@@ -211,8 +131,7 @@
 <p>
 Custom tracks can also be loaded via one URL line. The below link loads the same bigMaf track, but 
 includes parameters on the URL line:</p>
-<pre>
-<a href="http://genome.ucsc.edu/cgi-bin/hgTracks?db=hg38&position=chr22_KI270731v1_random&hgct_customText=track%20type=bigMaf%20name=Example%20bigDataUrl=http://genome.ucsc.edu/goldenPath/help/examples/bigMaf.bb%20visibility=pack%20frames=http://genome.ucsc.edu/goldenPath/help/examples/bigMafFrames.bb"
+<pre><a href="http://genome.ucsc.edu/cgi-bin/hgTracks?db=hg38&position=chr22_KI270731v1_random&hgct_customText=track%20type=bigMaf%20name=Example%20bigDataUrl=http://genome.ucsc.edu/goldenPath/help/examples/bigMaf.bb%20visibility=pack%20frames=http://genome.ucsc.edu/goldenPath/help/examples/bigMafFrames.bb"
 target="_blank"><code>http://genome.ucsc.edu/cgi-bin/hgTracks?db=hg38&position=chr22_KI270731v1_random&hgct_customText=track%20type=bigMaf%20name=Example%20bigDataUrl=http://genome.ucsc.edu/goldenPath/help/examples/bigMaf.bb%20visibility=pack</code></a></pre>
 <p>
 With this example bigMaf loaded, click into an alignment from the track. Note that the details page 
@@ -238,7 +157,7 @@
   <li>
   Use the <code>bedToBigBed</code> utility to create the binary indexed MAF file (<em>completes 
   step 6</em>):
-<pre><code>  bedToBigBed -type=bed3+1 -tab -as=bigMaf.as bigMaf.txt hg38.chrom.sizes bigMaf.bb</code></pre></li>
+<pre><code>bedToBigBed -type=bed3+1 -tab -as=bigMaf.as bigMaf.txt hg38.chrom.sizes bigMaf.bb</code></pre></li>
   <li>
   Place the bigMaf file you just created (<code>bigMaf.bb</code>) on a web-accessible server 
   (<em>step 8</em>).</li>
