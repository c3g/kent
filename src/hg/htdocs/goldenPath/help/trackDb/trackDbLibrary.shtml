--- conflicted
+++ resolved
@@ -722,12 +722,7 @@
 </DIV>
 
 <DIV class="tableBrowser"><span class="types all"></span>
-<<<<<<< HEAD
 <div class="format"><code>tableBrowser &lt;off/on/noGenome&gt; [table1 ...]</code></div>
-    <P><I>NOT FOR HUBS.</I></P>
-=======
-<div class="format"><code>tableBrowser &lt;off/on&gt; [table1 ...]</code></div>
->>>>>>> 0b9e0c5b
     <P>The Table Browser typically allows querying and downloading of some or all 
     of the raw data for a track. The <code>off</code> value blocks Table Browser access to datasets 
     with restrictions (for example, those with confidentiality or licensing limitations).  
