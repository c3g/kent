--- conflicted
+++ resolved
@@ -51,38 +51,14 @@
       lstring  oSequence;  "Sequence on other chrom (or edit list, or empty)"
       string   oCDS;       "CDS in NCBI format"
   
-<<<<<<< HEAD
       uint    chromSize;"Size of target chromosome"
   
       uint match;        "Number of bases matched."
       uint misMatch; " Number of bases that don't match "
       uint repMatch; " Number of bases that match but are part of repeats "
       uint nCount;   " Number of 'N' bases "
+      uint seqType;   " 0=empty, 1=nucleotide, 2=amino_acid"
       ) </code></pre>
-=======
-    lstring  oSequence;  "Sequence on other chrom (or edit list, or empty)"
-    string   oCDS;       "CDS in NCBI format"
-
-    uint    chromSize;"Size of target chromosome"
-
-    uint match;        "Number of bases matched."
-    uint misMatch; " Number of bases that don't match "
-    uint repMatch; " Number of bases that match but are part of repeats "
-    uint nCount;   " Number of 'N' bases "
-    uint seqType;    "0=empty, 1=nucleotide, 2=amino_acid"
-    )
-</pre>
-
-<p>Note that the oStrand field is an indicator of whether or not the stored psl needs to
-be reverse complemented before output or display. This is due to the need for the bigPsl
-file to have reference coordinates on the positive strand which is a requirement of the
-BED format. The strand field indicates whether the positions in oChromStarts are listed
-from the beginning (+) or the end of the chromosome (-)</p>
-<p>Note that the <tt>bedToBigBed</tt> utility uses a substantial amount of 
-memory; somewhere on the order of 1.25 times more RAM than the 
-uncompressed BED input file.</p>
->>>>>>> 4a0a01eb
-
 <p>
 Note that the oStrand field is an indicator of whether or not the stored psl needs to be reverse 
 complemented before output or display. This is due to the need for the bigPsl file to have reference
@@ -97,7 +73,6 @@
 <ol>
   <li>If you already have a PSL file, perhaps from using BLAT or other tools, skip to <em>step 2</em>, otherwise
        download the example <a href="examples/bigPsl.psl">PSL file</a> for the Human GRCh38/hg38 assembly.
-<<<<<<< HEAD
   <ul>
     <li>
     You may also want to download the <a href="examples/bigPsl.fa">bigPsl.fa</a> and 
@@ -117,15 +92,15 @@
   located at <a href="http://hgdownload.soe.ucsc.edu/goldenPath/hg38/bigZips/hg38.chrom.sizes" 
   target="_blank">http://hgdownload.soe.ucsc.edu/goldenPath/hg38/bigZips/hg38.chrom.sizes</a>.</li> 
   <li>
-  Create a <code>bed12+12</code> bigPsl format file that has the 24 fields described by a bigPsl 
+  Create a <code>bed12+13</code> bigPsl format file that has the 25 fields described by a bigPsl 
   file as described <a href="#bigPsl">here</a>.</li>
   <ul>
     <li>
-    Your bigPsl file must have the extra twelve fields described in the AutoSQL file above: 
+    Your bigPsl file must have the extra thirteen fields described in the AutoSQL file above: 
     <code>oChromStart, oChromEnd, oStrand, oChromSize, oChromStarts, oSequence, oCDS, chromSize, 
-    match, misMatch, repMatch, nCount </code> 
-    <li>
-    Use the <code>pslToBigPsl</code> utility to create a correctly formatted <code>bed12+12</code> 
+    match, misMatch, repMatch, nCount, seqType </code> 
+    <li>
+    Use the <code>pslToBigPsl</code> utility to create a correctly formatted <code>bed12+13</code> 
     file like so: <pre><code>  pslToBigPsl bigPsl.psl stdout | sort -k1,1 -k2,2n &gt; bigPsl.txt</code></pre></li>
     <li>
     Note that if you have created your own PSL file you may have corresponding FASTA and CDS files 
@@ -136,7 +111,7 @@
   <li>
   Create the binary indexed bigPsl file from your sorted bigPsl input file using the 
   <code>bedToBigBed</code> utility like so: 
-  <pre><code>  bedToBigBed -as=bigPsl.as -type=bed12+12 -tab bigPsl.txt chrom.sizes bigPsl.bb</code></pre></li>
+  <pre><code>  bedToBigBed -as=bigPsl.as -type=bed12+13 -tab bigPsl.txt chrom.sizes bigPsl.bb</code></pre></li>
   <li>
   Move the newly created bigPsl file (<code>bigPsl.bb</code>) to an http, https, or ftp 
   location.</li>
@@ -149,55 +124,6 @@
   <li>
   Paste this custom track line into the text box on the <a href="../../cgi-bin/hgCustom">custom 
   track</a> management page.</li>
-=======
-      <ul>
-         <li>You may also want to download the 
-             <a href="examples/bigPsl.fa">bigPsl.fa</a> and 
-             <a href="examples/bigPsl.cds">bigPsl.cds</a> files if you would like to use the
-             alternate options in <em>step 4</em>.
-      </ul>
-   <li>Download the <tt>bedToBigBed</tt> and <tt>pslToBigPsl</tt> programs from the 
-       <a href="http://hgdownload.cse.ucsc.edu/admin/exe/">directory</a> 
-       of binary utilities.
-   <li>Use the <tt>fetchChromSizes</tt> script from the same 
-       <a href="http://hgdownload.cse.ucsc.edu/admin/exe/">directory</a> 
-       to create a chrom.sizes file for the UCSC database you are working with 
-       (e.g. hg38). Alternatively, you can download the chrom.sizes file for
-       any assembly hosted at UCSC from our <a href="http://hgdownload.soe.ucsc.edu/downloads.html">
-       downloads</a> page (click on "Full data set" for any assembly). For example, for the hg38
-       database, the hg38.chrom.sizes are located at
-       <a href="http://hgdownload.soe.ucsc.edu/goldenPath/hg38/bigZips/hg38.chrom.sizes"
-       target="_blank">http://hgdownload.soe.ucsc.edu/goldenPath/hg38/bigZips/hg38.chrom.sizes</a>.
-   <li>Create a <tt>bed12+13</tt> bigPsl format file that has the 25 fields
-        described by a bigPsl file as described <a href="#bigPsl">here</a>.
-      <ul>
-         <li>Your bigPsl file must have the extra thirteen fields described in the AutoSQL file above:
-         <tt>oChromStart, oChromEnd, oStrand, oChromSize, oChromStarts, oSequence, oCDS, chromSize, 
-             match, misMatch, repMatch, nCount, seqType </tt> 
-         <li>Use the <tt>pslToBigPsl</tt> utility to create a correctly formatted <tt>bed12+13</tt> file like so:
-         <br><tt>pslToBigPsl bigPsl.psl stdout | sort -k1,1 -k2,2n &gt; bigPsl.txt</tt>
-         <li>Note that if you have created your own PSL file you may have corresponding FASTA 
-             and CDS files that accompany it. You may provide these files as input to <tt>pslToBigPsl</tt>
-             to generate a more informative final bigPsl file:
-             <br><tt>pslToBigPsl bigPsl.psl -cds=bigPsl.cds -fa=bigPsl.fa stdout | sort -k1,1 -k2,2n &gt; bigPsl.txt</tt>
-      </ul>
-   <li>Create the binary indexed bigPsl file from your sorted bigPsl input file using the <tt>bedToBigBed</tt>
-       utility like so: 
-       <br><tt>bedToBigBed -as=bigPsl.as -type=bed12+13 -tab bigPsl.txt chrom.sizes bigPsl.bb</tt>
-   <li>Move the newly created bigPsl file (<tt>bigPsl.bb</tt>) to an http, 
-       https, or ftp location.
-   <li>Construct a <a href="hgTracksHelp.html#CustomTracks">custom track</a> 
-       using a single 
-       <a href="hgTracksHelp.html#TRACK">track line</a>. 
-       Note that any of the track attributes listed
-       <a href="customTrack.html#TRACK">here</a> are applicable 
-       to tracks of type bigBed. 
-       The most basic version of the &quot;track&quot; line will look something 
-       like this:<br>
-<tt>track type=bigPsl name="My Big Psl" description="Some mRNAs Discovered from Data from My Lab" bigDataUrl=http://myorg.edu/mylab/myBigPsl.bb</tt>
-   <li>Paste this custom track line into the text box on the 
-       <a href="../../cgi-bin/hgCustom">custom track</a> management page.
->>>>>>> 4a0a01eb
 </ol>
 <p>
 The <code>bedToBigBed</code> program can also be run with several additional options. Run 
@@ -231,9 +157,8 @@
 <p>
 In this example, you will create your own bigPsl file from an existing bigPsl input file.</p>
 <ul>
-<<<<<<< HEAD
-  <li>
-  Save this <code>bed12+12</code> <a href="examples/bigPsl.txt">bigPsl.txt</a> example input file to
+  <li>
+  Save this <code>bed12+13</code> <a href="examples/bigPsl.txt">bigPsl.txt</a> example input file to
   your machine (<em>satisfies above step 4</em>).</li>
   <li>
   Download the <code>bedToBigBed</code> 
@@ -245,7 +170,7 @@
   Save this <code>bigPsl.as</code> <a href="examples/bigPsl.as"> text file</a> to your machine.</li>
   <li>
   Run the utility to create the bigBed output file (<em>step 5</em>):
-<pre><code>  bedToBigBed -as=bigPsl.as -type=bed12+12 -tab  bigPsl.txt hg38.chrom.sizes bigPsl.bb</code></pre></li>
+<pre><code>  bedToBigBed -as=bigPsl.as -type=bed12+13 -tab  bigPsl.txt hg38.chrom.sizes bigPsl.bb</code></pre></li>
   <li>
   Place the bigPsl file you just created (<code>bigPsl.bb</code>) on a web-accessible server 
   (<em>step 6</em>).</li>
@@ -254,25 +179,6 @@
   <li>
   Create the custom track on the human assembly hg38 (Dec. 2013), and view it in the Genome Browser 
   (see <em>step 8</em>).</li>
-=======
-  <li>Save this <tt>bed12+13</tt> <a href="examples/bigPsl.txt">bigPsl.txt</a>
-      example input file to your machine (<em>satisfies above step 4</em>).
-  <li>Download the <tt>bedToBigBed</tt> <a href="http://hgdownload.cse.ucsc.edu/admin/exe/">utility</a>
-      (<em>step 2</em>).
-  <li>Save this <tt>hg38.chrom.sizes</tt> <a href="hg38.chrom.sizes">text file</a> to your machine.
-      It contains the chrom.sizes for the human (hg38) assembly 
-      (<em>step 3</em>).
-  <li>Save this <tt>bigPsl.as</tt> <a href="examples/bigPsl.as"> text file</a> to your machine.
-  <li>Run the utility to create the bigBed output file 
-      (<em>step 5</em>):<br>
-      <tt>bedToBigBed -as=bigPsl.as -type=bed12+13 -tab  bigPsl.txt hg38.chrom.sizes bigPsl.bb</tt>
-  <li>Place the bigPsl file you just created (<tt>bigPsl.bb</tt>) on a 
-      web-accessible server (<em>step 6</em>).
-  <li>Construct a &quot;track&quot; line that points to your bigPsl file
-      (see <em>step 7</em>).
-  <li>Create the custom track on the human assembly hg38 (Dec. 2013), and 
-      view it in the Genome Browser (see <em>step 8</em>).
->>>>>>> 4a0a01eb
 </ul>
 
 <h2>Sharing your data with others</h2>
