--- conflicted
+++ resolved
@@ -1,53 +1,187 @@
-<<<<<<< HEAD
 <!DOCTYPE html>
-<!--#set var="TITLE" value="Genome Browser Mirror Instructions" -->
+<!--#set var="TITLE" value="Genome Browser Local Installation" -->
 <!--#set var="ROOT" value=".." -->
 
 <!-- Relative paths to support mirror sites with non-standard GB docs install -->
 <!--#include virtual="$ROOT/inc/gbPageStart.html" -->
 
-<h1>UCSC Genome Browser Mirror instructions</h1>
-
-<h2>Procedure for Creating a Mirror of the UCSC Genome Browser</h2> 
+<h1>Installation of a UCSC Genome Browser on a local machine (&quot;mirror&quot;)</h1>
+
+<h2>Contents</h2>
+<ul>
+  <li>
+  <a class="toc" href="#considerations-before-installing-a-genome-browser">Considerations before 
+  installing a Genome Browser</a></li>
+  <li>
+  <a class="toc" href="#installing-a-genome-browser-locally-with-the-gbic-installer">Installing a 
+  Genome Browser locally with the GBiC installer</a></li>
+  <li>
+  <a class="toc" href="#manual-installation-instructions">Manual installation instructions</a></li>
+  <li>
+  <a class="toc" href="#using-udr-to-speed-up-downloads">Using UDR to speed up downloads</a></li>
+  <li>
+  <a class="toc" href="#getting-help">Getting help</a></li>
+</ul>
+
+<a name="considerations-before-installing-a-genome-browser"></a>
+<h2>Considerations before installing a Genome Browser</h2>
+<p>
+Like most web servers, running a Genome Browser installation at your institution, even for your own 
+department, requires a Unix machine, disk space (6TB for hg19), and the resources to update the site
+and underlying OS regularly. You may want to consider the following alternatives before embarking on
+a full UCSC Genome Browser installation directly on your server.</p>
 <p> 
-The <a href="http://genome-source.cse.ucsc.edu/gitweb/?p=kent.git;a=tree;f=src/product" 
-target="_blank">most complete and up-to-date instructions for setting up a mirror</a> can be found 
-in our source tree. You may choose to set up either a full or partial mirror of the browser, 
-depending on your needs and disk space. Additionally, helpful blog posts are available for setting 
-up a mirror site on <a href="http://bergmanlab.smith.man.ac.uk/?p=1111" target="_blank">CentOS</a> 
-and <a href="http://enotacoes.wordpress.com/2009/09/03/installing-a-minimal-ucsc-mirror-in-ubuntu-jaunty-64-bits/" 
-target="_blank">Ubuntu</a>.</p> 
-<p> 
-A <strong>license</strong> is required for commercial download and/or installation of the Genome 
-Browser binaries and source code. No license is needed for academic, nonprofit, and personal use. 
-To purchase a license, see our <a href="../license/index.html">license instructions</a> or visit the
-<a href="https://genome-store.ucsc.edu">Genome Browser store</a>.</p> 
-<p>
-<strong>Space required:</strong><br> 
-The amount of data available in the Genome Browser is constantly growing. To determine the size of 
-any of the download directories mentioned in these instructions, use the rsync &quot;-n&quot; option
-on the directory prior to actually transferring the data. For instance, to find the size of the 
-<em>/gbdb</em> directory, run:</p>
-<pre><code>rsync -navP rsync://hgdownload.cse.ucsc.edu/gbdb/ </code></pre>
-<p> 
-The rsync options used in this command are:</p>
-<pre><code>-n, --dry-run         show what will be transferred
--a, --archive         archive mode, equivalent to -rlptgoD
--v, --verbose         increase verbosity
--P                    equivalent to --partial --progress </code></pre> 
-<p> 
-Mirror site questions may be directed to the mailing list 
-<a href="mailto:&#103;en&#111;&#109;e&#45;&#109;&#105;&#114;&#114;&#111;&#114;&#64;&#115;&#111;&#101;.u&#99;&#115;c.e&#100;&#117;">&#103;en&#111;&#109;e&#45;&#109;&#105;&#114;&#114;&#111;&#114;&#64;&#115;&#111;&#101;.u&#99;&#115;c.e&#100;&#117;</a>. 
-<!-- above address is genome-mirror at soe.ucsc.edu --> 
-<strong>Messages sent to this address will be posted to the moderated genome-mirror mailing list, 
-which is archived on a SEARCHABLE PUBLIC 
-<a HREF="http://groups.google.com/a/soe.ucsc.edu/group/genome-mirror" 
-target="_blank">Google Groups forum</a></strong>.</p>  
-<p> 
-<a href="http://groups.google.com/a/soe.ucsc.edu/group/genome-mirror?hl=en" 
-target="_blank">Subscribe</a> to the genome-mirror mailing list.</p>
-
-<h2>Using UDR to Speed Up the Download Process</h2> 
+<strong>Embed the Genome Browser graphic in your web page:</strong> If you only want to include a 
+Genome Browser view in your web page for an existing genome, you can use an &lt;iframe&gt; tag and 
+point it to <a href="http://genome.ucsc.edu/cgi-bin/hgRenderTracks" 
+target="blank">http://genome.ucsc.edu/cgi-bin/hgRenderTracks</a>, which will show only the main 
+browser graphic without any decorations.</p>
+<p>
+You can then use various parameters to adapt this graphic to your use case, e.g., set the
+displayed position, switch tracks on/off or highlight a range with a color. See our
+<a href="https://genome.ucsc.edu/goldenpath/help/customTrack.html#SHARE" target="_blank">manual 
+pages</a> for a list of the parameters.</p> 
+<p>
+<strong>Use assembly hubs</a>:</strong> 
+<a href="https://genome.ucsc.edu/goldenPath/help/hgTrackHubHelp.html#Assembly"
+target=_"blank">Assembly hubs</a> allow you to prepare any FASTA file, add annotations
+and use the Genome Browser to visualize it. All you need is a webserver where you save the indexed 
+genome sequence and files to annotate it, e.g. in BAM, bigBed or bigWig format.</p>
+<p>
+Pros:</p>
+<ul>
+  <li>
+  No installation, no updates, no long-term UNIX support necessary.</li>
+  <li>
+  Stable for many years, the link to the assembly hub can be put into a manuscript.</li>
+  <li>
+  For commercial users, no license is required.</li>
+</ul>
+<p>
+Cons:</p>
+<ul>
+  <li>
+  You need access to a public webserver to store the files.</li>
+  <li>
+  Data is rendered at UCSC. Private data can be password-protected and loaded through https and 
+  restricted to UCSC&#39;s IP address, but has to be located on the web and accessible by the UCSC 
+  webserver.</li>
+  <li>
+  For BLAT searches in your genome, you have to start a BLAT server yourself on a Unix server.</li>
+  <li>
+  If your hub includes a large number of annotation or HAL (multiple alignment) files and is 
+  located far from Santa Cruz, the display performance of assembly hubs may be slower than a local 
+  mirror. This issue can be resolved by using a UCSC mirror closer to the assembly hub (e.g., use 
+  genome-euro.ucsc.edu for assembly hubs located on servers in Europe or genome-asia.ucsc.edu for 
+  those in Asia). Alternatively, you can improve performance by moving your hub data to a webspace 
+  provider closer to Santa Cruz or by using a content distribution network, where all content is 
+  mirrored and the closest location is chosen by your provider.</li>
+</ul>
+<p>
+<strong>Use Genome Browser in a Box (GBiB):</strong> 
+<a href="https://genome.ucsc.edu/goldenPath/help/gbib.html" target="_blank">Genome Browser in a 
+Box</a> is a fully configured virtual machine that includes Apache and Mysql, and has behavior 
+identical to the UCSC website. GBiB loads genome data from the UCSC download servers on the fly. 
+Website and data updates are applied automatically every two weeks. By default, GBiB uses the 
+VirtualBox virtualization software, allowing it to run on any operating system, Windows, OSX and 
+Linux. It does not require VirtualBox; the virtual machine image can easily be converted to e.g., 
+VMWare or HyperV. For increased privacy, you can download the genomes and annotation tracks you 
+need and use GBiB offline on a laptop.</p>
+<p>
+Pros:</p>
+<ul>
+  <li>
+  Relatively simple to install: download and double-click.</li>
+  <li>
+  By default, software and data updates are managed remotely by UCSC, via an update script run every
+  week.</li>
+  <li>
+  Best performance when rendering local BAM/bigWig/bigBed files.</li>
+  <li>
+  No Unix webserver needed, runs on any OS.</li>
+  <li>
+  For commercial users: easier click-through licensing compared to a full multi-seat, manual 
+  license.</li>
+</ul>
+<p>
+Cons:</p>
+<ul>
+  <li>
+  Requires the free VirtualBox software or a commercial Virtualization system.</li>
+  <li>
+  By default requires opening at least three outgoing ports to UCSC for MySQL, Rsync downloads and 
+  BLAT in your firewall. Once all data is downloaded, no open ports are needed.</li>
+  <li>
+  For maximum browsing speed, can require up to 2-6TB to store all genome annotation tracks, like a 
+  manual local installation.</li>
+</ul>
+<p>
+If none of the above options fulfill your needs, consider setting up a full local mirror of the 
+UCSC website. We support mirror site installations as time allows, and have many functional
+mirrors of the Genome Browser worldwide.</p>
+<p>
+A license is required for commercial download and/or installation of the Genome Browser binaries and
+source code. No license is needed for academic, nonprofit, and personal use. To purchase a
+license, see our <a href="https://genome.ucsc.edu/license/index.html" target="_blank">license
+instructions</a> or visit the <a href="https://genome-store.ucsc.edu/" target="_blank">Genome 
+Browser store</a>.</p>
+
+<a name="installing-a-genome-browser-locally-with-the-gbic-installer"></a>
+<h2>Installing a Genome Browser locally with the GBiC installer</h2>
+<p>
+If you do not want to use our prepared virtual machine Genome Browser in a Box, we provide a
+Genome Browser in the Cloud (GBiC) <a href="https://genome.ucsc.edu/goldenPath/help/gbic.html" 
+target="_blank">installation program</a> that sets up a fully functional mirror on all major Linux 
+distributions. It has been tested on Ubuntu 14/16, RedHat/CentOS 6 and 7, and Fedora 20. Preferably,
+the installation should be performed on a fresh Linux installation, as it deactivates the default 
+site config file in Apache and fills the MySQL directory with numerous databases. The easiest way 
+to accomplish this is to run the GBiC program in a new virtual machine. The program also works on 
+Docker and cloud computing virtual machines, and has been tested on those sold by Amazon, Microsoft 
+and Google.</p>
+<p>
+Like GBiB, the mirror installed by GBiC can load the annotation data from either UCSC or a local 
+database copy. If you load data from UCSC and use a cloud computing provider, it is highly advisable
+to run your instances in the US West Coast / San Francisco Bay Area or San Jose data centers; 
+otherwise, data-loading may be very slow.</p>
+<p>
+To run the installation program, please see the 
+<a href="https://genome.ucsc.edu/goldenPath/help/gbic.html" target="_blank">GBiC user's 
+guide</a>.</p>
+
+<a name="manual-installation-instructions"></a>
+<h2>Manual installation instructions</h2>
+<p>
+If the installation program does not work on your Linux distribution or you prefer to make 
+adaptations to your mirror, we also provide <a href="mirrorManual.html" target="_blank">step-by-step
+installation instructions</a> that cover the configuration of Apache, MySQL, the Genome Browser 
+CGIs, temporary file removal data-loading through proxies, and other topics.</p>
+<p>
+The following external websites were not created by UCSC staff and are of varying quality, but may 
+be helpful when installing on unusual platforms:</p>
+<ul>
+  <li>
+  <a href="http://bergmanlab.smith.man.ac.uk/?p=1111" target="_blank">Installation on 
+  CentOS</a></li>
+  <li>
+  <a href='http://enotacoes.wordpress.com/2009/09/03/installing-a-minimal-ucsc-mirror-in-ubuntu-jaunty-64-bits/' 
+  target="_blank">Installation on Ubuntu</a></li>
+  <li>
+  <a href="http://www.bioinformatics.uni-muenster.de/download/ucsc" target="_blank">Installation
+  into a FreeBSD jail</a>, by Norbert Grundmann, Universitaet Muenster, Germany</li>
+  <li>
+  <a href="http://bergmanlab.ls.manchester.ac.uk/?p=32" target="_blank">Compilation of the Kent 
+  source tree on OSX with fink</a>, by Casey Bergman, Manchester, UK</li>
+  <li>
+  <a href="http://www.oliverelliott.org/article/bioinformatics/tut_genomebrowser/"
+  target="_blank">Browser installation and new genome setup</a>, by Oliver Elliott, Columbia 
+  University, USA</li>
+  <li>
+  <a href="http://genomewiki.ucsc.edu/index.php/Browser_Installation" target="_blank">Installation 
+  notes in our wiki</a></li>
+</ul>
+
+<a name="using-udr-to-speed-up-downloads"></a>
+<h2>Using UDR to speed up downloads</h2> 
 <p>
 <a href="https://github.com/LabAdvComp/UDR" target="_blank">UDR</a> (UDT Enabled Rsync) is a 
 download protocol that is very efficent at sending large amounts of data over long distances. UDR 
@@ -56,7 +190,8 @@
 <a href="http://www.labcomputing.org/" target="_blank">Laboratory for Advanced Computing</a> at the 
 University of Chicago. It has been tested under Linux, FreeBSD and Mac OSX, but may work under other
 UNIX variants. The source code can be obtained through <a href="https://github.com/LabAdvComp/UDR" 
-target="_blank">GitHub</a>.</p> 
+target="_blank">GitHub</a>. When using the GBiC installation program, the <code>-u</code> option 
+will use UDR for all downloads.</p>
 <p>
 If you manually download data only occasionally, there is no need to change your method;
 continue to visit our download server to download the files you need. This new protocol has been 
@@ -77,16 +212,17 @@
 it to work, you must have rsync installed on your system.</p> 
 <p>
 For your convenience, we offer a binary distribution of UDR for Red Hat Enterprise Linux 
-6.x (or variants such as CentOS 6 or Scientific Linux 6). You'll find both a 64-bit and 32-bit rpm 
-<a href="http://hgdownload.cse.ucsc.edu/admin/udr">here</a>.</p> 
+6.x (or variants such as CentOS 6 or Scientific Linux 6). You will find both a 64-bit and 32-bit 
+rpm <a href="http://hgdownload.cse.ucsc.edu/admin/udr">here</a>.</p> 
 <p>
 Once you have a working UDR binary, either by building one from source or installing the rpm, you 
-can download files from either of our our download servers in a very similar fashion to rsync. For 
-example, using rsync, you may want to download all of the MySQL tables for the hg19 database using 
+can download files from either of our our download servers in a fashion similar to rsync. For 
+example, using rsync, all of the MySQL tables for the hg19 database can be downloaded using 
 the following command:</p>
-<pre><code>rsync -avP rsync://hgdownload.cse.ucsc.edu/mysql/hg19/ /my/local/hg19/</code></pre> 
-<p>
-Using UDR is very similar. The UDR syntax for downloading the same data would be:</p>
+<pre><code>rsync -avP rsync://hgdownload.cse.ucsc.edu/mysql/hg19/ /my/local/hg19/
+rsync -avP hgdownload.cse.ucsc.edu::mysql/hg19/ /my/local/hg19/</code></pre>
+<p>
+With UDR, the syntax for downloading the same data is:</p>
 <pre><code>udr rsync -avP hgdownload.cse.ucsc.edu::mysql/hg19/ /my/local/hg19/ </code></pre> 
 <p>
 If you installed the rpm, use the <code>man udr</code> command to view a man page with more 
@@ -96,11 +232,15 @@
 UDR establishes connections on TCP/9000, then transmits the data stream over UDP/9000-9100. Your 
 institution may need to modify its firewall rules to allow inbound and outbound ports TCP/9000 and 
 UDP/9000-9100 from either of the two download machines.</p> 
-<p> 
+
+<a name="getting-help"></a>
+<h2>Getting help</h2> 
+<p>
 If you have difficulties installing or using UDR on your system, contact the Laboratory for Advanced
 Computing through their GitHub <a href="https://github.com/LabAdvComp/UDR" 
 target="_blank">page</a>.</p> 
-<p> If you have questions about mirroring the UCSC Genome Browser, contact the mailing list 
+<p> 
+For questions about installing and mirroring the UCSC Genome Browser, contact the UCSC mailing list 
 <a href="mailto:&#103;en&#111;&#109;e&#45;&#109;&#105;&#114;&#114;&#111;&#114;&#64;&#115;&#111;&#101;.u&#99;&#115;c.e&#100;&#117;">&#103;en&#111;&#109;e&#45;&#109;&#105;&#114;&#114;&#111;&#114;&#64;&#115;&#111;&#101;.u&#99;&#115;c.e&#100;&#117;</a>. 
  <!-- above address is genome-mirror at soe.ucsc.edu --> 
 <strong>Messages sent to this address will be posted to the moderated genome-mirror mailing list, 
@@ -108,251 +248,4 @@
 <a href="http://groups.google.com/a/soe.ucsc.edu/group/genome-mirror" 
 target="_blank">Google Groups forum</a></strong>.</p>  
 
-<!--#include virtual="$ROOT/inc/gbPageEnd.html" -->
-=======
-<!DOCTYPE HTML PUBLIC "-//W3C//DTD HTML 4.01 Transitional//EN"
-        "http://www.w3.org/TR/html4/loose.dtd">
-<html>
-<head>
-        <title>Installation of a UCSC Genome Browser on a local machine (&quot;mirror&quot;) - UCSC Genome Browser</title>
-        <meta http-equiv="content-type" content="text/html; charset=utf-8">
-        <link rel="stylesheet" href="/style/HGStyle.css">
-
-</head>
-
-<body class="oldStaticPage">
-<div class="header">
-        <img src="../images/title.jpg" alt="UCSC Genome Bioinformatics">
-</div><!-- .header -->
-
-<div class="nav">
-<!--#include virtual="../cgi-bin/hgMenubar"-->
-</div><!-- .nav -->
-
-<div class="content">
-
-
-<div class='section'>
-<h1>Installation of a UCSC Genome Browser on a local machine (&quot;mirror&quot;)</h1>
-<div class='sectionContent'>
-<p><b>Table of Contents:</b></p>
-<ul>
-<li><b><a class='toc' href='#considerations-before-installing-a-genome-browser'>Considerations before installing a Genome Browser</a></b></li>
-<li><b><a class='toc' href='#installing-a-genome-browser-locally-with-the-gbic-installer'>Installing a Genome Browser locally with the GBiC installer</a></b></li>
-<li><b><a class='toc' href='#manual-installation-instructions'>Manual installation instructions</a></b></li>
-<li><b><a class='toc' href='#using-udr-to-speed-up-downloads'>Using UDR to speed up downloads</a></b></li>
-<li><b><a class='toc' href='#the-genome-mirror-mailing-list'>The genome-mirror mailing list</a></b></li>
-</ul>
-</div>
-</div>
-<div class='section' id='considerations-before-installing-a-genome-browser'>
-<h1 id="considerations-before-installing-a-genome-browser">Considerations before installing a Genome Browser</h1>
-<div class='sectionContent'>
-
-<p>Like most web servers, running a Genome Browser installation at your institution,
-even for your own department, requires a Unix machine, disk space (6TB for hg19), and the
-resources to update the site and underlying OS regularily.<br/>You may want to consider these alternatives before embarking on a full UCSC
-Genome Browser installation directly on your server.</p>
-
-<ol>
-<li><p>If you only want to include a genome browser view into your webpage for
-already existing genomes, you can use an &lt;iframe&gt; tag and point it to
-<a href='http://genome.ucsc.edu/cgi-bin/hgRenderTracks' title=''>http://genome.ucsc.edu/cgi-bin/hgRenderTracks</a>,
-which will show only the main browser graphic without any decorations.</p>
-
-<p>You can then use various parameters to adapt this graphic to your use case
-(e.g. set position, switch on/off tracks or highlight a range with a color),
-see our <a href='https://genome.ucsc.edu/goldenpath/help/customTrack.html#SHARE' title=''>manual pages</a> for a list
-of the parameters.</p></li>
-<li><p><a href='https://genome.ucsc.edu/goldenPath/help/hgTrackHubHelp.html#Assembly' title=''>Assembly Hubs</a>:
-Assembly Hubs allow you to prepare any FASTA file, add annotations and use
-the Genome Browser to visualize it. All you need is a webserver where you
-save the indexed genome sequence and files to annotate it, e.g. in BAM,
-bigBed or bigWig format.</p>
-
-<ul>
-<li>Pros:
-
-<ul>
-<li>No installation, no updates, no long-term UNIX support necessary.</li>
-<li>Stable for many years, the link to the assembly hub can be put into a manuscript.</li>
-<li>For commercial users, no license is required.</li>
-</ul></li>
-<li>Cons:
-
-<ul>
-<li>You need access to a public webserver to store the files.</li>
-<li>Data is rendered at UCSC. Private data can be
-password-protected and loaded through https and restricted to UCSC&#39;s
-IP address, but has to be located on the web and accessible by the
-UCSC webserver.</li>
-<li>For BLAT searches in your genome, you have to start a BLAT
-server yourself on a Unix server.</li>
-<li>If your hub includes a high number of
-annotation files or HAL (multiple alignment) files and is located far
-from Santa Cruz, assembly hubs may be slower than a local mirror. This issue
-can be resolved by using a UCSC mirror closer to the assembly
-hub (e.g. use genome-euro.ucsc.edu for assembly hubs located on servers in Europe,
-or genome-asia.ucsc.edu) or by moving your hub data to a webspace
-provider which is closer to Santa Cruz or by using a content distribution network,
-where all content is mirrored and the closest location is chosen by your provider.</li>
-</ul></li>
-</ul></li>
-<li><p><a href='https://genome.ucsc.edu/goldenPath/help/gbib.html' title=''>Genome Browser in a Box</a>:
-Genome Browser in a Box (GBiB) is a fully configured Virtual Machine including
-Apache and Mysql and behaves exactly like the UCSC site.
-It loads genome data from the UCSC download servers on the fly.
-Website and data updates are applied automatically every two weeks. By default, GBiB
-uses the VirtualBox virtualization software, so it can be run on any
-operating system, Windows, OSX and Linux. It does not require VirtualBox,
-the virtual machine image can easily be converted to e.g. VMWare or HyperV.
-If privacy is your main concern, you can download all genomes and
-annotation tracks you need and use your GBiB even off-line on a laptop.</p>
-
-<ul>
-<li>Pros:
-
-<ul>
-<li>Relatively simple to install: download and double-click.</li>
-<li>By default, software and data updates are managed remotely by UCSC, via an update script run every week.</li>
-<li>Best performance when rendering local BAM/bigWig/bigBed files.</li>
-<li>No Unix webserver needed, runs on any OS.</li>
-<li>For commercial users: easier click-through licensing compared to a full multi-seat, manual license.</li>
-</ul></li>
-<li>Cons:
-
-<ul>
-<li>Requires the free VirtualBox software or a commercial Virtualization system.</li>
-<li>By default requires opening at least three outgoing ports to UCSC for MySQL, Rsync downloads
-and BLAT in your firewall. Once all data is downloaded, no open ports are needed.</li>
-<li>For maximum browsing speed, can require up to 2-6TB to store all genome annotation tracks, like a manual local installation.</li>
-</ul></li>
-</ul></li>
-</ol>
-
-<p>If none of the above options really fulfill your needs, then you should consider setting up a full local mirror of the UCSC website.
-We support mirror site installations as far as our time allows and there are many working mirror sites already all over the world.</p>
-
-<p>A license is required for commercial download and/or installation of the Genome
-Browser binaries and source code. No license is needed for academic, nonprofit,
-and personal use. To purchase a
-license, see our <a href='https://genome.ucsc.edu/license/index.html' title=''>License Instructions</a>
-or visit the <a href='https://genome-store.ucsc.edu/' title=''>Genome Browser store</a>.</p>
-
-</div></div>
-<div class='section' id='installing-a-genome-browser-locally-with-the-gbic-installer'>
-<h1 id="installing-a-genome-browser-locally-with-the-gbic-installer">Installing a Genome Browser locally with the GBiC installer</h1>
-<div class='sectionContent'>
-
-<p>If you do not want to use our prepared virtual machine Genome-Browser-in-a-Box, we provide an
-<a href='https://genome.ucsc.edu/goldenPath/help/gbic.html' title=''>installation program</a> that sets up a fully functional mirror on all major Linux
-distributions.</p>
-
-<p>It has been tested on Ubuntu 14/16, RedHat/CentOS 6 and 7,
-and Fedora 20. It is preferably used on a fresh Linux
-installation, as it has to deactivate the default site config file in Apache
-and fills the MySQL directory with numerous databases. The easiest way is to
-run the Genome Browser in the Cloud program in a new virtual machine. The program also works on
-Docker and cloud computing virtual machines, and has been tested on the ones sold by
-Amazon, Microsoft and Google.</p>
-
-<p>Like GBiB, the mirror installed by the GBiC can load the annotation data either from UCSC
-or from a local database copy. If you load data from UCSC and use a cloud
-computing provider, it is highly advisable to run your instances in the US West
-Coast / San Francisco Bay Area or San Jose data centers, as otherwise data loading can be
-very slow.</p>
-
-<p>To run the installation program, please see the <a href='https://genome.ucsc.edu/goldenPath/help/gbic.html' title=''>GBiC user guide</a>.</p>
-
-</div></div>
-<div class='section' id='manual-installation-instructions'>
-<h1 id="manual-installation-instructions">Manual installation instructions</h1>
-<div class='sectionContent'>
-
-<p>If the installation program does not work on your linux distribution or you prefer to
-make adaptations to your mirror, we also provide <a href='mirrorManual.html' title=''>step-by-step installation
-instructions</a> that cover the configuration of Apache,
-MySQL, the Genome Browser CGIs, temporary file removal and other topics, like
-data loading through proxies.</p>
-
-<p>We are also aware of these external websites that were not created by UCSC
-staff and are of varying quality, but may be helpful when installing on
-unusual platforms.</p>
-
-<ul>
-<li><a href='http://bergmanlab.smith.man.ac.uk/?p=1111' title=''>Installation on CentOS</a></li>
-<li><a href='http://enotacoes.wordpress.com/2009/09/03/installing-a-minimal-ucsc-mirror-in-ubuntu-jaunty-64-bits/' title=''>Installation on Ubuntu</a></li>
-<li><a href='http://www.bioinformatics.uni-muenster.de/download/ucsc' title=''>Installation into a FreeBSD jail</a>, by Norbert Grundmann, Universitaet Muenster, Germany</li>
-<li><a href='http://bergmanlab.ls.manchester.ac.uk/?p=32' title=''>Compilation of the Kent source tree on OSX with fink</a> by Casey Bergman, Manchester, UK</li>
-<li><a href='http://www.oliverelliott.org/article/bioinformatics/tut_genomebrowser/' title=''>Browser installation and new genome setup</a>, by Oliver Elliott, Columbia University, USA</li>
-<li><a href='http://genomewiki.ucsc.edu/index.php/Browser_Installation' title=''>Installation notes in our wiki</a></li>
-</ul>
-
-</div></div>
-<div class='section' id='using-udr-to-speed-up-downloads'>
-<h1 id="using-udr-to-speed-up-downloads">Using UDR to speed up downloads</h1>
-<div class='sectionContent'>
-
-<p><a href='https://github.com/LabAdvComp/UDR' title=''>UDR</a> (UDT Enabled Rsync) is a download protocol that is very efficent
-at sending large amounts of data over long distances. UDR utilizes rsync
-as the transport mechanism, but sends the data over the UDT protocol.
-UDR is not written or managed by UCSC. It is an open source tool created
-by the <a href='http://www.labcomputing.org/' title=''>Laboratory for Advanced Computing</a> at the University of Chicago.
-It has been tested to work under Linux, FreeBSD and Mac OSX, but may
-work under other UNIX variants. The source code can be obtained through
-<a href='https://github.com/LabAdvComp/UDR' title=''>GitHub</a>. When using the Genome Browser in the Cloud installation
-program, the -u option will use UDR for all downloads.</p>
-
-<p>If you are a casual or occasional manual downloader of data, there is no
-need to change your method; continue to visit our download server to
-download the files you need. This new protocol has been put in place to
-enable huge amounts of data to be downloaded quickly over long
-distances.</p>
-
-<p>Typical TCP-based protocols like http, ftp and rsync have a problem in
-that the further away the download source is from you, the slower the
-speed becomes. Protocols like UDT/UDR allow for many UDP packets to be
-sent in batch, thus allowing for much higher transmit speeds over long
-distances. UDR will be especially useful for users who are downloading
-from places that are far away from California. The US East Coat and the
-international community will likely see much higher download speeds by
-using UDR rather than rsync, http or ftp.</p>
-
-<p>If you need help building the UDR binaries or have questions about how
-UDR functions, please read the documentation on the GitHub page and if
-necessary, contact the UDR authors via the GitHub page. We recommend
-reading the documentation on the UDR GitHub page to better understand
-how UDR works. UDR is written in C++. It is Open Source and is released
-under the Apache 2.0 License. In order for it to work, you must have
-rsync installed on your system.</p>
-
-<p>For your convenience, we are offering a binary distribution of UDR for
-Red Hat Enterprise Linux 6.x (or variants such as CentOS 6 or Scientific
-Linux 6). You&#39;ll find both a 64-bit and 32-bit rpm <a href='http://hgdownload.cse.ucsc.edu/admin/udr' title=''>here</a>.</p>
-
-<p>Once you have a working UDR binary, either by building from source or by
-installing the rpm, you can download files from either of our our
-download servers in a very similar fashion to rsync. For example, using
-rsync, you may want to download all of the MySQL tables for the hg19
-database using either one of the following two commands:</p>
-
-<pre><code>rsync -avP rsync://hgdownload.cse.ucsc.edu/mysql/hg19/ /my/local/hg19/
-rsync -avP hgdownload.cse.ucsc.edu::mysql/hg19/ /my/local/hg19/</code></pre>
-
-<p>Using UDR is very similar. The UDR syntax for downloading the same data
-would be:</p>
-
-<pre><code>udr rsync -avP hgdownload.cse.ucsc.edu::mysql/hg19/ /my/loc</code></pre>
-
-</div></div>
-<div class='section' id='the-genome-mirror-mailing-list'>
-<h1 id="the-genome-mirror-mailing-list">The genome-mirror mailing list</h1>
-<div class='sectionContent'>
-
-<p>If you have questions on anything related to the UCSC Genome Browser installation, contact us at genome-mirror@soe.ucsc.edu</p>
-
-
-</div><!-- .content -->
-</body>
-</html>
->>>>>>> 4a0a01eb
+<!--#include virtual="$ROOT/inc/gbPageEnd.html" -->