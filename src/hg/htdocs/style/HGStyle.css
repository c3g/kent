.topBlueBar {   font-family: arial, Geneva, Helvetica, san-serif; font-size: 15px; text-decoration: none; font-weight: bold;
                color: #D9E4F8; background-color:#2636D1; border: 1px solid black; height:28px; width:100%;
                text-align:center; vertical-align:middle; white-space:nowrap; padding: 0px 10px;}

/* CLASS DECLARATIONS TO MAKE NETSCAPE HAPPY */
.topbar {	font-family: arial, Geneva, Helvetica, san-serif; font-size: 15px; text-decoration: none; font-weight: bold; color: #D9E4F8; }
.leftbar { text-decoration: none; font-family: arial, san-serif; color: #FDFCEA; font-size: 10pt; font-weight: 600; }
.hiddenText {background-color: silver}
.normalText {background-color: white}

/* CLASS DECLARATIONS FOR THE REST OF THE BROWSERS */
.topbar { white-space: nowrap; padding: 0px 10px;}
A:link.topbar { text-decoration: none; font-family: arial, Geneva, Helvetica, san-serif; color: #E0F0F0; font-size: 15px; }
A:visited.topbar { text-decoration: none; font-family: arial, Geneva, Helvetica, san-serif; color: #E0F0F0; font-size: 15px; }
A:active.topbar { text-decoration: none; font-family: arial, Geneva, Helvetica, san-serif; color: #E0F0F0; font-size: 15px; }
A:hover.topbar { text-decoration: none; font-family: arial, Geneva, Helvetica, san-serif; color: #EAE360; font-size: 15px; }

A:link.leftbar { text-decoration: none; font-family: arial, san-serif; color: #E0F0F0; font-size: 10pt; font-weight: 600; }
A:visited.leftbar { text-decoration: none; font-family: arial, san-serif; color: #E0F0F0; font-size: 10pt; font-weight: 600; }
A:active.leftbar { text-decoration: none; font-family: arial, san-serif; color: #E0F0F0; font-size: 10pt; font-weight: 600; }
A:hover.leftbar { text-decoration: none; font-family: arial, san-serif; color: #FFFF99; font-size: 10pt; font-weight: 600; }
/*--  #FFFF00;  --*/

A:link.ug { text-decoration: none; font-family: arial, san-serif; color: #888888; font-size: 11pt; font-weight: 600; }
A:visited.ug { text-decoration: none; font-family: arial, san-serif; color: #888888; font-size: 11pt; font-weight: 600; }
A:active.ug { text-decoration: none; font-family: arial, san-serif; color: #888888; font-size: 11pt; font-weight: 600; }
A:hover.ug { text-decoration: none; font-family: arial, san-serif; color: #888888; font-size: 11pt; font-weight: 600; }

A:link.bigBlue { text-decoration: none; font-family: arial, san-serif; color: #0000A0; font-size: 16pt; font-weight: 600; }
A:visited.bigBlue { text-decoration: none; font-family: arial, san-serif; color: #A000A0; font-size: 16pt; font-weight: 600; }
A:active.bigBlue { text-decoration: none; font-family: arial, san-serif; color: #A000A0; font-size: 16pt; font-weight: 600; }
A:hover.bigBlue { text-decoration: none; font-family: arial, san-serif; color: #0000A0; font-size: 16pt; font-weight: 600; }
IMG.bigBlue {vertical-align: middle;}
TD.bigBlue {vertical-align: middle;}

A:link.toc { text-decoration: none; color: #0000CC;  }
A:visited.toc { text-decoration: none; color: #0000CC;  }
A:active.toc { text-decoration: none; color: #6666FF;  }
A:hover.toc { text-decoration: none; color: #6666FF; }

A:link IMG { border-width: 0px; padding: 0px; margin: 0px;}
A:visited IMG { border-width: 0px; padding: 0px; margin: 0px;}
A:active IMG {  border-width: 0px; padding: 0px; margin: 0px;}

/* A toggle bar can be seen in hgTracks, under the image groups that can be opened and closed. */
.blueToggleBar {font-weight: bold; color:#FFFFFF; background-color:#536ED3; height:28px; width:100%;
                text-align:center; vertical-align:middle; white-space:nowrap;}
.toggleButton  {height: 20px; width: 20px; vertical-align:middle;}

/* A subheading bar is the light blue bar that appears at the top of web.c section boxes */
.subheadingBar {font-weight: bold; font-size:1.1em; color:#000000; background-color:#D9E4F8;
                width:100%; text-align:left; vertical-align:bottom;
                white-space:nowrap; text-indent:10px; padding-top:2px; }

/* OVERALL DEFINITIONS */
P	{	line-height: 1.2;
		text-align: left;
		color: black;
		margin-left: 0px;
}
P.two	{	line-height: 1.6;
		text-align: left;
		color: black;
		margin-left: 15px;
}
P.leftjustify{	line-height: 1.2;
		text-align: left;
		color: black;
		margin-left: 0px;

	}
UL	{}

TABLE{	border: 0;	}

LI {		line-height: 1.5;
	}


/*** used by CCDS details page in hgc *** */

/* give the tables some breathing room and a consistent width */
TABLE.hgcCcds {
    margin-bottom: 30px;
    width: 500px;
}

TABLE.hgcCcds, TABLE.hgcCcds TH, TABLE.hgcCcds TD {
    border: 1px gray ridge;
    border-collapse: collapse;
    text-align: left;
    vertical-align: top;
}
TABLE.hgcCcds TH {
    white-space: nowrap;
}
TABLE.hgcCcds TD {
    height: 1em;
}
TABLE.hgcCcds THEAD {
    background-color: #2636D1;
    color: #ffffff;
}
TABLE.hgcCcds TBODY {
    background-color: #D0FFD0;
}
TABLE.hgcCcds CAPTION {
    caption-side: top;
    text-align: left;
    font: medium bold;
}

/* used by transMap details page in hgc */
TABLE.transMap, TABLE.transMap TH, TABLE.transMap TD {
    border: 3px gray ridge;
    border-collapse: collapse;
    text-align: right;
    vertical-align: top;
}
TABLE.transMap THEAD {
    background-color: #a8c7ff;
    text-align: center;
}
TABLE.transMap TBODY {
    background-color: #D0FFD0;
}
TABLE.transMap CAPTION {
    caption-side: top;
    text-align: left;
    font: medium bold;
}
TABLE.transMapLayout TR TD {
    vertical-align: top;
}
TR.transMapLayout {
    vertical-align: top;
}
TR.transMapLeft TD {
    text-align: left;
}
.transMapNoWrap {
    white-space: nowrap;
}
.errorBg {
    background-color: #ff704f;
}
.warnBg {
    background-color: #f8ff30;
}


/* Used by LS-SNP protein structure mappings page in hgc.  Each row has
 * multiple columns that are grouped together with a seperator border */
TABLE.hgcLsSnp {
    border: 2px black solid;
    border-collapse: collapse;
    white-space: nowrap;
}
TABLE.hgcLsSnp TD.hgcLsSnpSep {
    border-right: 2px black solid;
    border-collapse: collapse;
}
TABLE.hgcLsSnp TR, TABLE.hgcLsSnp TD {
    border: 1px gray ridge;
    border-collapse: collapse;
    text-align: left;
    vertical-align: top;
    padding-left: 5px;
    padding-right: 5px;
}

table.chainTbl, .descTbl {border-collapse: collapse;}
table.chainTbl td, .descTbl td {border: 1px solid #666; padding: 5px;}

/* --------------- Newer UI 2.0 styles --------------- */
.ghost { background-color: #EEEEEE; }
.pale  { background-color: #F8F8F8; }
.bgLevel1  { background-color: #FFFEE8; }
.bgLevel2  { background-color: #FFF9D2; }
.bgLevel3  { background-color: #FCECC0; }
.bgLevel4  { background-color: #EED5B7; }

/* Common boxes */
.inputBox  { border: 2px inset #CCCCCC; }
.lineOnTop { border-top: 1px solid #999999; }
.lineOnBottom { border-bottom: 1px solid #999999; }
.blueRoof  { border-top: 2px groove #000088; }
.greenRoof { border-top: 3px groove #008800; }
/*.greenFloor { border-bottom: 3px ridge #008800; }*/
.greenBox  { border: 5px outset #008800; }
.blueBox   { border: 4px inset #000088; } /* cfg box */
.redBox    { border: 3px ridge #AA0000; background-color: #FFF9D2; padding: 10px; margin: 10px; text-align: left; } /* Special alert */

/* Experiments with squeezing giant matrices
.slantUp { -moz-transform: rotate(-75deg); -moz-transform-origin: bottom left;
           -webkit-transform: rotate(-75deg); -webkit-transform-origin: bottom left;
           white-space: nowrap; position: relative; left: 16px;
           filter: progid:DXImageTransform.Microsoft.BasicImage(rotation=3)
}
.slantDn { -moz-transform: rotate( 75deg); -moz-transform-origin: top left;
           -webkit-transform: rotate( 75deg); -webkit-transform-origin: top left;
           white-space: nowrap; position: relative; left: 16px;
           filter: progid:DXImageTransform.Microsoft.BasicImage(rotation=3
}
.rotate90 { -webkit-transform: rotate(-90deg); -moz-transform: rotate(-90deg); }
*/

.hintCol { font-size: 70%; line-height: 80%; border-style: hidden; background-color: #FFF9D2; }
.hintRow { font-size: 70%; line-height: 80%; border-style: hidden; background-color: #FFF9D2; }
/* halfVis may need to be removed again, but I am hoping it works in DTD 4.01 transitional */
.halfVis { opacity: 0.5; filters.alpha.opacity:50; }

/* waitMask allows waiting on long running javascript using utils.js::waitOnFunction */
.waitMask { display: none; cursor: wait; z-index: 9999; position: absolute; top: 0; left: 0; height: 100%; width: 100%; background-color: #fff; }
.inOutButton { height: 24px; width: 24px; border-style: outset; } /* A [+][-] button can be toggled by waitOnFunction during long running scripts */

/* imageV2 */
div.dragZoom { cursor: text; }
img.sliceImg { position:relative; border:0; }
div.sliceDiv { overflow:hidden; }

/* These are for imageV2 sideButtons: */
.btn  { border-style: outset; background-color: #CCCCCC; border-color: #CCCCCC; } /* border-color: works for FF but screws up IE */
.btnN { border-width: 1px 1px 1px 1px; margin: 1px 1px 0px 1px; } /* connect none */
.btnU { border-width: 0px 1px 1px 1px; margin: 0px 1px 0px 1px; } /* connect up */
.btnD { border-width: 1px 1px 0px 1px; margin: 1px 1px 0px 1px; } /* connect down */
.btnL { border-width: 0px 1px 0px 1px; margin: 0px 1px 0px 1px; } /* connect linear */
.btnBlue { background-color:#91B3E6; }
.inset { border-style: inset; } /* Flatten button if not configurable */

/* These are for dragReorder: both in imageV2 and in hgTrackUi subtrack list */
.trDrag { background-color: #CCFFCC; }
.dragHandle { cursor: n-resize; }

/* in hgTracks imageV2, left label (and reverse rightLabel) now uses css for red line */
.tdLeft { border-right:1px solid #FFB4B4; }
.tdRight { border-left:1px solid #FFB4B4; }

/* These are duplicates of btnBlue and trDrag but allow useful highlighting to persist after hover */
.blueButtons { background-color:#91B3E6; }
.greenRows { background-color: #CCFFCC; }

/* The are for sortable tables */
table.subtracks { overflow: visible; white-space: nowrap; border: 1px solid #FFFEE8; }
tr.sortable { background-color: #FCECC0; }
th.sortable { color: #0000FF; }
th:hover.sortable { background-color: #CCFFCC; cursor: pointer; }
tbody.sorting { color: #DDDDDD; cursor: wait;  }

/* tr:hover.found { color: #000088; } */

.filterBy { display: none; } /* All filterBy's should be converted to dropdownchecklists by document.ready(). */

.noscript {
        background: none repeat scroll 0 0 #FFFF90;
        border-color: #CFCFCF;
        border-style: solid;
        border-width: 0 0 1px;
        color: #2F2F2F;
        font-size: 12px;
        line-height: 1.25;
        text-align: center;
        margin: 0;
        padding: 0;
}

.noscript .noscript-inner {
        background:url("/images/caution.gif") no-repeat scroll 20px 50% transparent;
        margin:0 auto;
        padding:12px 0;
        width:960px;
        text-align: center;
}

.noscript p {
        margin: 0;
        text-align: center;
}

<<<<<<< HEAD
.clickable:hover { cursor: pointer; }
.fauxInput  { border: 2px inset #CCCCCC; background-color: #fff; font-size: 10pt; display: inline-block; }
div.disabled  { border-color: gray; color: gray;  }
input.disabled  { opacity: 0.5; filters.alpha.opacity:50;  }
span.disabled   { opacity: 0.5; filters.alpha.opacity:50;  }
=======

/* 
   Styles for hgHubConnect (formerly in separate .css)
   by Greg Roe                   
   Last update: 2011-11-1 (greg)   
*/

#tabs {
	font-size: 100%;
	margin-top: 5px;
}

.hubList table {
    width: 930px;
    border-collapse: collapse;
}

/* Creating rounded corners at the tops of tables - works with all CSS3 supporting browsers, degrades gracefully */
.hubList table tr:first-child th:first-child {-webkit-border-top-left-radius: 5px; -moz-border-radius-topleft: 5px; border-top-left-radius: 5px;}
.hubList table tr:first-child th:last-child {-webkit-border-top-right-radius: 5px; -moz-border-radius-topright: 5px; border-top-right-radius: 5px;}

/* Styling table cells */
.hubList tbody 	{font-size: 0.9em;}
.hubList table tr td:first-child {text-align: center;}
.hubList table#unlistedHubsTable tr td:last-child {text-align: center;}
.hubList th, .hubList td {padding: 2px 8px; text-align: left;}
.hubList th {background-color: #e5dfb1; height: 1.6em; vertical-align: middle;}
.hubList table tbody tr {background-color: #fffef8;}
.selectedRow {background-color: #99dd9a !important;}
.hoverRow {background-color: #fdffb7 !important;}
.hubList td {border-top: 1px solid #d5cd9e; border-bottom: 1px solid #d5cd9e;}
.centeredCol {text-align: center;}
#addHubBar {background-color: #bfbfb2; line-height: 2.3em;}
#hubURL {line-height: 0.9em; color: #1c1d22;}
.hubList input {margin: 3px; font-size: 0.8em;}
.submitHub {margin: 10px;}

.tabFooter {
    font-size: 100%;
    font-family: Verdana,Arial,sans-serif;
}

.tabFooter input {
    font-size: 0.8em;
    margin: 7px 0 7px 3px;
}
.tabFooter .small {margin: 2px 40px; font-size: 0.8em;}

.hubError {color: #F00000;}

/* END - hgHubConnect Styles */
>>>>>>> 5091a291
<|MERGE_RESOLUTION|>--- conflicted
+++ resolved
@@ -277,13 +277,11 @@
         text-align: center;
 }
 
-<<<<<<< HEAD
 .clickable:hover { cursor: pointer; }
 .fauxInput  { border: 2px inset #CCCCCC; background-color: #fff; font-size: 10pt; display: inline-block; }
 div.disabled  { border-color: gray; color: gray;  }
 input.disabled  { opacity: 0.5; filters.alpha.opacity:50;  }
 span.disabled   { opacity: 0.5; filters.alpha.opacity:50;  }
-=======
 
 /* 
    Styles for hgHubConnect (formerly in separate .css)
@@ -334,5 +332,4 @@
 
 .hubError {color: #F00000;}
 
-/* END - hgHubConnect Styles */
->>>>>>> 5091a291
+/* END - hgHubConnect Styles */