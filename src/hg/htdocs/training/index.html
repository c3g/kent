--- conflicted
+++ resolved
@@ -1,4 +1,3 @@
-<<<<<<< HEAD
 <!DOCTYPE html>
 <!--#set var="TITLE" value="Genome Browser Training" -->
 <!--#set var="ROOT" value=".." -->
@@ -24,11 +23,6 @@
   <p><span style="font-weight:bold;color:#c70000;"><strong>Can't host?</strong></span>&nbsp;Catch one of our training sessions in your area:</p> 
   <table class="gbsNoBorder">
     <tr>
-      <td valign=top width=180>January 18, 2017</td><td>Plant and Animal Genomes 
-      (<a href="https://pag.confex.com/pag/xxv/meetingapp.cgi/Session/4313" 
-      target=_blank>PAG XXV</A>). San Diego.</td>
-    </tr>
-    <tr>
       <td valign=top width=180>February 6, 2017</td><td>Catholic University of Korea, Seoul.</td>
     </tr>
     <tr>
@@ -47,10 +41,30 @@
     <tr>
       <td>February 21-22, 2017</td><td>Regeneron Pharmaceuticals, Inc. Tarrytown, NY. [full]</td>
     </tr>
-
+    <tr>
+      <td>April 19, 2017</td><td>Howard University
+      <a href="http://healthsciences.howard.edu/education/colleges/pharmacy/" 
+      target="_blank">College of Pharmacy</a>, Washington, DC. Contact: X. Simon Wang 
+      (<a href="mailto:&#120;ia&#110;&#103;.&#119;&#97;&#110;&#103;&#64;&#104;&#111;&#119;a&#114;&#100;.e&#100;&#117;">&#120;ia&#110;&#103;.&#119;&#97;&#110;&#103;&#64;&#104;&#111;&#119;a&#114;&#100;.e&#100;&#117;</a>)</td>
+      <!-- above address is xiang.wang at howard.edu -->
+    </tr>
+    <tr>
+      <td>April 20-21, 2017</td><td>University of Virginia, <a href="http://www.hsl.virginia.edu" 
+      target="_blank">Claude Moore Health Sciences Library</a>, <a href="http://cphg.virginia.edu/" 
+      target="_blank">Center for Public Health Genomics</a>, and 
+      <a href="https://cancer.uvahealth.com/" target="_blank">Cancer Center</a>, Charlottesville. 
+      [full]</td>
+    </tr>
 <!-- staged for later 
     <tr>
-      <td>April 20-21, 2017</td><td> University of Virginia, Charlottesville.</td>
+      <td>May 27, 2017</td><td>European Society of Human Genetics 
+      (<a href="https://2017.eshg.org/index.php/programme/2017-05-27/" target="_blank">ESHG</a>), 
+      Copenhagen</td>
+    </tr>
+    https://2017.eshg.org/index.php/programme/w04-ucsc-genome-browser/
+    <tr> 
+      <td>June 20-21, 2017</td><td>University of Texas, San Antonio (<a href="" 
+      target="_blank">xxxx</a>)</td>
     </tr>
     -->
   </table>
@@ -64,52 +78,52 @@
 <ul>
   <li>
   Finding a <a href="https://www.youtube.com/watch?feature=player_detailpage&v=RjB_N1GpT0U" 
-  target=_blank>list of genes</a> in a region.</li>
+  target="_blank">list of genes</a> in a region.</li>
   <li>
   Finding <a href = "https://www.youtube.com/watch?v=gK8B6sjzhmM&list=UUQnUJepyNOw0p8s2otX4RYQ" 
-  target=_blank>exon numbers</a>.</li>
+  target="_blank">exon numbers</a>.</li>
   <li>
   Finding <a href = "https://www.youtube.com/watch?v=Y_cQ3JkhsUQ&list=UUQnUJepyNOw0p8s2otX4RYQ" 
-  target=_blank>SNPs in a gene</a>.</li>
+  target="_blank">SNPs in a gene</a>.</li>
   <li>
   Finding <a href = "https://www.youtube.com/watch?v=ZqxlBF3vqhY&list=UUQnUJepyNOw0p8s2otX4RYQ" 
-  target=_blank>SNPs upstream</a> from a gene.</li>
+  target="_blank">SNPs upstream</a> from a gene.</li>
   <li>
   Find <a href = "https://www.youtube.com/watch?v=RQZ4EeYS6Zk" 
-  target=_blank>which tables belong to a data track</a>.</li>
+  target="_blank">which tables belong to a data track</a>.</li>
   <li>
   Identifying <a href="https://www.youtube.com/watch?v=bLnfD799AZw" 
-  target=_blank>codon numbers</a> in a gene.</li>
+  target="_blank">codon numbers</a> in a gene.</li>
   <li>
   Obtaining <a href="https://www.youtube.com/watch?v=6JoUqM1iKxQ" 
-  target=_blank>exon coordinates and sequences</a>.</li>
+  target="_blank">exon coordinates and sequences</a>.</li>
   <li>
   <a href="https://www.youtube.com/watch?v=mNEJBOkf_Gk" 
-  target=_blank>Exon-only</a> display mode (Multi-Region View).</li>
+  target="_blank">Exon-only</a> display mode (Multi-Region View).</li>
   <li>
   How-to: Genome Browser <A HREF="https://www.youtube.com/watch?v=5zc9sqd4SD4" 
-  target=_blank>Gateway</a>.</li>
+  target="_blank">Gateway</a>.</li>
   <li>
   Viewing <a href="https://www.youtube.com/watch?v=0lKYdqQus0I" 
-  target=_blank>alternate haplotypes</a> (Multi-Region View).</li>
+  target="_blank">alternate haplotypes</a> (Multi-Region View).</li>
 </ul>
 
 <h3>Other content produced at UCSC</h3>
 <ul>
   <li>
   See a collection of interesting Browser views in our 
-  <a href = "../goldenPath/help/sessions.html#Gallery">Session Gallery</a></li>
+  <a href="../goldenPath/help/sessions.html#Gallery">Session Gallery</a></li>
   <li>
   Nature: <a href="http://www.nature.com/scitable/ebooks/guide-to-the-ucsc-genome-browser-16569863" 
   target="_blank">Guide to the UCSC Genome Browser</a></li>
   <li>
   <a href="ucscGeneFishing.pdf" target="_blank">Fishing for genes in the UCSC Browser (pdf)</a></li>
   <li>
-  <a href="http://bib.oxfordjournals.org/content/14/2/144.full" 
-  target = "_blank">The UCSC genome browser and associated tools</a></li>
+  <a href="http://bib.oxfordjournals.org/content/14/2/144.full" target="_blank">The UCSC genome 
+  browser and associated tools</a></li>
   <li>
-  <a href="http://www.ncbi.nlm.nih.gov/pubmed/18514479" 
-  target = "_blank">UCSC genome browser tutorial</a></li>
+  <a href="http://www.ncbi.nlm.nih.gov/pubmed/18514479" target="_blank">UCSC genome browser 
+  tutorial</a></li>
   <li>
   <a href="ashg2009" >Step-by-step tutorial presented at ASHG 2009 annual meeting</a> - basic 
   browser navigation and functionality in the context of interpreting clinical genetics
@@ -119,8 +133,8 @@
   at ABRF 2010 annual meeting</A> - how to convert files and display high-throughput sequencing 
   results.</li>
   <li>
-  <a href="ashg2014">Step-by-step tutorial presented at ASHG 2014 annual meeting</a> - 
-  includes Custom Tracks and Table Browser queries with and without filters.</li>
+  <a href="ashg2014">Step-by-step tutorial presented at ASHG 2014 annual meeting</a> - includes 
+  Custom Tracks and Table Browser queries with and without filters.</li>
 </ul>
 
 <h3>External resources</h3>
@@ -178,243 +192,4 @@
   <a href="../goldenPath/newsarch.html">Genome Browser news archives</a>
 </ul>
 
-<!--#include virtual="$ROOT/inc/gbPageEnd.html" -->
-=======
-<!DOCTYPE HTML PUBLIC "-//W3C//DTD HTML 3.2//EN">
-<HTML>
-<HEAD>
-	<META HTTP-EQUIV="Content-Type">
-        <META http-equiv="Content-Script-Type">
-        <META name="description" content="UCSC Genome Browser FAQ">
-        <META name="keywords" content="genome, genome browser, genome assembly, UCSC, bioinformatics, sequence, gene prediction, SNP, EST, mRNA">
-	<TITLE>UCSC Genome Bioinformatics: Training</TITLE>
-	<LINK REL="STYLESHEET" HREF="../style/HGStyle.css">
-</HEAD>
-<BODY BGCOLOR="FFF9D2" LINK="0000CC" VLINK="#330066" ALINK="#330066">
-<A NAME="TOP"></A>
-
-<TABLE BORDER=0 CELLPADDING=0 CELLSPACING=0 WIDTH="100%"><TR><TH COLSPAN=2 ALIGN="left"><IMG SRC="../images/title.jpg" ALT="UCSC Genome Bioinformatics"></TH></TR>
-
-<TR><TD COLSPAN=2 HEIGHT=40><!--#include virtual="../cgi-bin/hgMenubar"--></TD></TR>
-
-<!--Content Tables------------------------------------------------------->
-<TR><TD COLSPAN=2 CELLPADDING=10>
-<!--outer table is for border purposes-->
-  <TABLE WIDTH="100%" BGCOLOR="#888888" BORDER="0" CELLSPACING="0" CELLPADDING="1"><TR><TD>
-   <TABLE BGCOLOR="fffee8" WIDTH="100%"  BORDER="0" CELLSPACING="0" CELLPADDING="0"><TR><TD>
-    <TABLE BGCOLOR="D9E4F8" BACKGROUND="../images/hr.gif" WIDTH=100%>
-      <TR><TD> <FONT SIZE="4"><b>&nbsp; Getting Help with the UCSC Genome Browser</b></FONT>
-      </TD></TR></TABLE>
-       <TABLE BGCOLOR="fffee8" WIDTH="100%" CELLPADDING=0><TR><TH HEIGHT=10></TH></TR>
-       <TR><TD WIDTH=10>&nbsp;</TD><TD>
-
-         <TABLE BGCOLOR="fffee8" WIDTH="100%" CELLPADDING=0><TR><TH HEIGHT=10></TH></TR>
-         <TR><TD WIDTH=5>&nbsp;</TD><TD>
-           <div class="warn-note" style="border: 2px solid #9e5900; padding: 5px 20px; background-color: #e8ebf7;">
-           <p><span style="font-weight: bold; color: #c70000;"> <b><A HREF = "http://bit.ly/ucscTraining"
-           TARGET = _BLANK>Host</A> a Genome Browser Workshop!</b>
-           &nbsp;           &nbsp;           &nbsp;           
-           <A HREF = "trainingMap.html">Map</A>
-           </span><br></p>
-
-           <p>
-           Do you have a sneaking suspicion that there is a lot more to the Genome
-           Browser than you have been using?
-           Timeslots are available to host a Genome Browser workshop at your 
-           institution. Thanks to the funding support of NHGRI,
-           we offer hands-on Genome Browser training onsite at your institution, 
-           tailored to your audience's level of expertise.
-           </p>
-           <p>
-           For more information or to submit a request to host a workshop,
-           please visit <a href="http://bit.ly/ucscTraining" target="_blank">our signup</a>.
-           </p>
-           <p>
-           <p><span style="font-weight: bold; color: #c70000;"> <b>Can't host? </b> </span>
-           &nbsp;           &nbsp;           &nbsp;           Catch one of our trainings in your area:
-           </p>
-           <p>
-           <TABLE CELLPADDING = 3 BORDER = 0 >
-
-
-            <TR><TD VALIGN = TOP WIDTH = 180>February 6, 2017 </TD>
-              <TD> Catholic University of Korea, Seoul.
-              </TD></TR>
-
-            <TR><TD VALIGN = TOP WIDTH = 180>February 7, 2017 </TD>
-              <TD> KT Education Center, Daejeon, Korea.
-              </TD></TR>
-
-            <TR><TD VALIGN = TOP WIDTH = 180>February 9-10, 2017 </TD>
-              <TD> Korean Genome Organization (KOGO) Winter Symposium, Vivaldi Park/Resort, Hongcheon.
-              </TD></TR>
-
-            <TR><TD VALIGN = TOP WIDTH = 180>February 16-17, 2017</TD>
-              <TD>Icahn School of Medicine, Mt. Sinai Hess Center for Science and
-              Medicine, New York.  Contact: Andrew Sharp
-               (<A HREF="mailto:&#97;nd&#114;e&#119;.&#115;&#104;&#97;&#114;&#112;&#64;&#109;ss&#109;.&#101;&#100;&#117;">&#97;nd&#114;e&#119;.&#115;&#104;&#97;&#114;&#112;&#64;&#109;ss&#109;.&#101;&#100;&#117;</A>)
-              <!-- above address is andrew dot sharp at mssm dot edu -->
-              </TD></TR>
-
-            <TR><TD VALIGN = TOP WIDTH = 180>February 21-22, 2017 </TD>
-              <TD> Regeneron Pharmaceuticals, Inc. Tarrytown, NY. [ full ]
-              </TD></TR>
-
-            <TR><TD VALIGN = TOP WIDTH = 180>April 19, 2017 </TD>
-             <TD> Howard University <A HREF =
-             "http://healthsciences.howard.edu/education/colleges/pharmacy/"
-             TARGET = _BLANK>College of Pharmacy</A>, Washington, DC. Contact:
-             X. Simon Wang
-             (<A HREF="mailto:&#120;ia&#110;&#103;.&#119;&#97;&#110;&#103;&#64;&#104;&#111;&#119;a&#114;&#100;.e&#100;&#117;">&#120;ia&#110;&#103;.&#119;&#97;&#110;&#103;&#64;&#104;&#111;&#119;a&#114;&#100;.e&#100;&#117;</A>)
-<!-- above address is xiang.wang at howard.edu -->
-              </TD></TR>
-
-            <TR><TD VALIGN = TOP WIDTH = 180>April 20-21, 2017 </TD>
-             <TD> University of Virginia, <A HREF = "http://www.hsl.virginia.edu"
-                 TARGET = _BLANK>Claude Moore Health Sciences Library</A>,
-                 <A HREF = "http://cphg.virginia.edu/" TARGET = _BLANK>Center for
-                 Public Health Genomics</A>, and <A HREF = "https://cancer.uvahealth.com/"
-                 TARGET = _BLANK>Cancer Center</A>, Charlottesville. [ full ]
-              </TD></TR>
-
-<!-- staged for later
-            <TR><TD VALIGN = TOP WIDTH = 180>May 27, 2017 </TD>
-              <TD> European Society of Human Genetics (<A HREF =
-               "https://2017.eshg.org/index.php/programme/2017-05-27/"
-              TARGET = BLANK>ESHG</A>), Copenhagen
-              </TD></TR>
-https://2017.eshg.org/index.php/programme/w04-ucsc-genome-browser/
-
-            <TR><TD VALIGN = TOP WIDTH = 180>June 20-21, 2017 </TD>
-              <TD> University of Texas, San Antonio   (<A HREF =
-               ""
-              TARGET = BLANK>xxxx</A>)
-              </TD></TR>
--->
-
-           </TABLE>
-           </P>
-           </div>
-
-         <BR>
-         <B>Online Training and Tutorials:</B>
-         <BLOCKQUOTE>
-
-         <B> &nbsp; &nbsp; <a href = "vids/index.html">Videos</a> !
-            &nbsp; &nbsp; <a href="https://www.youtube.com/channel/UCQnUJepyNOw0p8s2otX4RYQ/videos" 
-               target="_blank">YouTube Channel</A>              </B>
-          <UL>
-	   <li>Finding a <a href = "https://www.youtube.com/watch?feature=player_detailpage&v=RjB_N1GpT0U"
-               TARGET = _BLANK>list of genes</a> in a region.
-
-	   <li>Finding   <a href = "https://www.youtube.com/watch?v=gK8B6sjzhmM&list=UUQnUJepyNOw0p8s2otX4RYQ"
-               TARGET = _BLANK>exon numbers</a>.
-
-	   <li>Finding   <a href = "https://www.youtube.com/watch?v=Y_cQ3JkhsUQ&list=UUQnUJepyNOw0p8s2otX4RYQ"
-               TARGET = _BLANK>SNPs in a gene</a>.
-
-	   <li>Finding   <a href = "https://www.youtube.com/watch?v=ZqxlBF3vqhY&list=UUQnUJepyNOw0p8s2otX4RYQ"
-               TARGET = _BLANK>SNPs upstream</a> from a gene.
-
-	   <li>Find <a href = "https://www.youtube.com/watch?v=RQZ4EeYS6Zk"
-               TARGET = _BLANK>which tables belong to a data track</a>.</li>
-
-           <li>Identifying <a href="https://www.youtube.com/watch?v=bLnfD799AZw"
-               TARGET = _BLANK>codon numbers</a> in a gene.</li>
-
-           <li>Obtaining <a href="https://www.youtube.com/watch?v=6JoUqM1iKxQ"
-               TARGET = _BLANK>exon coordinates and sequences</a>.</li>
-
-           <li><a href="https://www.youtube.com/watch?v=mNEJBOkf_Gk"
-               TARGET = _BLANK>Exon-only</a> display mode (Multi-Region View).</li>
-
-           <li>How-to:  Genome Browser <A HREF="https://www.youtube.com/watch?v=5zc9sqd4SD4" 
-               TARGET = _BLANK>Gateway</a>.</li>
-
-           <li>Viewing <a href="https://www.youtube.com/watch?v=0lKYdqQus0I" 
-               TARGET = _BLANK>alternate haplotypes</a> (Multi-Region View).</li>
-
-          </UL>
-
-         <B>Other Content Produced at UCSC              </B>
-          <ul>
-	   <li>See a collection of interesting Browser views in our
-               <A HREF = "../goldenPath/help/sessions.html#Gallery">Session Gallery</A>
-	   <li>Nature: <a href="http://www.nature.com/scitable/ebooks/guide-to-the-ucsc-genome-browser-16569863"
-	       target="_blank">Guide to the UCSC Genome Browser</a>
-           <li><a href="ucscGeneFishing.pdf" target="_blank">Fishing for genes in the UCSC Browser (pdf)</a>
-	   <li><a href="http://bib.oxfordjournals.org/content/14/2/144.full"
-               target = "_blank">The UCSC genome browser and associated tools</a>
-	   <li><a href="http://www.ncbi.nlm.nih.gov/pubmed/18514479"
-               target = "_blank">UCSC genome browser tutorial</a>
-	   <li><A HREF="ashg2009" >Step-by-step tutorial presented at ASHG 2009 annual meeting</A>
-              - basic browser navigation and functionality in the context of interpreting clinical genetics
-              reports.
-	   <li><A HREF="http://genomewiki.ucsc.edu/index.php/ABRF2010_Tutorial" >Step-by-step tutorial
-              presented at ABRF 2010 annual meeting</A> - how to convert files and display
-              high-throughput sequencing results.
-           <li><A HREF="ashg2014">Step-by-step tutorial presented at ASHG 2014 annual meeting</A> -
-              includes Custom Tracks and Table Browser queries with and without filters.
-
-          </ul>
-
-         <B>External                      </B>
-          <UL>
-           <LI><A HREF="http://www.openhelix.com/ucsc" TARGET=_blank>Open Helix tutorial and training materials</A>
-
-	   <LI><A HREF="http://www.lifescied.org/cgi/content/full/9/2/98"
-	      TARGET=_blank>Teaching bioinformatics and neuroinformatics by
-	      using free web-based tools</A> - student-level tutorial that
-	      demonstrates the combined use of several major bioinformatic tools
-	      (including the UCSC Genome Browser) in answering a series of
-	      related research questions
-          </UL>
-         </BLOCKQUOTE>
-
-         <B>User's Guides for Tools in the Genome Browser:</B>
-               <BR>&nbsp;
-          <TABLE>
-            <TR><TD>
-	      <UL>
-    	        <LI><A HREF="../goldenPath/help/hgTracksHelp.html#CustomTracks">Custom Tracks</A>
-    	        <LI><A HREF="../goldenPath/help/hgTracksHelp.html">Genome Browser</A>
-    	        <LI><A HREF="../goldenPath/help/hgGenomeHelp.html">Genome Graphs</A>
-    	        <LI><A HREF="../goldenPath/help/hgNearHelp.html">Gene Sorter</A>
-              </UL>
-            </TD><TD>
-            </TD><TD>
-               <BR>&nbsp;
-            </TD><TD>
-            </TD><TD>
-              <UL>
-    	        <LI><A HREF="../goldenPath/help/hgSessionHelp.html">Sessions</A>
-    	        <LI><A HREF="../goldenPath/help/hgTablesHelp.html">Table Browser</A>
-    	        <LI><a href="../goldenPath/help/hgTrackHubHelp.html">Track Hubs</A>
-                <BR>&nbsp;
-              </UL>
-            </TD></TR>
-           </TABLE>
-         <B>Contacting Us and Mailing Lists:</B>
-          <UL>
-	   <LI><A HREF="../contacts.html">Genome Browser contact information</A>
-	   <LI><A HREF="http://groups.google.com/a/soe.ucsc.edu/group/genome?hl=en">Genome Browser mailing list<A> (interactive discussion forum)
-	  </UL>
-         <B>Mirror Sites and Source Code:</B>
-          <UL>
-	   <LI><A HREF="../mirror.html">Genome Browser mirror sites</A>
-	   <LI><A HREF="../FAQ/FAQlicense.html#license3">Obtaining the Genome Browser source code</A>
-          </UL>
-         <B>Associated Publications and Documents:</B>
-          <UL>
-	   <LI><A HREF="../goldenPath/pubs.html">UCSC Genome Bioinformatics Group publications</A>
-	   <LI><A HREF="../goldenPath/newsarch.html">News archives</A>
-          </UL>
-
-		</TD></TR></TABLE>
-            </TD><TD WIDTH=15></TD></TR></TABLE>
-        <br></TD></TR></TABLE>
-    </TD></TR></TABLE>
-</TD></TR></TABLE>
-
-</BODY></HTML>
->>>>>>> 4a0a01eb
+<!--#include virtual="$ROOT/inc/gbPageEnd.html" -->