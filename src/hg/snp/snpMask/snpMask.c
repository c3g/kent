--- conflicted
+++ resolved
@@ -6,19 +6,13 @@
 #include "hdb.h"
 #include "featureBits.h"
 
-<<<<<<< HEAD
-static char const rcsid[] = "$Id: snpMask.c,v 1.5 2005/08/03 06:39:21 heather Exp $";
-=======
 static char const rcsid[] = "$Id: snpMask.c,v 1.7 2005/08/25 23:53:02 heather Exp $";
->>>>>>> e2ed0eb7
 
 #define FLANKSIZE 20
 
 char *database = NULL;
 char *chromName = NULL;
 
-<<<<<<< HEAD
-=======
 char geneTable[] = "refGene";
 
 boolean snpMaskVerbose = FALSE;
@@ -27,7 +21,6 @@
 boolean printChrom = TRUE;
 boolean strict = FALSE;
 
->>>>>>> e2ed0eb7
 // call this something else
 struct snp
 /* Information from snp */
@@ -560,43 +553,15 @@
 
 }
 
-void snpMask(char *nibFile, char *outFile)
-/* snpMask - Print a nib file, using IUPAC codes for single base substitutions. */
-{
-struct dnaSeq *seq;
-char *ptr;
+void doPrintGenes(char *chromName, struct dnaSeq *seq)
+{
+struct genePred *genes = NULL;
+struct genePred *gene = NULL;
 struct snp *snps = NULL;
 struct snp *snp = NULL;
-struct genePred *genes = NULL;
-struct genePred *gene = NULL;
 int startPos = 0;
 int endPos = 0;
 int exonPos = 0;
-
-seq = nibLoadAllMasked(NIB_MASK_MIXED, nibFile);
-ptr = seq->dna;
-snps = readSnpsFromChrom(chromName);
-printf("got all snps in %s\n", chromName);
-
-/* do all substitutions */
-for (snp = snps; snp != NULL; snp = snp->next)
-    {
-    ptr[snp->chromStart] = iupac(snp->name, snp->observed, ptr[snp->chromStart]);
-    }
-
-if (printSnps)
-    {
-    for (snp = snps; snp != NULL; snp = snp->next)
-        {
-        printSnpSeq(snp, seq);
-        }
-    }
-
-// UNCOMMENT THIS
-// faWrite(outFile, chromName, seq->dna, seq->size);
-
-// free this list because we'll create a different one
-snpFreeList(&snps);
 
 genes = readGenes(chromName);
 
@@ -607,25 +572,63 @@
     for (snp = snps; snp != NULL; snp = snp->next)
         {
         // for each SNP, figure out flanking start and stop
-	// first figure out which exon contains the snp
-	exonPos = findExonPos(gene, snp->chromStart);
-	// exonPos will return -1 if the position isn't in any exon
-	if (exonPos == -1) continue;
-	// exonPos should also never be 0
-	if (exonPos == 0) continue;
-	// printf("  snp %s at %d\n", snp->name, snp->chromStart);
-	// printf("  exonPos = %d\n", exonPos);
-	startPos = findStartPos(FLANKSIZE, snp->chromStart, gene, exonPos);
-	endPos = findEndPos(FLANKSIZE, snp->chromStart, gene, exonPos);
-	// printf("flank start = %d, flank end = %d\n", startPos, endPos);
-	printExons(snp->name, gene, chromName, startPos, endPos, seq);
+        // first figure out which exon contains the snp
+        exonPos = findExonPos(gene, snp->chromStart);
+        // exonPos will return -1 if the position isn't in any exon
+        if (exonPos == -1) continue;
+        // exonPos should also never be 0
+        if (exonPos == 0) continue;
+        // printf("  snp %s at %d\n", snp->name, snp->chromStart);
+        // printf("  exonPos = %d\n", exonPos);
+        startPos = findStartPos(FLANKSIZE, snp->chromStart, gene, exonPos);
+        endPos = findEndPos(FLANKSIZE, snp->chromStart, gene, exonPos);
+        // printf("flank start = %d, flank end = %d\n", startPos, endPos);
+        printExons(snp->name, gene, chromName, startPos, endPos, seq);
         }
     snpFreeList(&snps);
     }
+
 geneFreeList(&genes);
+
+}
+
+void snpMask(char *nibFile, char *outFile)
+/* snpMask - Print a nib file, using IUPAC codes for single base substitutions. */
+{
+struct dnaSeq *seq;
+char *ptr;
+struct snp *snps = NULL;
+struct snp *snp = NULL;
+
+seq = nibLoadAllMasked(NIB_MASK_MIXED, nibFile);
+ptr = seq->dna;
+snps = readSnpsFromChrom(chromName);
+printf("got all snps in %s\n", chromName);
+
+/* do all substitutions */
+for (snp = snps; snp != NULL; snp = snp->next)
+    {
+    ptr[snp->chromStart] = iupac(snp->name, snp->observed, ptr[snp->chromStart]);
+    }
+
+if (printSnps)
+    {
+    for (snp = snps; snp != NULL; snp = snp->next)
+        {
+        printSnpSeq(snp, seq);
+        }
+    }
+
+if (printChrom)
+    faWrite(outFile, chromName, seq->dna, seq->size);
+
+snpFreeList(&snps);
+
+if (printGenes) doPrintGenes(chromName, seq);
+
 dnaSeqFree(&seq);  
-}
-
+
+}
 
 
 int main(int argc, char *argv[])
