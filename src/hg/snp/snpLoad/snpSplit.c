--- conflicted
+++ resolved
@@ -7,16 +7,17 @@
 #include "hdb.h"
 #include "snpTmp.h"
 
-<<<<<<< HEAD
-static char const rcsid[] = "$Id: snpSplit.c,v 1.5 2006/01/15 15:01:36 heather Exp $";
-=======
 static char const rcsid[] = "$Id: snpSplit.c,v 1.7 2006/01/22 03:48:28 heather Exp $";
->>>>>>> da0d844b
-
+
+/* these are described in b125_mapping.doc */
+/* Also snpFixed.LocTypeCode */
 char *locTypeStrings[] = {
     "range",
     "exact",
     "between",
+    "rangeInsertion",
+    "rangeSubstitution",
+    "rangeDeletion",
 };
 
 char *functionStrings[] = {
@@ -83,10 +84,12 @@
 }
 
 
-boolean setCoordsAndLocType(struct snpTmp *el, int locType, char *startString, char *endString)
+boolean setCoordsAndLocType(struct snpTmp *el, int locType, int lc_ngbr, int rc_ngbr,
+                            char *startString, char *endString, int alleleSize)
 /* set coords and locType */
 {
 char *rangeString1, *rangeString2;
+int rangeInContig = 0;
 
 el->chromStart = atoi(startString);
 
@@ -136,6 +139,32 @@
         // return FALSE;
 	// }
     el->chromEnd = el->chromStart;
+    return TRUE;
+    }
+
+/* rangeInsertion */
+if (locType == 4)
+    {
+    el->locType = locTypeStrings[3];
+    rangeInContig = rc_ngbr - lc_ngbr - alleleSize;
+    el->chromEnd = el->chromStart + rangeInContig;
+    return TRUE;
+    }
+
+/* rangeSubstitution */
+if (locType == 5)
+    {
+    el->locType = locTypeStrings[4];
+    el->chromEnd = el->chromStart + alleleSize;
+    return TRUE;
+    }
+
+/* rangeDeletion */
+if (locType == 6)
+    {
+    el->locType = locTypeStrings[5];
+    rangeInContig = rc_ngbr - lc_ngbr - alleleSize;
+    el->chromEnd = el->chromStart + rangeInContig;
     return TRUE;
     }
 
@@ -216,21 +245,21 @@
     {
     contigCount++;
     verbose(1, "contig count = %d\n", contigCount);
-    safef(query, sizeof(query), "select snp_id, ctg_id, loc_type, phys_pos_from, "
+    safef(query, sizeof(query), "select snp_id, ctg_id, loc_type, lc_ngbr, rc_ngbr, phys_pos_from, "
       "phys_pos, orientation, allele from ContigLoc where snp_type = 'rs' and ctg_id = '%s'", contigPtr->name);
     verbose(3, "ctg_id = %d\n", contigPtr->name);
 
     sr = sqlGetResult(conn, query);
     while ((row = sqlNextRow(sr)) != NULL)
         {
-        pos = atoi(row[3]);
+        pos = atoi(row[5]);
         if (pos == 0) 
             {
 	    verbose(5, "snp %s is unaligned\n", row[0]);
 	    continue;
 	    }
         locType = atoi(row[2]);
-        if (locType < 1 || locType > 3) 
+        if (locType < 1 || locType > 6) 
             {
 	    verbose(1, "skipping snp %s with loc_type %d\n", el->name, locType);
 	    continue;
@@ -238,18 +267,19 @@
         AllocVar(el);
         el->name = cloneString(row[0]);
         el->chrom = chromName;
-        if(!setCoordsAndLocType(el, locType, row[3], row[4]))
+        if(!setCoordsAndLocType(el, locType, atoi(row[3]), atoi(row[4]), row[5], row[6], strlen(row[8])))
             {
             free(el);
 	    continue;
 	    }
-        if (atoi(row[5]) == 0) 
+        if (atoi(row[7]) == 0) 
             strcpy(el->strand, "+");
-        else if (atoi(row[5]) == 1)
+        else if (atoi(row[7]) == 1)
             strcpy(el->strand, "-");
         else
             strcpy(el->strand, "?");
-        el->refNCBI = cloneString(row[6]);
+        el->refNCBI = cloneString(row[8]);
+	// should this be reverseComplemented for negative strand??!!
 	if (sameString(el->locType, "between") && !sameString(el->refNCBI, "-"))
 	    verbose(1, "unexpected between allele %s for %s\n", el->refNCBI, el->name);
 	el->contigName = cloneString(contigPtr->name);
