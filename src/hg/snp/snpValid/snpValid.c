/* snpValid - Test validity of snpMap, dbSnpRsXx, and affy120KDetails, affy10KDetails. */
#include "common.h"
#include "memalloc.h"
#include "linefile.h"
#include "hash.h"
#include "portable.h"
#include "options.h"
#include "errCatch.h"
#include "ra.h"
#include "fa.h"
#include "nib.h"

/* we made modified derivitives to save mem selecting minimum fields.
#include "dbSnpRs.h"
#include "affy10KDetails.h"
#include "affy120KDetails.h"
*/

#include "hdb.h"
#include "snpMap.h"

#include "axt.h"

#include <time.h>

static char const rcsid[] = "";

/* Command line variables. */
char *db  = NULL;	/* DB from command line */

char *flankPath  = NULL; /* path to flank files *.seq.gz */

char *chr = NULL;	/* chr name from command line e.g "chr1" */

int threshold = 70;  /* minimum score for match */

int Verbose = 0;    /* set to 1 to see more detailed output 
(used upper case because var name collision in namespace) */

int maxFlank = 25;  /* maximum length of each flanking sequence, left and right. */

void usage()
/* Explain usage and exit. */
{
errAbort(
  "snpValid - Validate snp alignments\n"
  "usage:\n"
  "   snpValid db flankPath\n"
  "     db is the database, e.g. hg16.\n"
  "     flankPath is the path to the flank files *.seq.gz.\n"
  "options:\n"
  "   -chr=name - Use chrom name (e.g chr1) to limit validation, default all chromosomes.\n"
  "   -threshold=number - Use threshold as minimum score 0-99, default %u.\n"
  "   -verbose=number - Use verbose=1 to see all output mismatches, default %u.\n"
  "   -maxFlank=number - Use maxFlank as maximum length of each flank, default %u.\n"
  , threshold, Verbose, maxFlank);
}


static struct optionSpec options[] = {
   { "chr"      , OPTION_STRING },
   { "threshold", OPTION_INT    },
   { "verbose"  , OPTION_INT    },
   { "maxFlank" , OPTION_INT    },
   { NULL       , 0             },
};


// ==========================================================================


/* --- save memory by defining just the fields needed from flank file  ---- */

struct flank
/* Information from snp */
    {
    struct flank *next;  	/* Next in singly linked list. */
    char *rsId;			/* reference snp (rs) identifier */
    char *leftFlank;		/* leftFlank  */
    char *rightFlank;		/* rightFlank */
    char *observed;		/* observed   */
    };

int slFlankCmp(const void *va, const void *vb)
/* Compare two slNames. */
{
const struct flank *a = *((struct flank **)va);
const struct flank *b = *((struct flank **)vb);
return strcmp(a->rsId, b->rsId);
}

struct flank *flankLoad(char **row)
/* Load a flank from row fetched from linefile
 * Dispose of this with flankFree(). */
{
struct flank *ret;

AllocVar(ret);
ret->rsId       = cloneString(row[0]);
ret->leftFlank  = cloneString(row[1]);
ret->rightFlank = cloneString(row[2]);
ret->observed   = cloneString(row[3]);
return ret;
}

void flankFree(struct flank **pEl)
/* Free a single dynamically allocated flank such as created
 * with flankLoad(). */
{
struct flank *el;

if ((el = *pEl) == NULL) return;
freeMem(el->rsId);
freeMem(el->leftFlank);
freeMem(el->rightFlank);
freeMem(el->observed);
freez(pEl);
}

void flankFreeList(struct flank **pList)
/* Free a list of dynamically allocated snp's */
{
struct flank *el, *next;

for (el = *pList; el != NULL; el = next)
    {
    next = el->next;
    flankFree(&el);
    }
*pList = NULL;
}


struct flank *readFlank(char *chrom)
/* Slurp in the flank rows for one chrom */
{
char fileName[256]="";
struct lineFile *lf=NULL;
struct flank *list=NULL, *el;
char *row[4];
int rowCount=4;
char *ch = &chrom[3];

// safef(fileName,sizeof(fileName),"/cluster/bluearc/snp/hg16/build122/seq/ds_ch%s.xml.contig.seq.gz",ch);

safef(fileName,sizeof(fileName),"%s/ds_ch%s.xml.contig.seq.gz",flankPath,ch);

lf=lineFileMayOpen(fileName, TRUE);
if (lf == NULL)
    {
    safef(fileName,sizeof(fileName),"%s/ds_ch%s.xml.contig.seq",flankPath,ch);
    lf=lineFileMayOpen(fileName, TRUE);
    if (lf == NULL)
	{
	return NULL;
	}
    }

while (lineFileNextRowTab(lf, row, rowCount))
    {
    el = flankLoad(row);
    slAddHead(&list,el);
    }
slReverse(&list);  /* could possibly skip if it made much difference in speed. */
lineFileClose(&lf);
return list;
}


/* --- save memory by defining just the fields needed from snp  ---- */

struct snp
/* Information from snp */
    {
    struct snp *next;  	        /* Next in singly linked list. */
    char *chrom;		/* chrom */
    int chromStart;             /* start */
    int chromEnd;               /* end   */
    char *name;		        /* name  */
    char *strand;		/* strand*/
    };

struct snp *snpLoad(char **row)
/* Load a snp from row fetched with select * from snp
 * from database.  Dispose of this with snpFree(). */
{
struct snp *ret;

AllocVar(ret);
ret->chrom      = cloneString(row[0]);
ret->chromStart =        atoi(row[1]);
ret->chromEnd   =        atoi(row[2]);
ret->name       = cloneString(row[3]);
ret->strand     = cloneString(row[4]);
return ret;
}

void snpFree(struct snp **pEl)
/* Free a single dynamically allocated snp such as created
 * with snpLoad(). */
{
struct snp *el;

if ((el = *pEl) == NULL) return;
freeMem(el->chrom);
freeMem(el->name);
freeMem(el->strand);
freez(pEl);
}

void snpFreeList(struct snp **pList)
/* Free a list of dynamically allocated snp's */
{
struct snp *el, *next;

for (el = *pList; el != NULL; el = next)
    {
    next = el->next;
    snpFree(&el);
    }
*pList = NULL;
}


struct snp *readSnp(char *chrom)
/* Slurp in the snp rows for one chrom */
{
struct snp *list=NULL, *el;
char query[512];
struct sqlConnection *conn = hAllocConn();
struct sqlResult *sr;
char **row;
safef(query, sizeof(query), "select chrom, chromStart, chromEnd, name, strand "
"from snp where chrom='%s' order by name", chrom);
sr = sqlGetResult(conn, query);
while ((row = sqlNextRow(sr)) != NULL)
    {
    el = snpLoad(row);
    slAddHead(&list,el);
    }
sqlFreeResult(&sr);
hFreeConn(&conn);
slReverse(&list);  /* could possibly skip if it made much difference in speed. */
return list;
}


/* ------------------------------------------------ */

struct snpMap *readSnpMap(char *chrom)
/* Slurp in the snpMap rows for one chrom */
{
struct snpMap *list=NULL, *el;
char query[512];
struct sqlConnection *conn = hAllocConn();
struct sqlResult *sr;
char **row;
safef(query, sizeof(query), "select * from snpMap where chrom='%s' order by name", chrom);
sr = sqlGetResult(conn, query);
while ((row = sqlNextRow(sr)) != NULL)
    {
    el = snpMapLoad(&row[1]);
    slAddHead(&list,el);
    }
sqlFreeResult(&sr);
hFreeConn(&conn);
slReverse(&list);  /* could possibly skip if it made much difference in speed. */
return list;
}


/* --- save memory by defining just the fields needed from dbSnpRs  ---- */

struct dbSnpRs
/* Information from dbSNP at the reference SNP level */
    {
    struct dbSnpRs *next;  	/* Next in singly linked list. */
    char *rsId;			/* dbSnp reference snp (rs) identifier */
    char *assembly;		/* the sequence in the assembly */
    };

struct dbSnpRs *dbSnpRsLoad(char **row)
/* Load a dbSnpRs from row fetched with select * from dbSnpRs
 * from database.  Dispose of this with dbSnpRsFree(). */
{
struct dbSnpRs *ret;
int sizeOne,i;
char *s;

AllocVar(ret);
ret->rsId = cloneString(row[0]);
ret->assembly = cloneString(row[1]);
return ret;
}

void dbSnpRsFree(struct dbSnpRs **pEl)
/* Free a single dynamically allocated dbSnpRs such as created
 * with dbSnpRsLoad(). */
{
struct dbSnpRs *el;

if ((el = *pEl) == NULL) return;
freeMem(el->rsId);
freeMem(el->assembly);
freez(pEl);
}

void dbSnpRsFreeList(struct dbSnpRs **pList)
/* Free a list of dynamically allocated dbSnpRs's */
{
struct dbSnpRs *el, *next;

for (el = *pList; el != NULL; el = next)
    {
    next = el->next;
    dbSnpRsFree(&el);
    }
*pList = NULL;
}

struct dbSnpRs *readDbSnps(char *tbl)
/* Slurp in the entire dbSnpRs table */
{
struct dbSnpRs *list=NULL, *el;
char query[512];
struct sqlConnection *conn = hAllocConn();
struct sqlResult *sr;
char **row;
safef(query, sizeof(query), "select rsId, assembly from hgFixed.%s order by rsId", tbl);
sr = sqlGetResult(conn, query);
while ((row = sqlNextRow(sr)) != NULL)
    {
    el = dbSnpRsLoad(row);
    slAddHead(&list,el);
    }
sqlFreeResult(&sr);
hFreeConn(&conn);
slReverse(&list);  /* could possibly skip if it made much difference in speed. */
return list;
}


/* --- save memory by defining just the fields needed from affy10KDetails  ---- */


struct affy10KDetails
/* Information from affy10KDetails representing the Affymetrix 10K Mapping Array */
    {
    struct affy10KDetails *next;  /* Next in singly linked list. */
    char *affyId;	/* Affymetrix SNP id */
    char *rsId;	/* RS identifier (some are null) */
    char sequenceA[35];	/* The A allele with flanking sequence */
    };


struct affy10KDetails *affy10KDetailsLoad(char **row)
/* Load a affy10KDetails from row fetched with select * from affy10KDetails
 * from database.  Dispose of this with affy10KDetailsFree(). */
{
struct affy10KDetails *ret;
int sizeOne,i;
char *s;

AllocVar(ret);
ret->affyId = cloneString(row[0]);
ret->rsId = cloneString(row[1]);
strcpy(ret->sequenceA, row[2]);
return ret;
}


void affy10KDetailsFree(struct affy10KDetails **pEl)
/* Free a single dynamically allocated affy10KDetails such as created
 * with affy10KDetailsLoad(). */
{
struct affy10KDetails *el;

if ((el = *pEl) == NULL) return;
freeMem(el->affyId);
freeMem(el->rsId);
freez(pEl);
}

void affy10KDetailsFreeList(struct affy10KDetails **pList)
/* Free a list of dynamically allocated affy10KDetails's */
{
struct affy10KDetails *el, *next;

for (el = *pList; el != NULL; el = next)
    {
    next = el->next;
    affy10KDetailsFree(&el);
    }
*pList = NULL;
}


struct affy10KDetails *readAffy10()
/* Slurp in the entire affy10KDetails table */
{
struct affy10KDetails *list=NULL, *el;
char query[512];
struct sqlConnection *conn = hAllocConn();
struct sqlResult *sr;
char **row;
safef(query, sizeof(query), "select affyId, rsId, sequenceA from hgFixed.affy10KDetails order by affyId");
sr = sqlGetResult(conn, query);
while ((row = sqlNextRow(sr)) != NULL)
    {
    el = affy10KDetailsLoad(row);
    slAddHead(&list,el);
    }
sqlFreeResult(&sr);
hFreeConn(&conn);
slReverse(&list);  /* could possibly skip if it made much difference in speed. */
return list;
}


/* --- save memory by defining just the fields needed from affy120KDetails  ---- */

struct affy120KDetails
/* Information from affyGenoDetails representing the Affymetrix 120K SNP Genotyping array */
    {
    struct affy120KDetails *next;  /* Next in singly linked list. */
    int affyId;	/* Affymetrix SNP id */
    char *rsId;	/* RS identifier (some are null) */
    char sequenceA[35];	/* The A allele with flanking sequence */
    };


struct affy120KDetails *affy120KDetailsLoad(char **row)
/* Load a affy120KDetails from row fetched with select * from affy120KDetails
 * from database.  Dispose of this with affy120KDetailsFree(). */
{
struct affy120KDetails *ret;
int sizeOne,i;
char *s;

AllocVar(ret);
ret->affyId = sqlSigned(row[0]);
ret->rsId = cloneString(row[1]);
strcpy(ret->sequenceA, row[2]);
return ret;
}

void affy120KDetailsFree(struct affy120KDetails **pEl)
/* Free a single dynamically allocated affy120KDetails such as created
 * with affy120KDetailsLoad(). */
{
struct affy120KDetails *el;

if ((el = *pEl) == NULL) return;
freeMem(el->rsId);
freez(pEl);
}

void affy120KDetailsFreeList(struct affy120KDetails **pList)
/* Free a list of dynamically allocated affy120KDetails's */
{
struct affy120KDetails *el, *next;

for (el = *pList; el != NULL; el = next)
    {
    next = el->next;
    affy120KDetailsFree(&el);
    }
*pList = NULL;
}

struct affy120KDetails *readAffy120()
/* Slurp in the entire affy10KDetails table */
{
struct affy120KDetails *list=NULL, *el;
char query[512];
struct sqlConnection *conn = hAllocConn();
struct sqlResult *sr;
char **row;
/* added cast in order by clause because we must match the sort order of snpMap.name which is a string */
safef(query, sizeof(query), "select affyId, rsId, sequenceA from hgFixed.affy120KDetails order by cast(affyId as char)");
sr = sqlGetResult(conn, query);
while ((row = sqlNextRow(sr)) != NULL)
    {
    el = affy120KDetailsLoad(row);
    slAddHead(&list,el);
    }
sqlFreeResult(&sr);
hFreeConn(&conn);
slReverse(&list);  /* could possibly skip if it made much difference in speed. */
return list;
}


/* --- -----------------------------------------------------------  ---- */

int mystrcmp(char *s1, char *s2)
/* case insensitive compare */
{
if ((*s1!=0) && (toupper(*s1)==toupper(*s2))) 
    while ((*s1!=0) && (toupper(*++s1)==toupper(*++s2))) ;
return (toupper(*s1) - toupper(*s2));
}

boolean allNs(char *s1)
/* check for all Ns */
{
if ((*s1!=0) && (toupper(*s1)=='N')) 
    while ((*s1!=0) && (toupper(*++s1)=='N')) ;
return (*s1 == 0);
}

int leftFlank(char *s1)
/* look for length of lowercase left flank */
{
char *s2 = s1;
while ((*s1!=0) && (toupper(*s1)!=*s1))
    {
    ++s1;
    }
return (s1 - s2);
}

int rightFlank(char *s1)
/* look for length of lowercase right flank */
{
char *st = s1;
char *se = st+strlen(st)-1;  /* position at last actual char before zero term */
s1 = se;
while ((s1>=st) && (toupper(*s1)!=*s1))
    {
    --s1;
    }
return (se - s1);
}

void stripDashes(char *s1)
/* remove all Dashes from string inplace */
{
char *s2 = s1;
while (*s1!=0)
    {
    if (*s1 != '-')
	{
	*s2++ = *s1;
	}
    ++s1;
    }
*s2 = 0;
}


// NOT USED. this function is now probably not needed can remove
int lengthOneDash(char *s1)
/* get length, count at most one dash */
{
int dash = 0;
int cnt = 0;
while (*s1!=0) 
    {
    if (*s1 == '-')
	{
	if (!dash)
	    ++dash;
	}
    else
	{
	++cnt;
	}
    ++s1;
    }
return (cnt + dash);
}




int misses(char *dna1, char *dna2)
/*  compare two short dna strands of equal length, 
return number of mismatches */
{
int len1 = strlen(dna1);
int len2 = strlen(dna2);
int misscnt = 0;
int i = 0;
int len = len1;
if (len2 < len)
  len = len2;
//toUpperN(dna1, len1);
//toUpperN(dna2, len2);

for(i=0;i<len;++i)
    {
    if (toupper(dna1[i]) != toupper(dna2[i]))
	{
	++misscnt;
	}
    }
misscnt += abs(len2-len1);
return misscnt;
}

//debug changed:
//char *checkAndFetchNib(struct dnaSeq *chromSeq, struct snpMap *snp, int lf, int ls)
char *checkAndFetchNib(struct dnaSeq *chromSeq, struct snp *snp, int lf, int ls)
/* fetch nib return string to be freed later. Reports if segment exceends ends of chromosome. */
{
if ((snp->chromStart - lf) < 0) 
    {
    printf("snpMap error (chromStart - offset) < 0 : %s %s %u %u %d \n",
	snp->name,
	snp->chrom,
	snp->chromStart,
	snp->chromEnd,
	lf
	);
    return NULL;
    }
if ((snp->chromStart - lf + ls)  > chromSeq->size) 
    {
    printf("bed error chromStart - leftFlank + seqlen > chromSeq->size : %s %s %u %u  chr-size: %u \n",
	snp->name,
	snp->chrom,
	snp->chromStart,
	snp->chromEnd,
	chromSeq->size
	);
    return NULL;
    }

return cloneStringZ(chromSeq->dna + snp->chromStart - lf, ls);
}

void snpValid()
/* Test snpMap --> dbSnpRs/affy for one assembly. */
{


char *Org;
char *dbSnpTbl = NULL;

struct dbSnpRs *dbSnps = NULL;
struct dbSnpRs *dbSnp = NULL;

struct affy10KDetails *affy10s = NULL;
struct affy10KDetails *affy10  = NULL;

struct affy120KDetails *affy120s = NULL;
struct affy120KDetails *affy120  = NULL;

struct axtScoreScheme *simpleDnaScheme = NULL;

int match = 0;         /* good match of minimal acceptable quality */
int mismatch = 0;      /* unacceptable match quality */
int missing = 0;       /* unable to find rsId in dbSnpRs/affy */
int goodrc = 0;        /* matches after reverse-complement */
int assemblyDash = 0;  /* assembly context is just a single dash - (complex cases) */
int gapNib = 0;        /* nib returns n's, we are in the gap */

int totalMatch = 0;
int totalMismatch = 0;
int totalMissing = 0;
int totalGoodrc = 0;
int totalAssemblyDash = 0;
int totalGapNib = 0;

boolean affy = FALSE;

int mode = 3;  
void *next = NULL;
char *id   = NULL;
char *seq  = NULL;
char affy120id[12];

int matchScore = 100;
int misMatchScore = 100;
int gapOpenPenalty = 400;  // was 400, tried 250 ok
int gapExtendPenalty = 5; // was 50, reducing for new snp version.

int noDna = 0;
//int snpMapRows = 0;
int snpRows = 0;


/* controls whether affy120k, affy10k, or dbSnpRs is used 
   currently affys are human only
*/
if (!hDbIsActive(db))
    {
    printf("Currently no support for db %s\n", db);
    return;
    }

hSetDb(db);

Org = hOrganism(db);

if (sameWord(Org,"Human"))
    affy = TRUE;

//debug:
affy=FALSE;


if (sameWord(Org,"Human"))
    dbSnpTbl = "dbSnpRsHg";
else if (sameWord(Org,"Mouse"))
    dbSnpTbl = "dbSnpRsMm";
else if (sameWord(Org,"Rat"))
    dbSnpTbl = "dbSnpRsRn";
else 
    {
    printf("Currently no support for Org %s\n", Org);
    return;
    }

simpleDnaScheme = axtScoreSchemeSimpleDna(matchScore, misMatchScore, gapOpenPenalty, gapExtendPenalty);

//uglyf("dbSnp Table=%s \n",dbSnpTbl);

uglyf("Affy=%s \n", affy ? "TRUE" : "FALSE" );

//debug: disabled
//dbSnps = readDbSnps(dbSnpTbl);
//printf("read hgFixed.%s \n",dbSnpTbl);

if (affy)
    {
    affy10s = readAffy10();
    printf("read hgFixed.affy10KDetails \n");

    affy120s = readAffy120();
    printf("read hgFixed.affy120KDetails \n");
    }



int bogus = 0;

// debug
if (0) 
    {
    printf("rsId     assembly-sequence                     \n");
    printf("---------------------------------------------- \n");
    for (dbSnp = dbSnps; dbSnp != NULL; dbSnp = dbSnp->next)
	{
    	printf("%s %s \n",
	  dbSnp->rsId,
	  dbSnp->assembly
	  );
    
	// debug: cut it short for testing only
	if (++bogus > 1)
    	    break;
    
	}
    printf("\n");
    printf("\n");
    }
	

bogus=0;

struct slName *cns = hAllChromNames();
struct slName *cn=NULL;
if (!cns)
    {
    printf("testDb: hAllChromNames returned empty list \n");
    return;
    }


if (affy)
    {
    mode=1; /* start on affy120 with numbers in snpMap.rsId */
    }
else
    {
    mode=2; /* start on dbSnps with "rs*" in snpMap.rsId */
    }

uglyf("maxFlank = %d \n",maxFlank);

for (cn = cns; cn != NULL; cn = cn->next)
    {
    struct dnaSeq *chromSeq = NULL;
    //debug: removed
    //struct snpMap *snps = NULL;
    //struct snpMap *snp = NULL;
    struct snp *snps = NULL;
    struct snp *snp = NULL;

    struct flank *flanks = NULL;
    struct flank *flank = NULL;
    
    if (chr != NULL)
	if (!sameWord(chr,cn->name))
	    continue;

<<<<<<< HEAD
=======
    // currently there are no flanks for chrN_random
    if (endsWith(cn->name,"_random"))
	continue;
    // currently there are no flanks for 
    if (endsWith(cn->name,"_hla_hap1"))
	continue;
    if (endsWith(cn->name,"_hla_hap2"))
	continue;
    // currently no flanks for chrM 
    if (sameWord(cn->name,"chrM"))
	continue;

>>>>>>> 0d43dd46
    uglyf("beginning chrom %s \n",cn->name);
   
    chromSeq = hLoadChrom(cn->name);
    printf("chrom %s :  size (%u) \n",cn->name,chromSeq->size);
    
    //debug: removed
    //snps = readSnpMap(cn->name);
    //printf("read %s.snpMap where chrom=%s \n",db,cn->name);
    
    snps = readSnp(cn->name);
    printf("read %s.snp done for chrom=%s \n",db,cn->name);
        
    flanks = readFlank(cn->name);
    printf("readFlank done for chrom %s \n",cn->name);
    if (flanks == NULL)
	{
	errAbort("readFlank returned NULL for chrom %s.\n",cn->name);
	}
    
    printf("slCount(flanks)=%d for chrom %s \n",slCount(flanks),cn->name);

    slSort(&flanks, slFlankCmp);
    printf("slSort done for chrom %s \n",cn->name);

    
    flank   = flanks; 
    //dbSnp   = dbSnps; 
    affy10  = affy10s;
    affy120 = affy120s;
    
    printf("=========================================================\n");
    for (snp = snps; snp != NULL; snp = snp->next)
	{
	int cmp = -1;
	char *nibDna=NULL;
	char *nibDnaRc=NULL;

	//++snpMapRows;
	++snpRows;

	
	if (Verbose)
	    {
	    printf("debug %s %u %u %s %s\n",
	      snp->chrom,
	      snp->chromStart,
	      snp->chromEnd,
	      snp->name,
	      snp->strand
	      );
	    }
	/* continue; */

	
        while (cmp < 0)
	    {
	    while (cmp < 0)
		{
    		switch (mode)
		    {
		    case 1:
			next = affy120; break;
		    case 2:
			//next = dbSnp; break;
			next = flank; break;
		    case 3:
			next = affy10; break;
		    }
		if (next == NULL) 
		    {
		    switch (mode)
			{
			case 1:
			    ++mode; break;
			case 2:
			    ++mode; break;
			case 3:
			    cmp = 1; break;
			}
		    }
		else
		    {
		    break;
		    }
		}
		
	    if (cmp < 0)
		{
		switch (mode)
		    {
		    case 1:
			/* have int type but want string */
			safef(affy120id, sizeof(affy120id), "%d", affy120->affyId); 
			id = affy120id;
			break;
		    case 2:
			//id = dbSnp->rsId; break;
			id = flank->rsId; break;
		    case 3:
			id = affy10->affyId; break;
		    }
		cmp=mystrcmp(id, snp->name);
		}
		
	    if (cmp < 0) 
		{
		switch (mode)
		    {
		    case 1:
			affy120 = affy120->next; break;
		    case 2:
			//dbSnp = dbSnp->next; break;
			flank = flank->next; break;
		    case 3:
			affy10 = affy10->next; break;
		    }
		}
	    }	
	    

	if (cmp==0) 
	    {
	    int strand=1;
	    char *rc = NULL;
	    int m = 0;
	    int lf = 0;  /* size of left flank context (lower case dna) (this was when dbSnpRs? may still be true for affy) */
	    int rf = 0;  /* size of right flank context (lower case dna) */
	    int ls = 0;  /* total size of assembly dna context plus actual region in dbSnpRs/affy */
	    char *origSeq = NULL; /* use to display the original dnSnpRs.assembly seq */
	    int flankSize = 0;
	    
	    switch (mode)
		{
		case 1:
		    seq = affy120->sequenceA; break;
		case 2:
		    //seq = dbSnp->assembly; break;
		    lf=strlen(flank->leftFlank);
		    rf=strlen(flank->rightFlank);
		    
		    /* if flanks exceed maxFlank, truncate */
		    if (lf>maxFlank) 
			{
			char *temp=flank->leftFlank;
			flank->leftFlank=cloneString(temp+lf-maxFlank);
			lf = maxFlank;
			freez(&temp);
			}
		    if (rf>maxFlank) 
			{
			rf = maxFlank;
			flank->rightFlank[rf]=0;
			}
		    /* at Daryl's request, upper case */
		    toUpperN(flank->leftFlank , lf);
		    toUpperN(flank->rightFlank, rf);
		    
		    flankSize = lf+1+rf;
		    seq = needMem(flankSize+1);
		    safef(seq,flankSize+1,"%s-%s",flank->leftFlank,flank->rightFlank);
		    //debug
		    //uglyf("flanks together=%s \n",seq);
		    break;
		case 3:
		    seq = affy10->sequenceA; break; 
		}
		
            if (sameString(seq,"-"))
		{
		++assemblyDash;
		if (Verbose)
		printf("(no assembly context) rsId=%s chrom=%s %u %u \n assembly=%s \n\n",
		  id,
		  snp->chrom,

		  snp->chromStart,
		  snp->chromEnd,
		  seq
		  );
		continue;
		}
	
	    origSeq = seq;
	    if (mode != 2)
		{
    		lf = leftFlank(origSeq);
    		rf = rightFlank(origSeq);
		}
	    
	    //debug
	    //uglyf("flanks lf=%d, rf=%d \n",lf,rf);
	    
	    seq = cloneString(origSeq);
	    /* remove dashes indicating insert to simplify and correct processing of nib data */
	    stripDashes(seq);     
	    
            //oldway: ls = strlen(seq);      /* used to be: lengthOneDash(seq); */
	    ls = lf + rf + (snp->chromEnd - snp->chromStart);
	    
	    //debug
	    //uglyf("about to call checkandFetchNib origSeq=%s lf=%d, rf=%d ls=%d \n", origSeq, lf, rf, ls);
	
	    nibDna = checkAndFetchNib(chromSeq, snp, lf, ls);
	    if (nibDna==NULL) 
		{
		++noDna;
		printf("no dna for %s %s %u %u \n",
		    snp->name,
	  	    snp->chrom,
		    snp->chromStart,
	  	    snp->chromEnd
		    );
		continue;
		}
	    
	    //debug
	    //uglyf("got past checkandFetchNib call: \n nibDna=%s  \n",nibDna);
	
            if (allNs(nibDna))
		{
		++gapNib;
		++mismatch;
		if (Verbose)
		printf("(nib gap) rsId=%s chrom=%s %u %u \n assembly=%s \n  snpMap=%s \n\n",
		  id,
		  snp->chrom,
		  snp->chromStart,
		  snp->chromEnd,
		  seq,
		  nibDna
		  );
		continue;
		}
		
	    m = misses(seq,nibDna);
	    if (m > 1)
		{
	    
		//debug
    		//uglyf("rc: about to call checkandFetchNib \n");
	
		rc = checkAndFetchNib(chromSeq, snp, rf, ls);
		if (rc==NULL) 
		    {
		    ++noDna;
		    printf("no dna for %s %s %u %u \n",
			snp->name,
			snp->chrom,
			snp->chromStart,
			snp->chromEnd
			);
		    continue;
		    }
	    
		//debug
		//uglyf("rc: got past checkandFetchNib call: \n rc Dna=%s  \n",rc);
	
		reverseComplement(rc,strlen(rc));
		int n = misses(seq, rc);
		if (n < m) 
		    {
		    strand=-1;
		    m = n;
		    }
		}
	    if (m <= 1)
		{
		++match;
		if (strand < 1)
		  ++goodrc;
		}
	    else
		{
		struct dnaSeq query, target;
		struct axt *axtAln = NULL;
		int bestScore = 0; 
		ZeroVar(&query);
		query.dna = seq;
		query.size = strlen(query.dna);
		
		ZeroVar(&target);
		target.dna = nibDna;
		target.size = strlen(target.dna);
		axtAln = axtAffine(&query, &target, simpleDnaScheme);
		strand = 1;
		if (axtAln) 
		    {
		    bestScore = axtAln->score / (lf+rf);   // was  ls;
		    }
		axtFree(&axtAln);
		
		if (bestScore < threshold)
		    {
		    ZeroVar(&target);
		    target.dna = rc;
		    target.size = strlen(target.dna);
		    axtAln = axtAffine(&query, &target, simpleDnaScheme);
		    if ((axtAln) && (bestScore < (axtAln->score / (lf+rf))))  // was ls
			{
			strand = -1;
			bestScore = axtAln->score / (lf+rf);  // was ls;
			}
		    axtFree(&axtAln);
		    }
		
		if (bestScore >= threshold)
		    {
    		    ++match;
		    if (strand < 1)
      			++goodrc;
		    }
		else
		    {
    		    ++mismatch;
		    }
		
		if ((bestScore < threshold) || Verbose) 
		    {
		    printf(
			"score=%d misses=%u strand=%d repstr=%s rsId=%s chrom=%s %u %u lf=%d ls=%d \n"
			"   flanks=%s \n"
			"      chr=%s \n"
			"   rc chr=%s \n"
			"\n",
		      bestScore,
		      m,
		      strand,       /* best match found */
		      snp->strand,  /* reported from snp table */
		      id,
		      snp->chrom,
		      snp->chromStart,
		      snp->chromEnd,
		      lf,
		      ls,
		      seq,
		      nibDna,
		      rc
		      );
		     } 
		
		}
		
	    freez(&rc);
	    freez(&seq);
	    
	    if (mode==2)
		freez(&origSeq);
	    
	
	    }
	else
	    {
	    char snpLkup[10] = "";
	    /* this id is missing from dbSnpRs/affy! */
	    ++missing;
	    switch (mode)
		{
		case 1:
		    safef(snpLkup,sizeof(snpLkup),"%s","affy120"); break;
		case 2:
		    //safef(snpLkup,sizeof(snpLkup),"%s",dbSnpTbl); break;
		    safef(snpLkup,sizeof(snpLkup),"flnk%s",snp->chrom); break;
		case 3:
		    safef(snpLkup,sizeof(snpLkup),"%s","affy10"); break;
		}
	    if (Verbose)		    
    		//printf("snpMap.name=%s is missing from %s (now at %s) \n\n",snp->name,snpLkup,id);
    		printf("snp.name=%s is missing from %s (now at %s) \n\n",snp->name,snpLkup,id);
	    }
	
	
	freez(&nibDna);
    
	// debug: cut it short for testing only
	//break;
    
	}
    //debug: removed	    
    //snpMapFreeList(&snps);
    snpFreeList(&snps);
    
    flankFreeList(&flanks);

    dnaSeqFree(&chromSeq);  

    printf("\n\n\n Total matches for chrom %s:\n ",cn->name);
    printf("             matches: %u \n ",match);
    printf("          mismatches: %u \n",mismatch);
    printf(" missing from flanks: %u \n",missing);
    printf("   rev compl matches: %u \n",goodrc);
    printf("        assembly = -: %u \n",assemblyDash);
    printf("         nib in gap : %u \n",gapNib);
     
    printf("\n\n=========================================\n");
    
    totalMatch    += match;
    totalMismatch += mismatch;
    totalMissing  += missing;
    totalGoodrc   += goodrc;
    totalAssemblyDash += assemblyDash;
    totalGapNib   += gapNib;
    
    match        = 0;
    mismatch     = 0;
    missing      = 0;
    goodrc       = 0;
    assemblyDash = 0;
    gapNib       = 0;
    // debug: cut it to just one or two chrom for testing
    //if (++bogus > 1)
    //    break;
    
    printf("\n");
    printf("\n");
    
    }

slFreeList(&cns);

//debug: removed
//dbSnpRsFreeList(&dbSnps);
if (affy) 
    {
    affy10KDetailsFreeList(&affy10s);
    affy120KDetailsFreeList(&affy120s);
    }

axtScoreSchemeFree(&simpleDnaScheme);

printf("\n\n\n Grand Totals:  \n ");
printf("             matches: %u \n ",totalMatch);
printf("          mismatches: %u \n",totalMismatch);
printf(" missing from flanks: %u \n",totalMissing);
printf("   rev compl matches: %u \n",totalGoodrc);
printf("        assembly = -: %u \n",totalAssemblyDash);
printf("         nib in gap : %u \n",totalGapNib);


//printf("\n       Total rows in snpMap: %u \n ",snpMapRows);
printf("\n          Total rows in snp: %u \n ",snpRows);
printf("\n        # no dna found for : %u \n ",noDna);

printf("\n\n=========================================\n");

}


int main(int argc, char *argv[])
/* Process command line. */
{

//pushCarefulMemHandler(200000000);

/* Set initial seed */
srand( (unsigned)time( NULL ) );
 
optionInit(&argc, argv, options);
if (argc != 3)
    usage();
db = argv[1];
flankPath = argv[2];
chr       = optionVal("chr"      , chr      );
threshold = optionInt("threshold", threshold);
Verbose   = optionInt("verbose"  , Verbose  );
maxFlank  = optionInt("maxFlank" , maxFlank );

snpValid();

carefulCheckHeap();
return 0;
}


<|MERGE_RESOLUTION|>--- conflicted
+++ resolved
@@ -778,7 +778,8 @@
     mode=2; /* start on dbSnps with "rs*" in snpMap.rsId */
     }
 
-uglyf("maxFlank = %d \n",maxFlank);
+printf("maxFlank = %d \n",maxFlank);
+printf("threshold = %d \n",threshold);
 
 for (cn = cns; cn != NULL; cn = cn->next)
     {
@@ -796,8 +797,6 @@
 	if (!sameWord(chr,cn->name))
 	    continue;
 
-<<<<<<< HEAD
-=======
     // currently there are no flanks for chrN_random
     if (endsWith(cn->name,"_random"))
 	continue;
@@ -810,7 +809,6 @@
     if (sameWord(cn->name,"chrM"))
 	continue;
 
->>>>>>> 0d43dd46
     uglyf("beginning chrom %s \n",cn->name);
    
     chromSeq = hLoadChrom(cn->name);
