--- conflicted
+++ resolved
@@ -29,11 +29,7 @@
 #include "dbDb.h"
 #include "htmlPage.h"
 
-<<<<<<< HEAD
-static char const rcsid[] = "$Id: qaPushQ.c,v 1.72 2005/06/02 21:38:46 galt Exp $";
-=======
 static char const rcsid[] = "$Id: qaPushQ.c,v 1.74 2005/08/29 22:13:40 galt Exp $";
->>>>>>> e2ed0eb7
 
 char msg[2048] = "";
 char ** saveEnv;
@@ -2553,11 +2549,12 @@
 safef(s, l+1, "%s", ss);
 }
 
+#define BLSIZE 4096  /* size of strings for processing big lists of tables and files */
 
 void doShowSizes()
 /* show the sizes of all the track tables, cgis, and general files in separate window target= _blank  */
 {
-char tbl[1024] = "";
+char tbl[BLSIZE] = "";
 char  db[1024] = "";
 unsigned long size = 0;
 long long totalsize = 0;
@@ -2574,14 +2571,14 @@
 char dbsVal[1024];
 char d;
 
-char tempComma[1024];
-char tempSpace[1024];
-char tempVal[1024];
+char tempComma[BLSIZE];
+char tempSpace[BLSIZE];
+char tempVal[BLSIZE];
 char c;
 
-char gComma[1024];
-char gSpace[1024];
-char gVal[1024];
+char gComma[BLSIZE];
+char gSpace[BLSIZE];
+char gVal[BLSIZE];
 char gc;
 char cgiPath[1024];
 char pathName[1024];
