/* freen - My Pet Freen. */
#include "common.h"
#include "memalloc.h"
#include "linefile.h"
#include "hash.h"
#include "options.h"
#include "fa.h"
#include "jksql.h"
#include "mysqlTableStatus.h"

<<<<<<< HEAD
static char const rcsid[] = "$Id: freen.c,v 1.43 2004/03/17 02:19:52 kent Exp $";
=======
static char const rcsid[] = "$Id: freen.c,v 1.46 2004/06/10 22:11:49 galt Exp $";
>>>>>>> cdac1cf6

void usage()
/* Print usage and exit. */
{
errAbort("usage: freen something");
}

void freen(char *in)
/* Test some hair-brained thing. */
{
<<<<<<< HEAD
struct sqlConnection *conn = sqlConnect(in);
struct sqlConnection *conn2 = sqlConnect(in);
struct sqlResult *sr;
char query[256], **row;
sr = sqlGetResult(conn, "show table status");
while ((row = sqlNextRow(sr)) != NULL)
    {
    struct mysqlTableStatus mst;
    mysqlTableStatusStaticLoad(row, &mst);
    printf("%s\t%d\t%s\t%d\t%d\n", mst.name, mst.rowCount, 
    	mst.updateTime, sqlDateToUnixTime(mst.updateTime),
	sqlTableUpdateTime(conn2, mst.name) );
    }
=======
char *pt = needMem(1025);
pt[1025] = 0;
int i;
for (i=0; i<100; ++i)
    pt = needMem(100000);
carefulCheckHeap();
pt[-1] = 0;
freeMem(pt);
>>>>>>> cdac1cf6
}


int main(int argc, char *argv[])
/* Process command line. */
{
pushCarefulMemHandler(1000000);
if (argc != 2)
   usage();
freen(argv[1]);
return 0;
}<|MERGE_RESOLUTION|>--- conflicted
+++ resolved
@@ -8,11 +8,7 @@
 #include "jksql.h"
 #include "mysqlTableStatus.h"
 
-<<<<<<< HEAD
-static char const rcsid[] = "$Id: freen.c,v 1.43 2004/03/17 02:19:52 kent Exp $";
-=======
 static char const rcsid[] = "$Id: freen.c,v 1.46 2004/06/10 22:11:49 galt Exp $";
->>>>>>> cdac1cf6
 
 void usage()
 /* Print usage and exit. */
@@ -23,21 +19,6 @@
 void freen(char *in)
 /* Test some hair-brained thing. */
 {
-<<<<<<< HEAD
-struct sqlConnection *conn = sqlConnect(in);
-struct sqlConnection *conn2 = sqlConnect(in);
-struct sqlResult *sr;
-char query[256], **row;
-sr = sqlGetResult(conn, "show table status");
-while ((row = sqlNextRow(sr)) != NULL)
-    {
-    struct mysqlTableStatus mst;
-    mysqlTableStatusStaticLoad(row, &mst);
-    printf("%s\t%d\t%s\t%d\t%d\n", mst.name, mst.rowCount, 
-    	mst.updateTime, sqlDateToUnixTime(mst.updateTime),
-	sqlTableUpdateTime(conn2, mst.name) );
-    }
-=======
 char *pt = needMem(1025);
 pt[1025] = 0;
 int i;
@@ -46,7 +27,6 @@
 carefulCheckHeap();
 pt[-1] = 0;
 freeMem(pt);
->>>>>>> cdac1cf6
 }
 
 
