/* liftUp - change coordinates of .psl, .agp, or .out file
 * to parent coordinate system. */
#include "common.h"
#include "cheapcgi.h"
#include "linefile.h"
#include "portable.h"
#include "hash.h"
#include "psl.h"
#include "rmskOut.h"
#include "chromInserts.h"

boolean nohead = FALSE;	/* No header for psl files? */
int dots=0;	/* Put out I'm alive dot now and then? */

void usage()
/* Explain usage and exit. */
{
errAbort(
 "liftUp - change coordinates of .psl, .agp, .gl, .out, .gff, .gtf .gdup or .bed files\n"
 "to parent coordinate system. \n"
 "usage:\n"
 "   liftUp [-type=.xxx] destFile liftSpec how sourceFile(s)\n"
 "The optional -type parameter tells what type of files to lift\n"
 "If omitted the type is inferred from the suffix of destFile\n"
 "Type is one of the suffixes described above.\n"
 "DestFile will contain the merged and lifted source files,\n"
 "with the coordinates translated as per liftSpec.  LiftSpec\n"
 "is tab-delimited with each line of the form:\n"
 "   offset oldName oldSize newName newSize\n"
 "The 'how' parameter controls what the program will do with\n"
 "items which are not in the liftSpec.  It must be one of:\n"
 "   carry - Items not in liftSpec are carried to dest without translation\n"
 "   drop  - Items not in liftSpec are silently dropped from dest\n"
 "   warn  - Items not in liftSpec are dropped.  A warning is issued\n"
 "If the destination is a .agp file then a 'large inserts' file\n"
 "also needs to be included in the command line:\n"
 "   liftUp dest.agp liftSpec how inserts sourceFile(s)\n"
 "This file describes where large inserts due to heterochromitin\n"
 "should be added.\n"
 "\n"
 "options:\n"
 "   -nohead  No header written for .psl files\n"
 "   -dots=N Output a dot every N lines processed\n"
<<<<<<< HEAD
=======
 "   -pslQ  Lift query (rather than target) side of psl\n"
>>>>>>> 280bf2a0
 );
}

boolean silentDrop;	/* True if should silently drop items not in liftSpec. */
boolean carryMissing;   /* True if should carry missing items untranslated. */
boolean pipeOut;	/* True if main output is stdout. */

struct liftSpec
/* How to lift coordinates. */
    {
    struct liftSpec *next;	/* Next in list. */
    char *oldName;		/* Name in source file. */
    int offset;			/* Offset to add. */
    char *newName;		/* Name in dest file. */
    int size;                   /* Size of new sequence. */
    };

struct liftSpec *readLifts(char *fileName)
/* Read in lift file. */
{
struct lineFile *lf = lineFileOpen(fileName, TRUE);
int wordCount;
char *words[16];
struct liftSpec *list = NULL, *el;

while ((wordCount = lineFileChop(lf, words)) != 0)
    {
    char *offs;
    lineFileExpectWords(lf, 5, wordCount);
    offs = words[0];
    if (!isdigit(offs[0]) && !(offs[0] == '-' && isdigit(offs[1])))
	errAbort("Expecting number in first field line %d of %s", lf->lineIx, lf->fileName);
    if (!isdigit(words[4][0]))
	errAbort("Expecting number in fifth field line %d of %s", lf->lineIx, lf->fileName);
    AllocVar(el);
    el->oldName = cloneString(words[1]);
    el->offset = atoi(offs);
    el->newName = cloneString(words[3]);
    el->size = atoi(words[4]);
    slAddHead(&list, el);
    }
slReverse(&list);
lineFileClose(&lf);
if (!pipeOut) printf("Got %d lifts in %s\n", slCount(list), fileName);
if (list == NULL)
    errAbort("Empty liftSpec file %s", fileName);
return list;
}

char *rmChromPrefix(char *s)
/* Remove chromosome prefix if any. */
{
char *e = strchr(s, '/');
if (e != NULL)
    return e+1;
else
    return s;
}

void rmChromPart(struct liftSpec *list)
/* Turn chrom/ctg to just ctg . */
{
struct liftSpec *el;
for (el = list; el != NULL; el = el->next)
    {
    el->oldName = rmChromPrefix(el->oldName);
    }
}

struct hash *hashLift(struct liftSpec *list)
/* Return a hash of the lift spec. */
{
struct hash *hash = newHash(0);
struct liftSpec *el;
for (el = list; el != NULL; el = el->next)
    hashAdd(hash, el->oldName, el);
return hash;
}

struct liftSpec *findLift(struct hash *liftHash, char *oldName, struct lineFile *lf)
/* Find lift or  return NULL.  lf parameter is just for error reporting. */
{
struct hashEl *hel;
static int warnLeft = 10;	/* Only issue 10 warnings. */

if ((hel = hashLookup(liftHash, oldName)) == NULL)
    {
    if (!silentDrop && !carryMissing)
	{
	if (warnLeft > 0)
	    {
	    --warnLeft;
	    if (lf != NULL)
		warn("%s isn't in liftSpec file line %d of %s", oldName, lf->lineIx, lf->fileName);
	    else
		warn("%s isn't in liftSpec", oldName);
	    }
	}
    return NULL;
    }
return hel->val;
}


void skipLines(struct lineFile *lf, int count)
/* Skip a couple of lines. */
{
int i, lineSize;
char *line;

for (i=0; i<count; ++i)
    lineFileNext(lf, &line, &lineSize);
}

int numField(char **words, int field, int skip, struct lineFile *lf)
/* Read field from words as number.  lf parameter just for error reporting. */
{
char *s = words[field] + skip;
bool sign = FALSE;
int val;

if (s[0] == '-')
    {
    sign = TRUE;
    ++s;
    }
if (!isdigit(s[0]))
    errAbort("Expecting number field %d line %d of %s", field+1, lf->lineIx, lf->fileName);
val = atoi(s);
if (sign)
    val = -val;
return val;
}

void liftOut(char *destFile, struct hash *liftHash, int sourceCount, char *sources[])
/* Lift up coordinates in .out file. */
{
FILE *dest = mustOpen(destFile, "w");
char *source;
int i;
struct lineFile *lf;
int lineSize, wordCount;
char *line, *words[32];
char *s;
int begin, end, left;
char leftString[18];
char *id;
struct liftSpec *spec;
char *newName;

rmskOutWriteHead(dest);
for (i=0; i<sourceCount; ++i)
    {
    source = sources[i];
    if (!pipeOut) printf("Lifting %s\n", source);
    if (!fileExists(source))
	{
	warn("%s does not exist\n", source);
	continue;
	}
    lf = lineFileOpen(source, TRUE);
    if (!lineFileNext(lf, &line, &lineSize))
	{
	warn("%s is empty\n", source);
	lineFileClose(&lf);
	continue;
	}
    if (startsWith("There were no", line))
	{
	lineFileClose(&lf);
	continue;
	}
    skipLines(lf, 2);
    while (lineFileNext(lf, &line, &lineSize))
	{
	wordCount = chopLine(line, words);
	if (wordCount < 14 || wordCount > 16)
	    errAbort("Expecting 14 words line %d of %s", lf->lineIx, lf->fileName);
	if (wordCount >= 15)
	    id = words[14];
	else
	    id = "";
	begin = numField(words, 5, 0, lf);
	end = numField(words, 6, 0, lf);
	s = words[7];
	if (s[0] != '(')
	    errAbort("Expecting parenthesized field 8 line %d of %s", lf->lineIx, lf->fileName);
	left = numField(words, 7, 1, lf);
	spec = findLift(liftHash, words[4], lf);
	if (spec == NULL) 
	    {
	    if (carryMissing)
	        newName = words[4];
	    else
		continue;
	    }
	else
	    {
	    begin += spec->offset;
	    end += spec->offset;
	    left = spec->size - end;
	    newName = spec->newName;
	    }
	sprintf(leftString, "(%d)", left);
	fprintf(dest, 
	  "%5s %5s %4s %4s  %-9s %7d %7d %9s %1s  %-14s %-19s %6s %4s %6s %6s\n",
	  words[0], words[1], words[2], words[3], newName,
	  begin, end, leftString,
	  words[8], words[9], words[10], words[11], words[12], words[13], id);
	}
    }
fclose(dest);
}

void liftPsl(char *destFile, struct hash *liftHash, int sourceCount, char *sources[],
	boolean querySide)
/* Lift up coordinates in .psl file. */
{
FILE *dest = mustOpen(destFile, "w");
char *source;
int i,j;
struct lineFile *lf;
int lineSize, wordCount;
char *line, *words[32];
struct psl *psl;
unsigned *starts;
struct liftSpec *spec;
int offset;
int blockCount;
<<<<<<< HEAD
char *tName;
int dotMod = dots;
=======
char *seqName;
int dotMod = dots;
int seqSize;
int strandChar = (querySide ? 0 : 1);
>>>>>>> 280bf2a0

if (!nohead)
    pslWriteHead(dest);
for (i=0; i<sourceCount; ++i)
    {
    source = sources[i];
    if (!fileExists(source))
	{
	warn("%s doesn't exist!", source);
	continue;
	}
    if (!pipeOut) printf("Lifting %s\n", source);
    lf = pslFileOpen(source);
    while ((psl = pslNext(lf)) != NULL)
	{
	if (dots > 0)
	    {
	    if (--dotMod <= 0)
	        {
		fputc('.', stdout);
		fflush(stdout);
		dotMod = dots;
		}
	    }
<<<<<<< HEAD
	tName = psl->tName;
	spec = findLift(liftHash, tName, lf);
=======
	if (querySide)
	    seqName = psl->qName;
	else
	    seqName = psl->tName;
	spec = findLift(liftHash, seqName, lf);
>>>>>>> 280bf2a0
	if (spec == NULL)
	    {
	    if (!carryMissing)
	        {
		pslFree(&psl);
		continue;
		}
	    }
	else
	    {
	    offset = spec->offset;
<<<<<<< HEAD
	    psl->tStart += offset;
	    psl->tEnd += offset;
	    blockCount = psl->blockCount;
	    tStarts = psl->tStarts;
	    if (psl->strand[1] == '-')
	        {
		for (j=0; j<blockCount; ++j)
		    {
		    int tr = psl->tSize - tStarts[j];
		    tr += offset;
		    tStarts[j] = spec->size - tr;
=======
	    if (querySide)
	        {
		psl->qStart += offset;
		psl->qEnd += offset;
		starts = psl->qStarts;
		seqSize = psl->qSize;
		}
	    else
	        {
		psl->tStart += offset;
		psl->tEnd += offset;
		starts = psl->tStarts;
		seqSize = psl->tSize;
		}
	    blockCount = psl->blockCount;
	    if (psl->strand[strandChar] == '-')
	        {
		for (j=0; j<blockCount; ++j)
		    {
		    int tr = seqSize - starts[j];
		    tr += offset;
		    starts[j] = spec->size - tr;
>>>>>>> 280bf2a0
		    }
		}
	    else
	        {
		for (j=0; j<blockCount; ++j)
<<<<<<< HEAD
		    tStarts[j] += offset;
		}
	    psl->tSize = spec->size;
	    psl->tName = spec->newName;
=======
		    starts[j] += offset;
		}
	    if (querySide)
	        {
		psl->qSize = spec->size;
		psl->qName = spec->newName;
		}
	    else
	        {
		psl->tSize = spec->size;
		psl->tName = spec->newName;
		}
>>>>>>> 280bf2a0
	    }
	pslTabOut(psl, dest);
	if (querySide)
	    psl->qName = seqName;
	else
	    psl->tName = seqName;
	pslFree(&psl);
	}
    lineFileClose(&lf);
    }
fclose(dest);
}

void malformedAgp(struct lineFile *lf)
/* Report error in .agp. */
{
errAbort("Bad line %d in %s\n", lf->lineIx, lf->fileName);
}

void liftAgp(char *destFile, struct hash *liftHash, int sourceCount, char *sources[])
/* Lift up coordinates in .agp file. */
{
FILE *dest = mustOpen(destFile, "w");
char *source;
int i;
struct lineFile *lf;
int lineSize, wordCount;
char *line, *words[32];
char *s;
struct liftSpec *spec;
int start, end;
int ix = 0;
char newDir[256], newName[128], newExt[64];
struct bigInsert *bi;
struct chromInserts *chromInserts;
struct hash *insertHash = newHash(8);
struct hash *contigsHash = newHash(10);
boolean firstContig = TRUE;
char lastContig[256];
char *contig;
int lastEnd = 0;

if (sourceCount < 2)
    usage();

if (carryMissing)
    warn("'carry' doesn't work for .agp files, ignoring");

splitPath(destFile, newDir, newName, newExt);

/* Read in inserts file and process it. */
chromInsertsRead(sources[0], insertHash);
chromInserts = hashFindVal(insertHash, newName);

strcpy(lastContig, "");
for (i=1; i<sourceCount; ++i)
    {
    source = sources[i];
    if (!pipeOut) printf("Lifting %s\n", source);
    lf = lineFileMayOpen(source, TRUE);
    if (lf != NULL)
	{
	while (lineFileNext(lf, &line, &lineSize))
	    {
	    /* Check for comments and just pass them through. */
	    s = skipLeadingSpaces(line);
	    if (s[0] == '#')
		{
		fprintf(dest, "%s\n", line);
		continue;
		}
	    /* Parse line, adjust offsets, write */
	    wordCount = chopLine(line, words);
	    if (wordCount != 8 && wordCount != 9)
		malformedAgp(lf);
	    contig = words[0];
	    if (!sameString(contig, lastContig))
	        {
		char *gapType = "contig";
		char *ctg = rmChromPrefix(contig);
		int gapSize = chromInsertsGapSize(chromInserts, 
			ctg, firstContig);
		if (hashLookup(contigsHash, contig))
		    errAbort("Contig repeated line %d of %s", lf->lineIx, lf->fileName);
		hashAdd(contigsHash, contig, NULL);
		if (gapSize != 0)
		    {
		    if ((bi = bigInsertBeforeContig(chromInserts, ctg)) != NULL)
		        {
			gapType = bi->type;
			}
		    fprintf(dest, "%s\t%d\t%d\t%d\tN\t%d\t%s\tno\n",
			newName, end+1, end+gapSize, ++ix, gapSize, gapType);
		    }
		firstContig = FALSE;
		strcpy(lastContig, contig);
		}
	    spec = findLift(liftHash, contig, lf);
	    start = numField(words, 1, 0, lf) + spec->offset;
	    end = numField(words, 2, 0, lf) + spec->offset;
	    if (end > lastEnd) lastEnd = end;
	    if (!sameString(newName, spec->newName))
	        errAbort("Mismatch in new name between %s and %s", newName, spec->newName);
	    fprintf(dest, "%s\t%d\t%d\t%d\t%s\t%s\t%s\t%s",
		    newName, start, end, ++ix,
		    words[4], words[5], words[6], words[7]);
	    if (wordCount == 9)
		fprintf(dest, "\t%s", words[8]);
	    fputc('\n', dest);
	    }
	lineFileClose(&lf);
	}
    }
if (chromInserts != NULL)
    {
    if ((bi = chromInserts->terminal) != NULL)
        {
	fprintf(dest, "%s\t%d\t%d\t%d\tN\t%d\t%s\tno\n",
	    newName, lastEnd+1, lastEnd+bi->size, ++ix, bi->size, bi->type);
	}
    }
fclose(dest);
}

struct bedInfo
/* Info on a line of a bed file. */
    {
    struct bedInfo *next;	/* Next in list. */
    char *chrom;  /* Chromosome (not allocated here). */
    int start;    /* Start position. */
    int end;      /* End position. */
    char line[1]; /* Rest of line - allocated at run time. */
    };

int bedInfoCmp(const void *va, const void *vb)
/* Compare to sort based on query. */
{
const struct bedInfo *a = *((struct bedInfo **)va);
const struct bedInfo *b = *((struct bedInfo **)vb);
int dif;
dif = strcmp(a->chrom, b->chrom);
if (dif == 0)
    dif = a->start - b->start;
return dif;
}

int max3(int a, int b, int c)
/* Return max of a,b,c */
{
int m = max(a,b);
if (c > m) m = c;
return m;
}

void liftTabbed(char *destFile, struct hash *liftHash, 
   int sourceCount, char *sources[],
   int ctgWord, int startWord, int endWord, 
   boolean doubleLift, int ctgWord2, int startWord2, int endWord2)
/* Generic lift a tab-separated file with contig, start, and end fields. */
{
int minFieldCount = max3(startWord, endWord, ctgWord) + 1;
int wordCount, lineSize;
char *words[128], *line, *source;
struct lineFile *lf;
FILE *f = mustOpen(destFile, "w");
int i,j;
int start, end, start2, end2;
char *contig, *chrom = NULL, *chrom2 = NULL;
struct liftSpec *spec;
static char buf[1024*16];
char *s;
int len;
struct bedInfo *biList = NULL, *bi;
boolean anyHits = FALSE;

if (doubleLift)
   {
   int min2 = max3(ctgWord2, startWord2, endWord2);
   minFieldCount = max(minFieldCount, min2);
   }
for (i=0; i<sourceCount; ++i)
    {
    source = sources[i];
    lf = lineFileOpen(source, TRUE);
    if (!pipeOut) printf("Lifting %s\n", source);
    while (lineFileNext(lf, &line, &lineSize))
	{
	if (line[0] == '#')
	    continue;
	wordCount = chopTabs(line, words);
	if (wordCount == 0)
	    continue;
	if (wordCount < minFieldCount)
	   errAbort("Expecting at least %d words line %d of %s", 
	   	minFieldCount, lf->lineIx, lf->fileName); 
	contig = words[ctgWord];
	contig = rmChromPrefix(contig);
	if (startWord >= 0)
	    start = lineFileNeedNum(lf, words, startWord);
	if (endWord >= 0)
	    end = lineFileNeedNum(lf, words, endWord);
	spec = findLift(liftHash, contig, lf);
	if (spec == NULL)
	    {
	    if (carryMissing)
		chrom = cloneString(contig);
	    else
		continue;
	    }
	else
	    {
	    chrom = spec->newName;
	    start += spec->offset;
	    end += spec->offset;
	    }
	if (doubleLift)
	    {
	    contig = words[ctgWord2];
	    start2 = lineFileNeedNum(lf, words, startWord2);
	    end2 = lineFileNeedNum(lf, words, endWord2);
	    spec = findLift(liftHash, contig, lf);
	    if (spec == NULL)
		{
		if (carryMissing)
		    chrom2 = cloneString(contig);
		else
		    errAbort("Couldn't find second contig in lift file at line %d of %s\n", lf->lineIx, lf->fileName);
		}
	    else
		{
		chrom2 = spec->newName;
		start2 += spec->offset;
		end2 += spec->offset;
		}
	    }
	anyHits = TRUE;
	s = buf;
	for (j=0; j<wordCount; ++j)
	    {
	    if (s + 128 >= buf + sizeof(buf))
	        errAbort("Line %d too long in %s", lf->lineIx, lf->fileName);
	    if (j != 0)
		*s++ = '\t';
	    if (j == ctgWord)
		s += sprintf(s, "%s", chrom);
	    else if (j == startWord)
	        s += sprintf(s, "%d", start);
	    else if (j == endWord)
	        s += sprintf(s, "%d", end);
	    else if (doubleLift && j == ctgWord2)
		s += sprintf(s, "%s", chrom2);
	    else if (doubleLift && j == startWord2)
	        s += sprintf(s, "%d", start2);
	    else if (doubleLift && j == endWord2)
	        s += sprintf(s, "%d", end2);
	    else
	        s += sprintf(s, "%s", words[j]);
	    }
	*s = 0;
	len = s-buf;
	bi = needMem(sizeof(*bi) + len);
	bi->chrom = chrom;
	bi->start = start;
	bi->end = end;
	memcpy(bi->line, buf, len);
	slAddHead(&biList, bi);
	}
    lineFileClose(&lf);
    }
slSort(&biList, bedInfoCmp);
for (bi = biList; bi != NULL; bi = bi->next)
    {
    fprintf(f, "%s\n", bi->line);
    }
fclose(f);
if (!anyHits)
   errAbort("No lines lifted!");
}

void liftBed(char *destFile, struct hash *liftHash, int sourceCount, char *sources[])
/* Lift Browser Extensible Data file.  This is a tab
 * separated file where first three fields are 
 * seq, start, end.  This also sorts the result. */
{
liftTabbed(destFile, liftHash, sourceCount, sources, 0, 1, 2, FALSE, 0, 0, 0);
}

void liftGff(char *destFile, struct hash *liftHash, int sourceCount, char *sources[])
/* Lift up coordinates of a .gff or a .gtf file. */
{
liftTabbed(destFile, liftHash, sourceCount, sources, 0, 3, 4, FALSE, 0, 0, 0);
}

void liftGdup(char *destFile, struct hash *liftHash, int sourceCount, char *sources[])
/* Lift up coordinates of a .gdup. */
{
liftTabbed(destFile, liftHash, sourceCount, sources, 0, 1, 2, TRUE, 6, 7, 8);
}


char *contigInDir(char *name, char dirBuf[256])
/* Figure out which contig we're in by the file name. It should be the directory
 * before us. */
{
char root[128], ext[64]; 
char *s, *contig;
int len;

splitPath(name, dirBuf, root, ext);
len = strlen(dirBuf);
if (len == 0)
    errAbort("Need contig directory in file name to lift .gl files\n");
if (dirBuf[len-1] == '/')
    dirBuf[len-1] = 0;
if ((s = strrchr(dirBuf, '/')) != NULL)
    contig = s+1;
else
    contig = dirBuf;
return contig;
} 

void liftGl(char *destFile, struct hash *liftHash, int sourceCount, char *sources[]) 
/* Lift up coordinates in .gl file. */ 
{ 
char dirBuf[256], chromName[256];
int i; 
char *source; 
char *contig; 
FILE *dest = mustOpen(destFile, "w"); 
char *s;
struct lineFile *lf = NULL;
int lineSize, wordCount;
char *line, *words[32];
struct liftSpec *spec;
int offset;

if (carryMissing)
    warn("'carry' doesn't work for .gl files, ignoring");
for (i=0; i<sourceCount; ++i)
    {
    source = sources[i];
    if (!pipeOut) printf("Processing %s\n", source);
    contig = contigInDir(source, dirBuf);
    if (!startsWith("ctg", contig) && !startsWith("NT_", contig))
        {
	sprintf(chromName, "chr%s", contig);
	contig = chromName;
	}
    spec = findLift(liftHash, contig, lf);
    if (spec == NULL)
        continue;
    offset = spec->offset;
    lf = lineFileMayOpen(source, TRUE);
    if (lf == NULL)
        {
	warn("%s doesn't exist, skipping", source);
	continue;
	}
    while (lineFileNext(lf, &line, &lineSize))
	{
	int s, e;
	if ((wordCount = chopLine(line, words)) != 4)
	    errAbort("Bad line %d of %s", lf->lineIx, lf->fileName);
	s = atoi(words[1]);
	e = atoi(words[2]);
	fprintf(dest, "%s\t%d\t%d\t%s\n", words[0], s+offset, e+offset, words[3]);
	}
    lineFileClose(&lf);
    }
}

void liftUp(char *destFile, char *liftFile, char *how, int sourceCount, char *sources[])
/* liftUp - change coordinates of .psl, .agp, or .out file
 * to parent coordinate system. */
{
struct liftSpec *lifts;
struct hash *liftHash;
char *source = sources[0];
char *destType = cgiUsualString("type", destFile);

if (sameWord(how, "carry"))
    carryMissing = TRUE;
else if (sameWord(how, "warn"))
    ;
else if (sameWord(how, "drop"))
    silentDrop = TRUE;
else
    usage();
pipeOut = sameString(destFile, "stdout");
lifts = readLifts(liftFile);

if (endsWith(destType, ".out"))
    {
    rmChromPart(lifts);
    liftHash = hashLift(lifts);
    liftOut(destFile, liftHash, sourceCount, sources);
    }
else if (endsWith(destType, ".psl") || endsWith(destType, ".pslx"))
    {
    rmChromPart(lifts);
    liftHash = hashLift(lifts);
    liftPsl(destFile, liftHash, sourceCount, sources, cgiBoolean("pslQ") || cgiBoolean("pslq"));
    }
else if (endsWith(destType, ".agp"))
    {
    liftHash = hashLift(lifts);
    liftAgp(destFile, liftHash, sourceCount, sources);
    }
else if (endsWith(destType, ".gl"))
    {
    rmChromPart(lifts);
    liftHash = hashLift(lifts);
    liftGl(destFile, liftHash, sourceCount, sources);
    }
else if (endsWith(destType, ".gff") || endsWith(destType, ".gtf"))
    {
    rmChromPart(lifts);
    liftHash = hashLift(lifts);
    liftGff(destFile, liftHash, sourceCount, sources);
    }
else if (endsWith(destType, ".gdup"))
    {
    rmChromPart(lifts);
    liftHash = hashLift(lifts);
    liftGdup(destFile, liftHash, sourceCount, sources);
    }
else if (endsWith(destType, ".bed"))
    {
    rmChromPart(lifts);
    liftHash = hashLift(lifts);
    liftBed(destFile, liftHash, sourceCount, sources);
    }
else if (strstr(destType, "gold"))
    {
    rmChromPart(lifts);
    liftHash = hashLift(lifts);
    liftAgp(destFile, liftHash, sourceCount, sources);
    }
else 
    {
    errAbort("Unknown file suffix for %s\n", destType);
    }
}

int main(int argc, char *argv[])
/* Process command line. */
{
cgiSpoof(&argc, argv);
nohead = cgiBoolean("nohead");
dots = cgiUsualInt("dots", dots);
if (argc < 5)
    usage();
liftUp(argv[1], argv[2], argv[3], argc-4, argv+4);
}
<|MERGE_RESOLUTION|>--- conflicted
+++ resolved
@@ -41,10 +41,7 @@
  "options:\n"
  "   -nohead  No header written for .psl files\n"
  "   -dots=N Output a dot every N lines processed\n"
-<<<<<<< HEAD
-=======
  "   -pslQ  Lift query (rather than target) side of psl\n"
->>>>>>> 280bf2a0
  );
 }
 
@@ -274,15 +271,10 @@
 struct liftSpec *spec;
 int offset;
 int blockCount;
-<<<<<<< HEAD
-char *tName;
-int dotMod = dots;
-=======
 char *seqName;
 int dotMod = dots;
 int seqSize;
 int strandChar = (querySide ? 0 : 1);
->>>>>>> 280bf2a0
 
 if (!nohead)
     pslWriteHead(dest);
@@ -307,16 +299,11 @@
 		dotMod = dots;
 		}
 	    }
-<<<<<<< HEAD
-	tName = psl->tName;
-	spec = findLift(liftHash, tName, lf);
-=======
 	if (querySide)
 	    seqName = psl->qName;
 	else
 	    seqName = psl->tName;
 	spec = findLift(liftHash, seqName, lf);
->>>>>>> 280bf2a0
 	if (spec == NULL)
 	    {
 	    if (!carryMissing)
@@ -328,19 +315,6 @@
 	else
 	    {
 	    offset = spec->offset;
-<<<<<<< HEAD
-	    psl->tStart += offset;
-	    psl->tEnd += offset;
-	    blockCount = psl->blockCount;
-	    tStarts = psl->tStarts;
-	    if (psl->strand[1] == '-')
-	        {
-		for (j=0; j<blockCount; ++j)
-		    {
-		    int tr = psl->tSize - tStarts[j];
-		    tr += offset;
-		    tStarts[j] = spec->size - tr;
-=======
 	    if (querySide)
 	        {
 		psl->qStart += offset;
@@ -363,18 +337,11 @@
 		    int tr = seqSize - starts[j];
 		    tr += offset;
 		    starts[j] = spec->size - tr;
->>>>>>> 280bf2a0
 		    }
 		}
 	    else
 	        {
 		for (j=0; j<blockCount; ++j)
-<<<<<<< HEAD
-		    tStarts[j] += offset;
-		}
-	    psl->tSize = spec->size;
-	    psl->tName = spec->newName;
-=======
 		    starts[j] += offset;
 		}
 	    if (querySide)
@@ -387,7 +354,6 @@
 		psl->tSize = spec->size;
 		psl->tName = spec->newName;
 		}
->>>>>>> 280bf2a0
 	    }
 	pslTabOut(psl, dest);
 	if (querySide)
