--- conflicted
+++ resolved
@@ -11,13 +11,8 @@
 	hgLiftOver hgVai visiGene/hgVisiGene hgMenubar hgPublicSessions \
 	encode/hgEncodeDataVersions \
 	encode/hgEncodeVocab encode/hgEncodeApi \
-<<<<<<< HEAD
-	phyloGif hgCustom hgPal hgFileUi hgFileSearch\
+	phyloPng hgCustom hgPal hgFileUi hgFileSearch\
 	makeDb/hgCgiData js htdocs/style hgMirror hgBeacon hgGtexTrackSettings
-=======
-	phyloPng hgCustom hgPal hgFileUi hgFileSearch\
-	makeDb/hgCgiData js htdocs/style hgMirror hgBeacon
->>>>>>> ed22a783
 
 ifdef LOWELAB
     BROWSER_BINS += $(HOME)/lowelab/src/browser/tooltip $(HOME)/lowelab/src/browser/chooseorg
