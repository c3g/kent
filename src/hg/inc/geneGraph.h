--- conflicted
+++ resolved
@@ -12,16 +12,6 @@
 #ifndef GGMRNAALI_H
 #include "ggMrnaAli.h"
 #endif
-
-<<<<<<< HEAD
-#ifndef HGRELATE_H
-#include "hgRelate.h"
-#endif 
-=======
-#ifndef ALTGRAPH_H
-#include "altGraph.h"
-#endif
->>>>>>> 0a1995bc
 
 #ifndef ALTGRAPH_H
 #include "altGraph.h"
