/*
 * This CGI is used by static html pages to show a menu bar.
 * On an Apache with activated SSI, a html statement like
 * <!--#include virtual="../cgi-bin/hgMenubar"-->
 * will include the menu bar into a static page.
 */
#include "common.h"
#include "cheapcgi.h"
#include "dystring.h"
#include "filePath.h"
#include "linefile.h"

#define CGI_NAME "cgi-bin/hgMenubar"
#define NAVBAR_INC_PATH "/inc/globalNavBar.inc"
#define OLD_HREF "href=\"../"

char *incFilePath(char *cgiPath, char *filePath, char *docRoot)
/* Replace CGI_NAME in cgiPath with docRoot/filePath.  filePath must begin with "/" eg "/inc/..." */
{
char *incPath = replaceChars(cgiPath, "/"CGI_NAME, filePath);
return catTwoStrings(docRoot, incPath);
}

void printIncludes(char* baseDir)
{
printf ("<noscript><div class='noscript'><div class='noscript-inner'><p><b>JavaScript is disabled in your web browser</b></p><p>You must have JavaScript enabled in your web browser to use the Genome Browser</p></div></div></noscript>\n");
printf ("<script type='text/javascript' SRC='%sjs/jquery.js'></script>\n", baseDir);
printf ("<script type='text/javascript' SRC='%sjs/jquery.plugins.js'></script>\n", baseDir);
printf ("<LINK rel='STYLESHEET' href='%sstyle/nice_menu.css' TYPE='text/css'>\n", baseDir);
}

void printMenuBar(char *cgiPath, char *docRoot, char *pagePath, char *filePath)
{
char *navBarLoc = incFilePath(cgiPath, filePath, docRoot);
struct lineFile *menuFile = lineFileOpen(navBarLoc, TRUE);
char* oldLine = NULL;
int lineSize = 0;

char *cgiContainerPath = replaceChars(cgiPath, CGI_NAME, "");
char *newPath = makeRelativePath(pagePath, cgiContainerPath);

char *newHref = catTwoStrings("href=\"", newPath);

<<<<<<< HEAD
printf ("Content: text/html\r\n\r\n");
=======
printf ("Content-type: text/html\r\n\r\n");
>>>>>>> 5ccbeeee

if (sameString(filePath, NAVBAR_INC_PATH))
    printIncludes(newPath);

while (lineFileNext(menuFile, &oldLine, &lineSize))
    {
    // Not quite as robust as perl search and replace - no variable whitespace handling
    // Also lots of memory leakage - every line is reallocated and forgotten
    char *newLine = replaceChars(oldLine, OLD_HREF, newHref);
    printf("%s\n", newLine);
    }

lineFileClose(&menuFile);
}


void parseEnvOrDie (char **cgiPath, char** docRoot, char** pagePath)
{
*cgiPath = getenv("SCRIPT_NAME");
*docRoot = getenv("DOCUMENT_ROOT");
*pagePath = getenv("REDIRECT_URL");
if (*pagePath == NULL)
    *pagePath = getenv("DOCUMENT_URI");

if ( (*cgiPath == NULL) || (*docRoot == NULL) || (*pagePath == NULL) )
    {
    fprintf (stderr, "Error: bad invocation of menubar\n");
    exit (1);
    }
}

int main(int argc, char *argv[])
/* Process command line. */
{
char *cgiPath, *docRoot, *pagePath;
parseEnvOrDie(&cgiPath, &docRoot, &pagePath);
cgiSpoof(&argc, argv);
char *incFile = cgiUsualString("incFile", NAVBAR_INC_PATH);
printMenuBar(cgiPath, docRoot, pagePath, incFile);
return 0;
}<|MERGE_RESOLUTION|>--- conflicted
+++ resolved
@@ -41,11 +41,7 @@
 
 char *newHref = catTwoStrings("href=\"", newPath);
 
-<<<<<<< HEAD
-printf ("Content: text/html\r\n\r\n");
-=======
 printf ("Content-type: text/html\r\n\r\n");
->>>>>>> 5ccbeeee
 
 if (sameString(filePath, NAVBAR_INC_PATH))
     printIncludes(newPath);
