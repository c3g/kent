/* gsBig - Run Genscan on big input and produce GTF files. */

#include "common.h"
#include "linefile.h"
#include "hash.h"
#include "cheapcgi.h"
#include "portable.h"
#include "fa.h"
#include "dystring.h"
#include "bits.h"

char *exePath = "/projects/compbio/bin/genscan-linux/genscan";
char *parPath = "/projects/compbio/bin/genscan-linux/HumanIso.smat";
<<<<<<< HEAD
=======
char *tmpDir  = "/tmp";
>>>>>>> 280bf2a0

int winSize = 1200000;	/* Size of window to pass to genscan. */
int stepSize;

void usage()
/* Explain usage and exit. */
{
errAbort(
  "gsBig - Run Genscan on big input and produce GTF files and other parsed output\n"
  "usage:\n"
  "   gsBig file.fa output.gtf\n"
  "options:\n"
  "   -subopt=output.bed - Produce suboptimal exons.\n"
<<<<<<< HEAD
  "   -trans=output.fa - where to put translated proteins.\n"
  "   -prerun=input.genscan - Assume genscan run already with this output.\n"
  "   -window=size    Set window to pass to genscan specific size (default 1200000)\n"
  "                   You want ~400 bytes memory for each base in window."
=======
  "   -trans=output.fa - where to put translated proteins.\n" 
  "   -prerun=input.genscan - Assume genscan run already with this output.\n"
  "   -window=size    Set window to pass to genscan specific size (default 1200000)\n"
  "                   You want ~400 bytes memory for each base in window.\n"
  "   -exe=/bin/genscan-linux/genscan - where genscan executable is.\n"
  "   -par=/bin/genscan-linux/HumanIso.smat - where parameter file is.\n"
  "   -tmp=/tmp - where temporary files go to.\n"
>>>>>>> 280bf2a0
  );
}

struct genScanGene
/* Info about a genscan gene. */
    {
    struct genScanGene *next;	/* Next in list. */
    int id;			/* Gene id. */
    char strand;		/* Strand. */
    int start, end;		/* Start/end in genome. */
    struct genScanFeature *featureList;	/* List of exons and other features. */
    AA *translation;		/* Translated sequence. */
    };

struct genScanFeature
/* INfo about a genscan exon. */
    {
    struct genScanFeature *next;	/* Next in list. */
    char *name;			/* Name - format is 1.01, 1.02, etc. */
    int geneId;			/* Gene number. */
    int featId;			/* Feature (exon) id */
    char strand;		/* Strand (+ or -) */
    char *type;			/* Type. */
    int start;			/* Start in genome. */
    int end;			/* End in genome. */
    int frame;			/* Frame: 0,1,2 */
    int phase;			/* Phase 0, 1, or 2. */
    int iac;			/* ?? */
    int dot;			/* ?? */
    int codRg;			/* ?? */
    double p;			/* Probability. */
    double tScore;		/* ?? */
    };

struct genScanFeature *parseGenscanLine(struct lineFile *lf, char *line)
/* Parse a single line. */
{
char *words[16], *parts[3];
int wordCount, partCount;
char *type;
struct genScanFeature *gsf;
boolean isLong = FALSE;
int size;

wordCount = chopLine(line, words);
if (wordCount < 2)
    errAbort("Expecting at least 2 words line %d of %s", lf->lineIx, lf->fileName);
type = words[1];
if (sameString(type, "PlyA") || sameString(type, "Prom"))
    {
    lineFileExpectWords(lf, 7, wordCount);
    }
else if (sameString(type, "Init") || sameString(type, "Intr") || sameString(type, "Term") || sameString(type, "Sngl"))
    {
    lineFileExpectWords(lf, 13, wordCount);
    isLong = TRUE;
    }
else
    {
    errAbort("Unrecognized type %s line %d of %s", type, lf->lineIx, lf->fileName);
    }
AllocVar(gsf);
gsf->name = cloneString(words[0]);
partCount = chopString(words[0], ".", parts, ArraySize(parts));
if (partCount != 2 || (parts[0][0] != 'S' && !isdigit(parts[0][0])) || !isdigit(parts[1][0]))
    errAbort("Expecting N.NN field 1 line %d of %s", lf->lineIx, lf->fileName);
gsf->geneId = atoi(parts[0]);
gsf->featId = atoi(parts[1]);
gsf->type = cloneString(type);
gsf->strand = words[2][0];
if (gsf->strand == '-')
    {
    gsf->start = lineFileNeedNum(lf, words, 4) - 1;
    gsf->end = lineFileNeedNum(lf, words, 3);
    }
else
    {
    gsf->start = lineFileNeedNum(lf, words, 3) - 1;
    gsf->end = lineFileNeedNum(lf, words, 4);
    }
size = lineFileNeedNum(lf, words, 5);
if (size != gsf->end - gsf->start)
    errAbort("Len doesn't match Begin to End line %d of %s", lf->lineIx, lf->fileName);

if (isLong)
    {
    gsf->frame = lineFileNeedNum(lf, words, 6);
    gsf->phase = lineFileNeedNum(lf, words, 7);
    gsf->iac = lineFileNeedNum(lf, words, 8);
    gsf->dot = lineFileNeedNum(lf, words, 9);
    gsf->codRg = lineFileNeedNum(lf, words, 10);
    gsf->p = atof(words[11]);
    gsf->tScore = atof(words[12]);
    }
else
    gsf->tScore = atof(words[6]);
return gsf;
}

struct segment
/* A segment of the genome. */
    {
    struct segment *next;
    int start,end;	/* Start/end position. */
    struct genScanGene *geneList;	/* List of genes. */
    struct genScanFeature *suboptList;	/* Suboptimal exons. */
    };

char *skipTo(struct lineFile *lf, char *lineStart)
/* Skip to a line that starts with lineStart.  Return this line
 * or NULL if none such. */
{
char *line;
while (lineFileNext(lf, &line, NULL))
    {
    if (startsWith(lineStart, line))
        return line;
    }
return NULL;
}

char *mustSkipTo(struct lineFile *lf, char *lineStart)
/* Skip to line that starts with lineStart or die. */
{
char *line = skipTo(lf, lineStart);
if (line == NULL)
   errAbort("Couldn't find a line that starts with '%s' in %s", lineStart, lf->fileName);
return line;
}

struct genScanGene *bundleGenes(struct genScanFeature *gsfList)
/* Bundle together features into genes.   Cannibalizes gsfList. */
{
struct genScanFeature *gsf, *nextGsf;
struct genScanGene *geneList = NULL, *gene = NULL;

for (gsf = gsfList; gsf != NULL; gsf = nextGsf)
    {
    nextGsf = gsf->next;
    if (gene == NULL || gene->id != gsf->geneId)
        {
	AllocVar(gene);
	slAddHead(&geneList, gene);
	gene->id = gsf->geneId;
	gene->strand = gsf->strand;
	gene->start = gsf->start;
	gene->end = gsf->end;
	}
    slAddTail(&gene->featureList, gsf);
    if (gsf->start < gene->start) gene->start = gsf->start;
    if (gsf->end > gene->end) gene->end = gsf->end;
    }
slReverse(&geneList);
return geneList;
}

struct segment *parseSegment(char *fileName, int start, int end, char *retSeqName)
/* Read in a genscan file into segment. */
{
struct lineFile *lf = lineFileOpen(fileName, TRUE);
struct segment *seg;
char *line;
struct genScanFeature *gsfList = NULL, *gsf;
struct genScanGene *gsg;
char *words[2];

if (!lineFileNext(lf, &line, NULL))
    errAbort("%s is empty", fileName);
if (!startsWith("GENSCAN ", line))
    errAbort("%s is not a GENSCAN output file");
if (retSeqName != NULL)
    {
    line = mustSkipTo(lf, "Sequence");
    if (chopLine(line, words) < 2)
        errAbort("Expecting sequence name line %d of %s", lf->lineIx, lf->fileName);
    strcpy(retSeqName, words[1]);
    }

mustSkipTo(lf, "Predicted genes/exons");
mustSkipTo(lf, "Gn.Ex");
mustSkipTo(lf, "-----");
AllocVar(seg);
seg->start = start;
seg->end = end;

for (;;)
    {
    if (!lineFileNext(lf, &line, NULL))
        break;
    line = skipLeadingSpaces(line);
    if (line == NULL || line[0] == 0)
        continue;
    if (!isdigit(line[0]))
	{
	lineFileReuse(lf);
        break;
	}
    gsf = parseGenscanLine(lf, line);
    slAddHead(&gsfList, gsf);
    }
slReverse(&gsfList);
printf("Got %d exons\n", slCount(gsfList));
seg->geneList = bundleGenes(gsfList);
gsfList = NULL;
printf("Got %d genes\n", slCount(seg->geneList));

if (!lineFileNext(lf, &line, NULL))
    errAbort("Unexpected end of file in %s", lf->fileName);
if (startsWith("Suboptimal exons", line))
    {
    mustSkipTo(lf, "-----");
    for (;;)
	{
	if (!lineFileNext(lf, &line, NULL))
	    break;
	line = skipLeadingSpaces(line);
	if (line == NULL || line[0] == 0)
	    continue;
	if (!startsWith("S.", line))
	    break;
	gsf = parseGenscanLine(lf, line);
	slAddHead(&gsfList, gsf);
	}
    slReverse(&gsfList);
    seg->suboptList = gsfList;
    printf("Got %d suboptimal exons\n", slCount(seg->suboptList));
    }
lineFileReuse(lf);

mustSkipTo(lf, "Predicted peptide sequence");
if ((line = skipTo(lf, ">")) != NULL)
    {
    lineFileReuse(lf);
    for (gsg = seg->geneList; gsg != NULL; gsg = gsg->next)
        {
	aaSeq seq;
	if (!faPepSpeedReadNext(lf, &seq.dna, &seq.size, &seq.name))
	    errAbort("Not enough predicted peptides in %s\n", lf->fileName);
	gsg->translation = cloneString(seq.dna);
	}
    }

lineFileClose(&lf);
return seg;
}

void cdsOut(FILE *f, struct genScanFeature *gsf, char *geneName, char *seqName)
/* Output a CDS type GTF feature to f. */
{
fprintf(f, "%s\tgenscan\texon\t%d\t%d\t", seqName, gsf->start+1, gsf->end);
fprintf(f, ".\t%c\t%d\t", gsf->strand, round(gsf->p * 1000));
fprintf(f, "gene_id \"%s\"; transcript_id \"%s\"; exon_number \"%d\"; exon_id \"%s.%d\";\n",
    geneName, geneName, gsf->featId, geneName, gsf->featId);
}

void writeSeg(char *seqName, struct segment *seg, FILE *gtf, FILE *sub, FILE *trans)
/* Write out gtf and bed files. */
{
struct genScanGene *gene;
struct genScanFeature *gsf;

for (gene = seg->geneList; gene != NULL; gene = gene->next)
    {
    char geneName[128];
    sprintf(geneName, "%s.%d", seqName, gene->id);
    for (gsf = gene->featureList; gsf != NULL; gsf = gsf->next)
        {
	if (sameString("Init", gsf->type))
	    {
	    cdsOut(gtf, gsf, geneName, seqName);
	    }
	else if (sameString("Intr", gsf->type))
	    {
	    cdsOut(gtf, gsf, geneName, seqName);
	    }
	else if (sameString("Term", gsf->type))
	    {
	    cdsOut(gtf, gsf, geneName, seqName);
	    }
	else if (sameString("Sngl", gsf->type))
	    {
	    cdsOut(gtf, gsf, geneName, seqName);
	    }
	}
    if (trans != NULL)
        {
	faWriteNext(trans, geneName, gene->translation, strlen(gene->translation));
	}
    }

if (sub != NULL)
    {
    for (gsf = seg->suboptList; gsf != NULL; gsf = gsf->next)
        {
	fprintf(sub, "%s\t%d\t%d\t%s.%d\t%d\t%c\n",
	    seqName, gsf->start, gsf->end, seqName, gsf->featId,
	    round(1000*gsf->p), gsf->strand);
	}
    }
}

void offsetGenesInSeg(struct segment *seg)
/* Offset all genes in seg by seg->offset. */
{
struct genScanGene *gene;
struct genScanFeature *gsf;
int offset = seg->start;

for (gene = seg->geneList; gene != NULL; gene = gene->next)
    {
    gene->start += offset;
    gene->end += offset;
    for (gsf = gene->featureList; gsf != NULL; gsf = gsf->next)
	{
        gsf->start += offset;
	gsf->end += offset;
	}
    }
for (gsf = seg->suboptList; gsf != NULL; gsf = gsf->next)
    {
    gsf->start += offset;
    gsf->end += offset;
    }
}

void setOverlapBits(int s, int e, int overlapStart, int overlapEnd, Bits *bits)
/* Set part of bits corresponding to where s-e overlaps with overlapStart-End */
{
s = max(s, overlapStart);
e = min(e, overlapEnd);
if (s < e)
    bitSetRange(bits, s - overlapStart, e - s);
}

void featuresToBits(struct genScanFeature *gsfList, Bits *bits, int overlapStart, int overlapEnd)
/* Write ranges covered by features to bitfield. */
{
struct genScanFeature *gsf;
for (gsf = gsfList; gsf != NULL; gsf = gsf->next)
    setOverlapBits(gsf->start, gsf->end, overlapStart, overlapEnd, bits);
}

void genesToBits(struct genScanGene *geneList, Bits *bits, int overlapStart, int overlapEnd, boolean splitGene)
/* Write ranges covered by gene to bitfield. */
{
struct genScanGene *gene;
int s, e, size;

for (gene = geneList; gene != NULL; gene = gene->next)
    {
    if (splitGene)
	featuresToBits(gene->featureList, bits, overlapStart, overlapEnd);
    else
	setOverlapBits(gene->start, gene->end, overlapStart, overlapEnd, bits);
    }
}

int findCrossover(Bits *bits, int overlapStart, int overlapEnd)
/* Search from middle of overlap until find a clear spot. 
 * Return -1 if no such spot*/
{
int i, offset;
int size = overlapEnd - overlapStart;
int halfSize = size/2;
int halfPlus = halfSize+1;

for (i=0; i<=halfPlus; ++i)
    {
    offset = halfSize + i;
    if (offset < size)
        if (!bitReadOne(bits, offset))
	    return offset+overlapStart;
    offset = halfSize - i;
    if (offset >= 0)
        if (!bitReadOne(bits, offset))
	    return offset+overlapStart;
    }
return -1;
}

void calcGeneBounds(struct genScanGene *gene)
/* Calculate start/end of gene from start/end of features. */
{
struct genScanFeature *gsf;
gene->start = BIGNUM;
gene->end = -BIGNUM;
for (gsf = gene->featureList; gsf != NULL; gsf = gsf->next)
    {
    if (gene->start > gsf->start) gene->start = gsf->start;
    if (gene->end < gsf->end) gene->end = gsf->end;
    }
}

struct genScanFeature *removeFeaturesOutside(int start, int end, struct genScanFeature *gsfList)
/* Return list of features only including those between start and end.  Trim
 * features if necessary if they partially overlap. */
{
struct genScanFeature *gsf, *nextGsf, *newList = NULL;
int s, e;
for (gsf = gsfList; gsf != NULL; gsf = nextGsf)
    {
    nextGsf = gsf->next;
    s = max(gsf->start, start);
    e = min(gsf->end, end);
    if (s < e)
        {
	gsf->start = s;
	gsf->end = e;
	slAddHead(&newList, gsf);
	}
    }
slReverse(&newList);
return newList;
}

void removeOutside(int start, int end, struct segment *seg)
/* Remove parts of seg outside of range start-end. */
{
struct genScanGene *gene, *nextGene, *geneList = NULL;

for (gene = seg->geneList; gene != NULL; gene = nextGene)
    {
    nextGene = gene->next;
    if (rangeIntersection(start, end, gene->start, gene->end))
        {
	slAddHead(&geneList, gene);
	gene->featureList = removeFeaturesOutside(start, end, gene->featureList);
	calcGeneBounds(gene);
	}
    }
slReverse(&geneList);
seg->geneList = geneList;
seg->suboptList = removeFeaturesOutside(start, end, seg->suboptList);
}

boolean cutBetween(struct segment *a, struct segment *b, int overlapStart, int overlapEnd, 
	int overlapSize, boolean splitGene, int crossover)
/* Try and cut out redundant parts where a and b overlap.   
 * Don't cut a gene unless splitGene is true.   Don't
 * cut a feature unless crossover point is specified (> 0) */
{
if (crossover < 0)
    {
    Bits *bits = bitAlloc(overlapSize);
    genesToBits(a->geneList, bits, overlapStart, overlapEnd, splitGene);
    genesToBits(b->geneList, bits, overlapStart, overlapEnd, splitGene);
    featuresToBits(a->suboptList, bits, overlapStart, overlapEnd);
    featuresToBits(b->suboptList, bits, overlapStart, overlapEnd);
    crossover = findCrossover(bits, overlapStart, overlapEnd);
    bitFree(&bits);
    }
if (crossover >= 0)
    {
    removeOutside(0, crossover, a);
    removeOutside(crossover, BIGNUM, b);
    return TRUE;
    }
else
    return FALSE;
}

void mergeTwo(struct segment *a, struct segment *b)
/* Figure out where to merge between a and b. */
{
int overlapStart = b->start;
int overlapEnd = a->end;
int overlapSize = overlapEnd - overlapStart;

if (overlapSize <= 0)
    errAbort("No overlap between a and b in mergeTwo");
if (!cutBetween(a, b, overlapStart, overlapEnd, overlapSize, FALSE, -1))
    if (!cutBetween(a, b, overlapStart, overlapEnd, overlapSize, TRUE, -1))
        cutBetween(a, b, overlapStart, overlapEnd, overlapSize, TRUE, (overlapStart+overlapEnd)/2);
}

struct segment *mergeSegs(struct segment *segList)
/* Return a segment that is merged from all segments in list. */
{
struct segment *seg, *lastSeg = NULL, *merged;
int geneId = 0, featureId = 0;
for (seg = segList; seg != NULL; seg = seg->next)
    {
    offsetGenesInSeg(seg);
    if (lastSeg != NULL)
	mergeTwo(lastSeg, seg);
    lastSeg = seg;
    }
AllocVar(merged);
for (seg = segList; seg != NULL; seg = seg->next)
    {
    struct genScanGene *gene, *nextGene;
    struct genScanFeature *gsf, *nextGsf;
    for (gene = seg->geneList; gene != NULL; gene = nextGene)
        {
	nextGene = gene->next;
	gene->id = ++geneId;
	slAddHead(&merged->geneList, gene);
	for (gsf = gene->featureList; gsf != NULL; gsf = gsf->next)
	    gsf->geneId = geneId;
	}
    for (gsf = seg->suboptList; gsf != NULL; gsf = nextGsf)
        {
	nextGsf = gsf->next;
	gsf->featId = ++featureId;
	slAddHead(&merged->suboptList, gsf);
	}
    if (merged->end < seg->end) seg->end = merged->end;
    }
slReverse(&merged->geneList);
slReverse(&merged->suboptList);
return merged;
}

<<<<<<< HEAD
void gsBig(char *faName, char *gtfName, char *suboptName, char *transName)
=======
void gsBig(char *faName, char *gtfName, 
	   char *suboptName, 
	   char *transName,
	   char *exeName, 
	   char *parName,
	   char *tmpDirName)
>>>>>>> 280bf2a0
/* gsBig - Run Genscan on big input and produce GTF files. */
{
struct dnaSeq seq;
struct lineFile *lf = lineFileOpen(faName, TRUE);
struct tempName tn1, tn2;
char *tempFa, *tempGs;
struct dyString *dy = newDyString(1024);
FILE *gtfFile = mustOpen(gtfName, "w");
FILE *subFile = NULL;
FILE *transFile = NULL;

<<<<<<< HEAD
=======
char temp_str[500];
char dir1[256], root1[128], ext1[64], file1[265];

>>>>>>> 280bf2a0
if (suboptName != NULL)
    subFile = mustOpen(suboptName, "w");
if (transName != NULL)
    transFile = mustOpen(transName, "w");
<<<<<<< HEAD

=======
if (exeName != NULL)
    exePath = strdup(exeName);
if (parName != NULL)
        parPath = strdup(parName);	
if (tmpDirName != NULL)
        tmpDir = strdup(tmpDirName);
	
>>>>>>> 280bf2a0
if (cgiVarExists("prerun"))
    {
    char *preFileName = cgiString("prerun");
    char seqName[128];
    struct segment *seg = parseSegment(preFileName, 0, 100000000, seqName);
    writeSeg(seqName, seg, gtfFile, subFile, transFile);
    }
else
    {
<<<<<<< HEAD
    makeTempName(&tn1, "temp", ".fa");
    makeTempName(&tn2, "temp", ".genscan");
    tempFa = tn1.forCgi;
    tempGs = tn2.forCgi;
=======
    //makeTempName(&tn1, "temp", ".fa");
    //makeTempName(&tn2, "temp", ".genscan");
    //tempFa = tn1.forCgi;
    //tempGs = tn2.forCgi;

    splitPath(faName, dir1, root1, ext1);
    
    sprintf(temp_str, "%s/temp_gsBig_%d_%s.fa", tmpDir, getpid(), root1);
    tempFa = strdup(temp_str);		    
    sprintf(temp_str,"%s/temp_gsBig_%d_%s.genscan", tmpDir, getpid(), root1);
    tempGs = strdup(temp_str);	
    
>>>>>>> 280bf2a0
    while (faSpeedReadNext(lf, &seq.dna, &seq.size, &seq.name))
	{
	int offset, sizeOne;
	struct segment *segList = NULL, *seg;
	char *seqName = cloneString(seq.name);

	for (offset = 0; offset < seq.size; offset += stepSize)
	    {
	    sizeOne = seq.size - offset;
	    if (sizeOne > winSize) sizeOne = winSize;
	    faWrite(tempFa, "split", seq.dna + offset, sizeOne); 
	    dyStringClear(dy);
	    dyStringPrintf(dy, "%s %s %s", exePath, parPath, tempFa);
	    if (suboptName != NULL)
	       dyStringPrintf(dy, " -subopt");
	    dyStringPrintf(dy, " > %s", tempGs);
	    system(dy->string);
	    seg = parseSegment(tempGs, offset, offset+sizeOne, NULL);
	    slAddHead(&segList, seg);
	    }
	slReverse(&segList);
	seg = mergeSegs(segList);
	writeSeg(seqName, seg, gtfFile, subFile, transFile);
	freez(&seqName);
	}
    remove(tempFa);
    remove(tempGs);
    }
}

int main(int argc, char *argv[])
/* Process command line. */
{
cgiSpoof(&argc, argv);
<<<<<<< HEAD
if (argc != 3)
    usage();
winSize = cgiUsualInt("window", winSize);
stepSize = 2*winSize/3;
gsBig(argv[1], argv[2], cgiOptionalString("subopt"), cgiOptionalString("trans"));
=======
if (argc < 3)
    usage();
winSize = cgiUsualInt("window", winSize);
stepSize = 2*winSize/3;
gsBig(argv[1], argv[2], 
	cgiOptionalString("subopt"),
	cgiOptionalString("trans"),
	cgiOptionalString("exe"), 
	cgiOptionalString("par"),
        cgiOptionalString("tmp")
    );
>>>>>>> 280bf2a0
return 0;
}<|MERGE_RESOLUTION|>--- conflicted
+++ resolved
@@ -11,10 +11,7 @@
 
 char *exePath = "/projects/compbio/bin/genscan-linux/genscan";
 char *parPath = "/projects/compbio/bin/genscan-linux/HumanIso.smat";
-<<<<<<< HEAD
-=======
 char *tmpDir  = "/tmp";
->>>>>>> 280bf2a0
 
 int winSize = 1200000;	/* Size of window to pass to genscan. */
 int stepSize;
@@ -28,12 +25,6 @@
   "   gsBig file.fa output.gtf\n"
   "options:\n"
   "   -subopt=output.bed - Produce suboptimal exons.\n"
-<<<<<<< HEAD
-  "   -trans=output.fa - where to put translated proteins.\n"
-  "   -prerun=input.genscan - Assume genscan run already with this output.\n"
-  "   -window=size    Set window to pass to genscan specific size (default 1200000)\n"
-  "                   You want ~400 bytes memory for each base in window."
-=======
   "   -trans=output.fa - where to put translated proteins.\n" 
   "   -prerun=input.genscan - Assume genscan run already with this output.\n"
   "   -window=size    Set window to pass to genscan specific size (default 1200000)\n"
@@ -41,7 +32,6 @@
   "   -exe=/bin/genscan-linux/genscan - where genscan executable is.\n"
   "   -par=/bin/genscan-linux/HumanIso.smat - where parameter file is.\n"
   "   -tmp=/tmp - where temporary files go to.\n"
->>>>>>> 280bf2a0
   );
 }
 
@@ -555,16 +545,12 @@
 return merged;
 }
 
-<<<<<<< HEAD
-void gsBig(char *faName, char *gtfName, char *suboptName, char *transName)
-=======
 void gsBig(char *faName, char *gtfName, 
 	   char *suboptName, 
 	   char *transName,
 	   char *exeName, 
 	   char *parName,
 	   char *tmpDirName)
->>>>>>> 280bf2a0
 /* gsBig - Run Genscan on big input and produce GTF files. */
 {
 struct dnaSeq seq;
@@ -576,19 +562,13 @@
 FILE *subFile = NULL;
 FILE *transFile = NULL;
 
-<<<<<<< HEAD
-=======
 char temp_str[500];
 char dir1[256], root1[128], ext1[64], file1[265];
 
->>>>>>> 280bf2a0
 if (suboptName != NULL)
     subFile = mustOpen(suboptName, "w");
 if (transName != NULL)
     transFile = mustOpen(transName, "w");
-<<<<<<< HEAD
-
-=======
 if (exeName != NULL)
     exePath = strdup(exeName);
 if (parName != NULL)
@@ -596,7 +576,6 @@
 if (tmpDirName != NULL)
         tmpDir = strdup(tmpDirName);
 	
->>>>>>> 280bf2a0
 if (cgiVarExists("prerun"))
     {
     char *preFileName = cgiString("prerun");
@@ -606,12 +585,6 @@
     }
 else
     {
-<<<<<<< HEAD
-    makeTempName(&tn1, "temp", ".fa");
-    makeTempName(&tn2, "temp", ".genscan");
-    tempFa = tn1.forCgi;
-    tempGs = tn2.forCgi;
-=======
     //makeTempName(&tn1, "temp", ".fa");
     //makeTempName(&tn2, "temp", ".genscan");
     //tempFa = tn1.forCgi;
@@ -624,7 +597,6 @@
     sprintf(temp_str,"%s/temp_gsBig_%d_%s.genscan", tmpDir, getpid(), root1);
     tempGs = strdup(temp_str);	
     
->>>>>>> 280bf2a0
     while (faSpeedReadNext(lf, &seq.dna, &seq.size, &seq.name))
 	{
 	int offset, sizeOne;
@@ -659,13 +631,6 @@
 /* Process command line. */
 {
 cgiSpoof(&argc, argv);
-<<<<<<< HEAD
-if (argc != 3)
-    usage();
-winSize = cgiUsualInt("window", winSize);
-stepSize = 2*winSize/3;
-gsBig(argv[1], argv[2], cgiOptionalString("subopt"), cgiOptionalString("trans"));
-=======
 if (argc < 3)
     usage();
 winSize = cgiUsualInt("window", winSize);
@@ -677,6 +642,5 @@
 	cgiOptionalString("par"),
         cgiOptionalString("tmp")
     );
->>>>>>> 280bf2a0
 return 0;
 }