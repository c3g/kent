/* hgVarAnnogrator - User interface for variant annotation integrator tool. */
#include "common.h"
#include "asParse.h"
#include "linefile.h"
#include "hash.h"
#include "memalloc.h"
#include "options.h"
#include "jksql.h"
#include "htmshell.h"
#include "web.h"
#include "hPrint.h"
#include "hdb.h"
#include "cheapcgi.h"
#include "cart.h"
#include "hui.h"
#include "jsHelper.h"
#include "pipeline.h"
#include "textOut.h"
#include "hgFind.h"
#include "trackHub.h"
#include "hubConnect.h"
#include "hgColors.h"
#include "hgConfig.h"
#include "udc.h"
#include "customTrack.h"
#include "grp.h"
#include "hCommon.h"
#include "trackDb.h"
#include "wikiTrack.h"
#include "hgMaf.h"
#if ((defined USE_BAM || defined USE_TABIX) && defined KNETFILE_HOOKS)
#include "knetUdc.h"
#endif//def (USE_BAM || USE_TABIX) && KNETFILE_HOOKS
#include "annoGratorQuery.h"
#include "annoStreamDb.h"
#include "annoStreamVcf.h"
#include "annoStreamWig.h"
#include "annoGrateWig.h"
#include "annoGratorGpVar.h"
#include "annoFormatTab.h"

/* Global Variables */
struct cart *cart;             /* CGI and other variables */
struct hash *oldVars;	/* The cart before new cgi stuff added. */
char *genome;		/* Name of genome - mouse, human, etc. */
char *database;		/* Current genome database - hg17, mm5, etc. */
char *regionType;	/* genome, ENCODE pilot regions, or specific position range. */
char *position;		/* position range (if applicable) */
static struct pipeline *compressPipeline = (struct pipeline *)NULL;
struct grp *fullGroupList;	/* List of all groups. */
struct trackDb *fullTrackList;	/* List of all tracks in database. */
struct customTrack *theCtList = NULL;	/* List of custom tracks. */
struct slName *browserLines = NULL;	/* Browser lines in custom tracks. */

int maxOutRows = 10000;  //#*** make sensible, configurable limit

#define hgvaRange "position"
#define hgvaRegionType "hgva_regionType"
#define hgvaRegionTypeEncode "encode"
#define hgvaRegionTypeGenome "genome"
#define hgvaRegionTypeRange "range"
#define hgvaPositionContainer "positionContainer"

void addSomeCss()
/* This should go in a .css file of course. */
{
hPrintf("<style>\n.sectionLiteHeader { font-weight: bold; font-size:1.1em; color:#000000; "
	"text-align:left; vertical-align:bottom; white-space:nowrap; "
	"text-indent:10px; padding-top:2px; }\n"
	".prop10 { height:10px; float:right; width:1px; }\n"
	".prop5 { height:5px; float:right; width:1px; }\n"
	".clear { clear:both; height: 1px; overflow:hidden; };\n"
	"</style>\n");
}

void printSmallVerticalSpace(struct dyString *dy)
/* Add a small vertical space, like a short <BR>.  This and the CSS properties
 * are from http://www.greywyvern.com/code/min-height-hack . */
{
char *hack = "<div class='prop10'></div><div class='clear'></div>\n";
if (dy)
    dyStringAppend(dy, hack);
else
    printf(hack);
}

void printSmallerVerticalSpace(struct dyString *dy)
/* Add an even smaller vertical space, like a short <BR>.  This and the CSS properties
 * are from http://www.greywyvern.com/code/min-height-hack . */
{
char *hack = "<div class='prop5'></div><div class='clear'></div>\n";
if (dy)
    dyStringAppend(dy, hack);
else
    printf(hack);
}

// #*** -------------------------- libify to jsHelper ? ------------------------

void expectJsonType(struct jsonElement *el, jsonElementType type, char *desc)
/* Die if el is NULL or its type is not as expected. */
{
if (el == NULL)
    errAbort("expected %s (type %d) but got NULL", desc, type);
if (el->type != type)
    errAbort("expected %s to have type %d but got type %d", desc, type, el->type);
}

char *stringFromJHash(struct hash *jHash, char *elName, boolean nullOk)
/* Look up the jsonElement with elName in hash, make sure the element's type is jsonString,
 * and return its actual string.  If nullOK, return NULL when elName is not found. */
{
struct hashEl *hel = hashLookup(jHash, elName);
if (hel == NULL && nullOk)
    return NULL;
struct jsonElement *el = hel ? hel->val : NULL;
expectJsonType(el, jsonString, elName);
return ((struct jsonStringElement *)el)->str;
}

struct slRef *listFromJHash(struct hash *jHash, char *elName, boolean nullOk)
/* Look up the jsonElement with elName in hash, make sure the element's type is jsonList,
 * and return its actual list.  If nullOK, return NULL when elName is not found. */
{
struct hashEl *hel = hashLookup(jHash, elName);
if (hel == NULL && nullOk)
    return NULL;
struct jsonElement *el = hel ? hel->val : NULL;
expectJsonType(el, jsonList, elName);
return ((struct jsonListElement *)el)->list;
}

struct hash *hashFromJEl(struct jsonElement *jel, char *desc, boolean nullOk)
/* Make sure jel's type is jsonHash and return its actual hash.  If nullOK, return
 * NULL when elName is not found. */
{
expectJsonType(jel, jsonHash, desc);
return ((struct jsonHashElement *)jel)->hash;
}

struct hash *hashFromJHash(struct hash *jHash, char *elName, boolean nullOk)
/* Look up the jsonElement with elName in jHash, make sure the element's type is jsonHash,
 * and return its actual hash.  If nullOK, return NULL when elName is not found. */
{
struct hashEl *hel = hashLookup(jHash, elName);
if (hel == NULL && nullOk)
    return NULL;
struct jsonElement *el = hel ? hel->val : NULL;
return hashFromJEl(el, elName, nullOk);
}

struct slPair *stringsWithPrefixFromJHash(struct hash *jHash, char *prefix)
/* Search jHash elements for string variables whose names start with prefix. */
{
struct slPair *varList = NULL;
struct hashCookie cookie = hashFirst(jHash);
struct hashEl *hel;
while ((hel = hashNext(&cookie)) != NULL)
    {
    if (startsWith(prefix, hel->name))
	{
	struct jsonElement *el = hel->val;
	if (el->type == jsonString)
	    slAddHead(&varList, slPairNew(hel->name,
					  ((struct jsonStringElement *)hel->val)->str));
	}
    }
return varList;
}


// #*** -------------------------- end maybe libify to jsHelper ------------------------

//#*** --------------- begin verbatim from hgTables.c -- libify ------------------------

char *getScriptName()
/* returns script name from environment or hardcoded for command line */
//#*** This should be libified and used for all the places where one CGI needs another
//#*** to return to it.
{
char *script = cgiScriptName();
if (script != NULL)
    return script;
else
    return hgVarAnnogratorName();
}

boolean searchPosition(char *range)
/* Try and fill in region via call to hgFind. Return FALSE
 * if it can't find a single position. */
{
struct hgPositions *hgp = NULL;
char retAddr[512];
char position[512];
char *chrom = NULL;
int start=0, end=0;
safef(retAddr, sizeof(retAddr), "%s", getScriptName());
hgp = findGenomePosWeb(database, range, &chrom, &start, &end,
	cart, TRUE, retAddr);
if (hgp != NULL && hgp->singlePos != NULL)
    {
    safef(position, sizeof(position),
	    "%s:%d-%d", chrom, start+1, end);
    cartSetString(cart, hgvaRange, position);
    return TRUE;
    }
else if (start == 0)	/* Confusing way findGenomePosWeb says pos not found. */
    {
    cartSetString(cart, hgvaRange, hDefaultPos(database));
    return FALSE;
    }
else
    return FALSE;
}

boolean lookupPosition()
/* Look up position (aka range) if need be.  Return FALSE if it puts
 * up multiple positions. */
{
char *range = cartUsualString(cart, hgvaRange, "");
boolean isSingle = TRUE;
range = trimSpaces(range);
if (range[0] != 0)
    isSingle = searchPosition(range);
else
    cartSetString(cart, hgvaRange, hDefaultPos(database));
return isSingle;
}

//#*** ------------------ end verbatim ---------------

//#*** ------------------ begin verbatim from hgTables/mainPage.c ---------------
int trackDbCmpShortLabel(const void *va, const void *vb)
/* Sort track by shortLabel. */
{
const struct trackDb *a = *((struct trackDb **)va);
const struct trackDb *b = *((struct trackDb **)vb);
return strcmp(a->shortLabel, b->shortLabel);
}

void nbSpaces(int count)
/* Print some non-breaking spaces. */
{
int i;
for (i=0; i<count; ++i)
    hPrintf("&nbsp;");
}
//#*** ------------------ end verbatim ---------------

void saveMiniCart()
/* Store cart variables necessary for executing queries here, so javascript can
 * include them in AJAX calls and we can retrieve them in restoreMiniCart() below. */
{
cartSaveSession(cart);
char *ctfile = cartOptionalStringDb(cart, database, "ctfile");
if (isNotEmpty(ctfile))
    cgiMakeHiddenVar("ctfile", ctfile);
struct slPair *hubVar, *hubVarList = cartVarsWithPrefix(cart, hgHubConnectHubVarPrefix);
for (hubVar = hubVarList; hubVar != NULL;  hubVar = hubVar->next)
    if (cartBoolean(cart, hubVar->name))
	cgiMakeHiddenVar(hubVar->name, hubVar->val);
char *trackHubs = cartOptionalString(cart, hubConnectTrackHubsVarName);
if (isNotEmpty(trackHubs))
    cgiMakeHiddenVar(hubConnectTrackHubsVarName, trackHubs);
}

static boolean gotCustomTracks()
/* Return TRUE if fullTrackList has at least one custom track */
{
struct trackDb *t;
for (t = fullTrackList;  t != NULL;  t = t->next)
    {
    if (isCustomTrack(t->table))
	return TRUE;
    }
return FALSE;
}

static struct dyString *onChangeStart()
/* Start up a javascript onChange command */
{
struct dyString *dy = jsOnChangeStart();
//#*** mainPage.c saves a bunch of variables in addition to clade/org/db/position.
jsTextCarryOver(dy, hgvaRegionType);
jsTextCarryOver(dy, hgvaRange);
return dy;
}

static char *onChangeClade()
/* Return javascript executed when they change clade. */
{
struct dyString *dy = onChangeStart();
jsDropDownCarryOver(dy, "clade");
dyStringAppend(dy, " document.hiddenForm.org.value=0;");
dyStringAppend(dy, " document.hiddenForm.db.value=0;");
dyStringAppend(dy, " document.hiddenForm." hgvaRange ".value='';");
return jsOnChangeEnd(&dy);
}

static char *onChangeOrg()
/* Return javascript executed when they change organism. */
{
struct dyString *dy = onChangeStart();
jsDropDownCarryOver(dy, "clade");
jsDropDownCarryOver(dy, "org");
dyStringAppend(dy, " document.hiddenForm.db.value=0;");
dyStringAppend(dy, " document.hiddenForm." hgvaRange ".value='';");
return jsOnChangeEnd(&dy);
}

static char *onChangeDb()
/* Return javascript executed when they change database. */
{
struct dyString *dy = onChangeStart();
jsDropDownCarryOver(dy, "clade");
jsDropDownCarryOver(dy, "db");
dyStringAppend(dy, " document.hiddenForm." hgvaRange ".value='';");
return jsOnChangeEnd(&dy);
}

void hgTablesCladeGenomeDb()
/* Print clade, genome and assembly line like hgTables. */
{
hPrintf("<TABLE BORDER=0>\n");
//#*** --------------- More copied verbatim, from hgTables/mainPage.c: ---------------

if (hGotClade())
    {
    hPrintf("<TR><TD><B>clade:</B>\n");
    printCladeListHtml(hGenome(database), onChangeClade());
    nbSpaces(3);
    hPrintf("<B>genome:</B>\n");
    printGenomeListForCladeHtml(database, onChangeOrg());
    }
else
    {
    hPrintf("<TR><TD><B>genome:</B>\n");
    printGenomeListHtml(database, onChangeOrg());
    }
nbSpaces(3);
hPrintf("<B>assembly:</B>\n");
printAssemblyListHtml(database, onChangeDb());
hPrintf("<BR>\n");
printSmallerVerticalSpace(NULL);
hPrintf("<div style='text-align: center;'>\n");
hOnClickButton("document.customTrackForm.submit();return false;",
	       gotCustomTracks() ? CT_MANAGE_BUTTON_LABEL : CT_ADD_BUTTON_LABEL);
hPrintf(" ");
if (hubConnectTableExists())
    hOnClickButton("document.trackHubForm.submit();return false;", "track hubs");
hPrintf("</div>\n");
printSmallerVerticalSpace(NULL);
hPrintf(
	"To reset <B>all</B> user cart settings (including custom tracks), \n"
	"<A HREF=\"/cgi-bin/cartReset?destination=%s\">click here</A>.\n",
	getScriptName());
hPrintf("</TD></TR>\n");
//#*** ------------------ end verbatim ---------------
hPrintf("</TABLE>");
}

INLINE void printOption(char *val, char *selectedVal, char *label)
/* For rolling our own select without having to build conditional arrays/lists. */
{
printf("<OPTION VALUE='%s'%s>%s\n", val, (sameString(selectedVal, val) ? " SELECTED" : ""), label);
}

void printRegionListHtml(char *db)
/* Make a dropdown choice of region type, with position input box that appears if needed.
 * Return the selected region type. */
{
printf("<SELECT ID='"hgvaRegionType"' NAME='"hgvaRegionType"' "
       "onchange=\"hgvaChangeRegion();\">\n");
struct sqlConnection *conn = hAllocConn(db);
boolean doEncode = sqlTableExists(conn, "encodeRegions");
hFreeConn(&conn);
// If regionType not allowed force it to "genome".
if (sameString(regionType, hgvaRegionTypeEncode) && !doEncode)
    regionType = hgvaRegionTypeGenome;
printOption(hgvaRegionTypeGenome, regionType, "genome");
if (doEncode)
    printOption(hgvaRegionTypeEncode, regionType, "ENCODE Pilot regions");
printOption(hgvaRegionTypeRange, regionType, "position or search term");
printf("</SELECT>");
}

void topLabelSpansStart(char *label)
{
printf("<span style='display: inline-block;'>"
       "<span style='display: block;'>%s</span>\n"
       "<span style='display: block;'>\n", label);
}

void topLabelSpansEnd()
{
printf("</span></span></span>");
nbSpaces(1);
}

char *makePositionInput()
/* Return HTML for the position input. */
{
struct dyString *dy = dyStringCreate("<INPUT TYPE=TEXT NAME=\"%s\" SIZE=%d VALUE=\"%s\""
				     " onblur=\"hgvaLookupPosition();\">",
				     hgvaRange, 26, addCommasToPos(NULL, position));
return dyStringCannibalize(&dy);
}

void hgGatewayCladeGenomeDb()
/* Make a row of labels and row of buttons like hgGateway, but not using tables. */
{
boolean gotClade = hGotClade();
if (gotClade)
    {
    topLabelSpansStart("clade");
    printCladeListHtml(genome, onChangeClade());
    topLabelSpansEnd();
    }
topLabelSpansStart("genome");
if (gotClade)
    printGenomeListForCladeHtml(database, onChangeOrg());
else
    printGenomeListHtml(database, onChangeOrg());
topLabelSpansEnd();
topLabelSpansStart("assembly");
printAssemblyListHtml(database, onChangeDb());
topLabelSpansEnd();
puts("<BR>");
topLabelSpansStart("region");
printRegionListHtml(database);
topLabelSpansEnd();
topLabelSpansStart("");
// Yet another span, for hiding/showing position input and lookup button:
printf("<span id='"hgvaPositionContainer"'%s>\n",
       differentString(regionType, hgvaRegionTypeRange) ? " style='display: none;'" : "");
puts(makePositionInput());
printf("</span>\n");
topLabelSpansEnd();
puts("<BR><BR>");
hOnClickButton("document.customTrackForm.submit();return false;",
	       gotCustomTracks() ? CT_MANAGE_BUTTON_LABEL : CT_ADD_BUTTON_LABEL);
hPrintf(" ");
if (hubConnectTableExists())
    hOnClickButton("document.trackHubForm.submit();return false;", "track hubs");
nbSpaces(3);
hPrintf("To reset <B>all</B> user cart settings (including custom tracks), \n"
	"<A HREF=\"/cgi-bin/cartReset?destination=%s\">click here</A>.\n",
	getScriptName());
}

void printAssemblySection()
/* Print assembly-selection stuff, pretty much identical to hgTables.
 * Redrawing the whole page when the assembly changes seems fine to me. */
{
//#*** More copied verbatim, from hgTables/mainPage.c:
/* Hidden form - for benefit of javascript. */
    {
    static char *saveVars[] = {
      "clade", "org", "db", hgvaRange, hgvaRegionType };
    jsCreateHiddenForm(cart, getScriptName(), saveVars, ArraySize(saveVars));
    }

hPrintf("<FORM ACTION=\"%s\" NAME=\"mainForm\" ID=\"mainForm\" METHOD=%s>\n",
	getScriptName(), cartUsualString(cart, "formMethod", "POST"));
//#*** ------------------ end verbatim ---------------

saveMiniCart();

printf("<span class='sectionLiteHeader'>");
hPrintf("Select Genome Assembly\n");
printf("</span>");

printSmallVerticalSpace(NULL);
printSmallerVerticalSpace(NULL);

/* Print clade, genome and assembly line. */
hgGatewayCladeGenomeDb();

hPrintf("</FORM>");
}

static boolean inSection = TRUE;  // when moved into web.c, will start out false.

void webEndHackSection()
{
printSmallerVerticalSpace(NULL);
//#*** this statement copied from web.c's static void webEndSection:
puts(
    "" "\n"
    "	</TD><TD WIDTH=15></TD></TR></TABLE>" "\n"
    "	</TD></TR></TABLE>" "\n"
    "	</TD></TR></TABLE>" "\n"
    "	" );
puts("</div>\n");
inSection = FALSE;
}

void webNewHackSection(boolean canReorderRemove, char *divId, boolean show, char* format, ...)
/* create a new section on the web page -- probably should do div w/css style, but this is quicker */
{
if (inSection)
    webEndHackSection();
inSection = TRUE;
printf("<div id='%s'", divId);
if (!show)
    printf(" style='display: none;'");
printf(">\n");

puts("<!-- +++++++++++++++++++++ START NEW SECTION +++++++++++++++++++ -->");
printSmallVerticalSpace(NULL);
puts(  // TODO: Replace nested tables with CSS (difficulty is that tables are closed elsewhere)
    "   <!--outer table is for border purposes-->\n"
    "   <TABLE WIDTH='100%' BGCOLOR='#" HG_COL_BORDER "' BORDER='0' CELLSPACING='0' CELLPADDING='1'><TR><TD>\n"
    "    <TABLE BGCOLOR='#" HG_COL_INSIDE "' WIDTH='100%'  BORDER='0' CELLSPACING='0' CELLPADDING='0'><TR><TD>\n"
    "     <TABLE BGCOLOR='#" HG_COL_INSIDE "' WIDTH='100%' CELLPADDING=0>\n"
    "     <TR><TD WIDTH=10>&nbsp;</TD><TD>\n"
);
if (isNotEmpty(format))
    {
    if (canReorderRemove)
	printf("<span class='sectionLiteHeader' style='cursor: default'>\n"
	       "<span id='sortHandle'>\n"
	       "<span class='ui-icon ui-icon-arrowthick-2-n-s' style='float: left;'></span>\n");
    else
	printf("<span class='sectionLiteHeader'>\n");
    va_list args;
    va_start(args, format);
    vprintf(format, args);
    va_end(args);
    if (canReorderRemove)
	{
	printf("</span></span>\n"
	       "<span style=\"float: right;\">");
	struct dyString *dy = dyStringCreate("$('#%s').hide(); event.sectionId = '%s'; "
					     "hgvaEventBubble(event);", divId, divId);
	cgiMakeButtonWithOnClick("removeMe", "Remove",
				 "remove this data source",
				 dy->string);
	dyStringFree(&dy);
	}
    printf("</span>");
    printSmallVerticalSpace(NULL);
    if (!canReorderRemove)
	// Compensate for the height that the Remove button would add:
	printSmallerVerticalSpace(NULL);
    }
}

//#*** --------------------------- verbatim from hgTables.c ---------------------------
//#*** libify into grp.h??
static struct grp *findGroup(struct grp *groupList, char *name)
/* Return named group in list, or NULL if not found. */
{
struct grp *group;
for (group = groupList; group != NULL; group = group->next)
    if (sameString(name, group->name))
        return group;
return NULL;
}
//#*** --------------------------- end verbatim from hgTables.c ---------------------------

void makeGroupDropDown(struct dyString *dy, char *selGroup)
/* Make group drop-down from fullGroupList. */
{
char *selectName = "groupSel";
dyStringPrintf(dy, "<SELECT ID='%s' NAME='%s'>\n", selectName, selectName);
if (selGroup == NULL || sameString(selGroup, "none"));
    dyStringAppend(dy, " <OPTION VALUE='none' SELECTED>\n");
struct grp *group;
for (group = fullGroupList; group != NULL; group = group->next)
    {
    dyStringPrintf(dy, " <OPTION VALUE='%s'%s>%s\n", group->name,
	    (sameOk(group->name, selGroup) ? " SELECTED" : ""), group->label);
    }
dyStringPrintf(dy, "</SELECT>\n");
}

char *makeSpecificGroupDropDown(struct dyString *dy, struct slName *groups, char *selGroup)
/* Make group drop-down with only Custom Tracks and listed groups.  If selGroup is NULL
 * but there's only one group to select from, return that group; otherwise return selGroup. */
{
char *selectName = "groupSel";
dyStringPrintf(dy, "<SELECT ID='%s' NAME='%s' %s>\n", selectName, selectName, "");
int gotCT = gotCustomTracks() ? 1 : 0;
//#*** should probably offer hub tracks here too.
// Count the number of groups that actually exist in this database:
int groupCount = 0;
struct slName *group;
for (group = groups;  group != NULL;  group = group->next)
    if (findGroup(fullGroupList, group->name))
	groupCount++;
if (!gotCT && groupCount == 1)
    {
    struct grp *onlyGroup = findGroup(fullGroupList, groups->name);
    if (onlyGroup == NULL)
	errAbort("makeSpecificGroupDropDown: Can't find group '%s'", groups->name);
    dyStringPrintf(dy, " <OPTION VALUE='%s' SELECTED>%s", onlyGroup->name, onlyGroup->label);
    selGroup = onlyGroup->name;
    }
else
    {
    if (selGroup == NULL || !findGroup(fullGroupList, selGroup))
	dyStringAppend(dy, " <OPTION VALUE='none' SELECTED>\n");
    if (gotCT)
	dyStringPrintf(dy, " <OPTION VALUE='user'%s>Custom Tracks\n",
		       sameOk(selGroup, "user") ? " SELECTED" : "");
    for (group = groups;  group != NULL;  group = group->next)
	{
	struct grp *theGroup = findGroup(fullGroupList, group->name);
	// Not every db has phenDis...
	if (theGroup != NULL)
	    {
	    dyStringPrintf(dy, " <OPTION VALUE='%s'%s>%s\n", theGroup->name,
			   sameOk(selGroup, theGroup->name) ? " SELECTED" : "",
			   theGroup->label);
	    }
	}
    }
dyStringPrintf(dy, "</SELECT>\n");
return selGroup;
}

char *makeTrackDropDown(struct dyString *dy, char *selGroup, char *selTrack)
/* Make track drop-down for selGroup using fullTrackList. If selTrack is NULL,
 * return first track in selGroup; otherwise return selTrack. */
{
char *selectName = "trackSel";
dyStringPrintf(dy, "<SELECT ID='%s' NAME='%s' %s>\n", selectName, selectName, "");
boolean allTracks = sameString(selGroup, "All Tracks");
if (allTracks)
    slSort(&fullTrackList, trackDbCmpShortLabel);
struct trackDb *track = NULL;
for (track = fullTrackList; track != NULL; track = track->next)
    {
    if (allTracks || sameString(selGroup, track->grp))
	{
	dyStringPrintf(dy, " <OPTION VALUE=\"%s\"%s>%s\n", track->track,
		(sameOk(track->track, selTrack) ? " SELECTED" : ""),
		track->shortLabel);
	if (selTrack == NULL)
	    selTrack = track->track;
	}
    }
dyStringPrintf(dy, "</SELECT>\n");
return selTrack;
}

struct trackDb *findTdb(struct trackDb *tdbList, char *trackName)
/* Get trackDb for trackName. */
{
struct trackDb *tdb = NULL;
for (tdb = tdbList;  tdb != NULL;  tdb = tdb->next)
    if (sameString(tdb->track, trackName))
	return tdb;
return NULL;
}

//#*** ------------- More verbatim from hgTables.c -------------------
static void addTablesAccordingToTrackType(struct slName **pList,
	struct hash *uniqHash, struct trackDb *track)
/* Parse out track->type and if necessary add some tables from it. */
{
struct slName *name;
char *trackDupe = cloneString(track->type);
if (trackDupe != NULL && trackDupe[0] != 0)
    {
    char *s = trackDupe;
    char *type = nextWord(&s);
    if (sameString(type, "wigMaf"))
        {
	static char *wigMafAssociates[] = {"frames", "summary"};
	int i;
	for (i=0; i<ArraySize(wigMafAssociates); ++i)
	    {
	    char *setting = wigMafAssociates[i];
	    char *table = trackDbSetting(track, setting);
            if (table != NULL)
                {
                name = slNameNew(table);
                slAddHead(pList, name);
                hashAdd(uniqHash, table, NULL);
                }
	    }
        /* include conservation wiggle tables */
        struct consWiggle *wig, *wiggles = wigMafWiggles(database, track);
        slReverse(&wiggles);
        for (wig = wiggles; wig != NULL; wig = wig->next)
            {
            name = slNameNew(wig->table);
            slAddHead(pList, name);
            hashAdd(uniqHash, wig->table, NULL);
            }
	}
    if (track->subtracks)
        {
        struct slName *subList = NULL;
	struct slRef *tdbRefList = trackDbListGetRefsToDescendantLeaves(track->subtracks);
	slSort(&tdbRefList, trackDbRefCmp);
	struct slRef *tdbRef;
	for (tdbRef = tdbRefList; tdbRef != NULL; tdbRef = tdbRef->next)
            {
	    struct trackDb *subTdb = tdbRef->val;
	    name = slNameNew(subTdb->table);
	    slAddTail(&subList, name);
	    hashAdd(uniqHash, subTdb->table, NULL);
            }
        pList = slCat(pList, subList);
        }
    }
freez(&trackDupe);
}
//#*** ------------- End verbatim from hgTables.c -------------------

struct slName *tablesForTrack(struct trackDb *track)
/* Return list of all tables associated with track. (v.similar to hgTables.c's w/o joiner) */
{
struct hash *uniqHash = newHash(8);
struct slName *name, *nameList = NULL;
char *trackTable = track->table;
hashAdd(uniqHash, trackTable, NULL);
/* suppress for parent tracks -- only the subtracks have tables */
if (track->subtracks == NULL)
    {
    name = slNameNew(trackTable);
    slAddHead(&nameList, name);
    }
addTablesAccordingToTrackType(&nameList, uniqHash, track);
hashFree(&uniqHash);
return nameList;
}

struct trackDb *findSubtrackTdb(struct trackDb *tdb, char *name)
/* //#*** Is this already in a lib? */
{
struct trackDb *subTdb = NULL;
for (subTdb = tdb->subtracks;  subTdb != NULL;  subTdb = subTdb->next)
    if (sameString(name, subTdb->table))
	return subTdb;
return NULL;
}

void makeTableDropDown(struct dyString *dy, char *selTrack, char *selTable)
/* Make table drop-down for non-NULL selTrack. */
{
char *selectName = "tableSel";
dyStringPrintf(dy, "<SELECT ID='%s' NAME='%s' %s>\n", selectName, selectName, "");
struct trackDb *track = findTdb(fullTrackList, selTrack);
struct slName *t, *tableList = tablesForTrack(track);
for (t = tableList;  t != NULL;  t = t->next)
    {
    dyStringPrintf(dy, "<OPTION VALUE=\"%s\"%s>",
	    t->name, (sameOk(t->name, selTable) ? " SELECTED" : ""));
    struct trackDb *subtrackTdb = findSubtrackTdb(track, t->name);
    if (subtrackTdb != NULL && differentString(subtrackTdb->shortLabel, track->shortLabel))
	dyStringPrintf(dy, "%s (%s)\n", t->name, subtrackTdb->shortLabel);
    else
	dyStringPrintf(dy, "%s\n", t->name);
    }
dyStringPrintf(dy, "</SELECT>\n");
}

void makeEmptySelect(struct dyString *dy, char *idName)
/* print out an empty select, to be filled in by javascript */
{
dyStringPrintf(dy, "<SELECT name='%s' id='%s'></SELECT>\n", idName, idName);
}

void dyMakeButtonWithMsg(struct dyString *dy, char *name, char *value, char *msg)
/* Like cheapcgi's function, but on a dyString.
 * Make 'submit' type button. Display msg on mouseover, if present*/
{
dyStringPrintf(dy, "<INPUT TYPE=SUBMIT NAME=\"%s\" VALUE=\"%s\" %s%s%s>",
	       name, value,
	       (msg ? " TITLE=\"" : ""), (msg ? msg : ""), (msg ? "\"" : "" ));
}

// Defined after a bunch of verbatims below:
void initGroupsTracksTables();

char *buildSourceContents(struct slName *groupList, char *selGroup, char *selTrack, char *selTable,
			  boolean isPrimary)
/* Return a string with the contents of a <source>Contents div:
 * group, track, table selects and empty filter. */
{
initGroupsTracksTables();
struct dyString *dy = dyStringNew(1024);
if (isPrimary)
    dyStringPrintf(dy, "<INPUT TYPE=HIDDEN NAME='%s' VALUE='%s'>\n", "isPrimary", "true");
dyStringPrintf(dy, "<B>group:</B> ");
if (groupList != NULL)
    selGroup = makeSpecificGroupDropDown(dy, groupList, selGroup);
else
    makeGroupDropDown(dy, selGroup);
dyStringPrintf(dy, "<B>track:</B> ");
if (isNotEmpty(selGroup))
    selTrack = makeTrackDropDown(dy, selGroup, selTrack);
else
    makeEmptySelect(dy, "trackSel");
dyStringPrintf(dy, "<B>table:</B> ");
if (isNotEmpty(selTrack))
    makeTableDropDown(dy, selTrack, selTable);
else
    makeEmptySelect(dy, "tableSel");
if (slNameInList(groupList, "varRep") && !gotCustomTracks())
    dyStringPrintf(dy, "<BR>\n<EM>Note: to upload your own variants, click the "
	   "&quot;"CT_ADD_BUTTON_LABEL"&quot; button above.</EM>\n");
dyStringPrintf(dy, "<BR>\n");
printSmallerVerticalSpace(dy);
dyStringPrintf(dy, "<div id='filter'>\n");
dyStringPrintf(dy, "\n</div>\n");
if (isNotEmpty(selTable))
    dyMakeButtonWithMsg(dy, "addFilter", "Add Filter", "add constraints on data");
return dyStringCannibalize(&dy);
}

void printDataSourceSection(char *title, char *divId, struct slName *groupList,
			    char *selTrack, char *selTable, boolean show, boolean isPrimary)
/* Add section with group/track/table selects, which may be restricted to a particular
 * group and may be hidden. */
{
webNewHackSection(TRUE, divId, show, title);
printf("<div id='%sContents' "
       "onchange=\"hgvaEventBubble(event);\" onsubmit=\"hgvaOnChangeBubble(event);\""
       "onclick=\"hgvaEventBubble(event);\""
       ">\n", divId);
char *selGroup = NULL;
if (isNotEmpty(selTrack))
    {
    struct trackDb *tdb = findTdb(fullTrackList, selTrack);
    selGroup = tdb->grp;
    }
char *contents = buildSourceContents(groupList, selGroup, selTrack, selTable, isPrimary);
puts(contents);
printf("</div>\n");
freeMem(contents);
}

void printAddDataSection()
/* Print a very lightweight section that just has a "Select More Data" button. */
{
webNewHackSection(FALSE , "addData", TRUE, "");
printSmallerVerticalSpace(NULL);
cgiMakeButtonWithOnClick("addData", "Select More Data",
			 "select a new track to integrate with Variants",
			 "hgvaShowNextHiddenSource();");
printSmallVerticalSpace(NULL);
}

void makeOutputFormatDropDown(char *selectName, char *selected)
/* placeholder for now... the real choices will depend on inputs */
{
char *menu[] = { "Tab-separated text", "Something else" };
char *values[] = { "tabSep", "other" };
cgiMakeDropListWithVals(selectName, menu, values, ArraySize(menu), selected);
}

void printOutputSection(struct hash *querySpec)
/* Print an output format section that can't be removed like data source sections can. */
{
webNewHackSection(FALSE, "outFormat", TRUE, "Select Output Format");
printf("<div id='outFormatContents' "
       "onchange=\"hgvaEventBubble(event);\" onclick=\"hgvaEventBubble(event);\">\n");
char *selOutput = "";
if (querySpec != NULL)
    {
    struct hash *outSpec = hashFromJHash(querySpec, "output", FALSE);
    selOutput = stringFromJHash(outSpec, "outFormat", FALSE);
    }
makeOutputFormatDropDown("outFormat", selOutput);
printf("<BR>\n");
printf("<div id='outOptions'>\n");
printSmallerVerticalSpace(NULL);
cgiMakeButtonWithMsg("outSelectFields", "Select fields",
		     "select particular fields from inputs");
printf("</div>\n"); // options
printf("</div>\n"); // contents
}

void printSubmitSection()
/* Print an output format section that can't be removed like data source sections can. */
{
webNewHackSection(FALSE, "submitSection", TRUE, "Get Results");
cgiMakeButtonWithOnClick("startQuery", "Go!",
			 "get the results of your query",
			 "hgvaExecuteQuery();");
printf("&nbsp;<img id='loadingImg' src='../images/loading.gif' />\n");
printf("<span id='loadingMsg'></span>\n");
}

//#*** --------------------- verbatim from hgTables/wikiTrack.c -------------------------
//#*** libify to hg/lib/wikiTrack.c
//#*** should it sort trackDb, or leave that to the caller?
void wikiTrackDb(struct trackDb **list)
/* create a trackDb entry for the wiki track */
{
struct trackDb *tdb;

AllocVar(tdb);
tdb->track = WIKI_TRACK_TABLE;
tdb->table = WIKI_TRACK_TABLE;
tdb->shortLabel = WIKI_TRACK_LABEL;
tdb->longLabel = WIKI_TRACK_LONGLABEL;
tdb->visibility = tvFull;
tdb->priority = WIKI_TRACK_PRIORITY;

tdb->html = hFileContentsOrWarning(hHelpFile(tdb->track));
tdb->type = "none";
tdb->grp = "map";
tdb->canPack = FALSE;

slAddHead(list, tdb);
slSort(list, trackDbCmp);
}
//#*** --------------------- end verbatim from hgTables/wikiTrack.c -------------------------


//#*** --------------------- verbatim from hgTables/custom.c (+ globals) -------------------------
struct customTrack *getCustomTracks()
/* Get custom track list. */
{
//fprintf(stdout,"database %s in cart %s", database, cartString(cart, "db"));
cartSetString(cart, "db", database);
if (theCtList == NULL)
    theCtList = customTracksParseCart(database, cart, &browserLines, NULL);
return(theCtList);
}
//#*** --------------------- end verbatim from hgTables/custom.c -------------------------


//#*** --------------------- verbatim from hgTables.c (+ globals) -------------------------
struct grp *grpFromHub(struct hubConnectStatus *hub)
/* Make up a grp structur from hub */
{
struct grp *grp;
AllocVar(grp);
char name[16];
safef(name, sizeof(name), "hub_%d", hub->id);
grp->name = cloneString(name);
grp->label = cloneString(hub->trackHub->shortLabel);
return grp;
}

static struct trackDb *getFullTrackList(struct hubConnectStatus *hubList, struct grp **pHubGroups)
/* Get all tracks including custom tracks if any. */
{
struct trackDb *list = hTrackDb(database);
struct customTrack *ctList, *ct;

/* exclude any track with a 'tableBrowser off' setting */
struct trackDb *tdb, *nextTdb, *newList = NULL;
for (tdb = list;  tdb != NULL;  tdb = nextTdb)
    {
    nextTdb = tdb->next;
    if (tdbIsDownloadsOnly(tdb) || tdb->table == NULL)
        {
        //freeMem(tdb);  // should not free tdb's.
        // While hdb.c should and says it does cache the tdbList, it doesn't.
        // The most notable reason that the tdbs are not cached is this hgTables CGI !!!
        // It needs to be rewritten to make tdbRef structures for the lists it creates here!
        continue;
        }

    char *tbOff = trackDbSetting(tdb, "tableBrowser");
    if (tbOff == NULL || !startsWithWord("off", tbOff))
	slAddHead(&newList, tdb);
    }
slReverse(&newList);
list = newList;

/* add wikiTrack if enabled */
if (wikiTrackEnabled(database, NULL))
    wikiTrackDb(&list);

/* Add hub tracks. */
struct hubConnectStatus *hubStatus;
for (hubStatus = hubList; hubStatus != NULL; hubStatus = hubStatus->next)
    {
    /* Load trackDb.ra file and make it into proper trackDb tree */
    char hubName[64];
    safef(hubName, sizeof(hubName), "hub_%d", hubStatus->id);

    struct trackHub *hub = hubStatus->trackHub;
    if (hub != NULL)
	{
	hub->name = cloneString(hubName);
	struct trackHubGenome *hubGenome = trackHubFindGenome(hub, database);
	if (hubGenome != NULL)
	    {
	    struct trackDb *tdbList = trackHubTracksForGenome(hub, hubGenome);
	    tdbList = trackDbLinkUpGenerations(tdbList);
	    tdbList = trackDbPolishAfterLinkup(tdbList, database);
	    trackDbPrioritizeContainerItems(tdbList);
	    if (tdbList != NULL)
		{
		list = slCat(list, tdbList);
		struct grp *grp = grpFromHub(hubStatus);
		slAddHead(pHubGroups, grp);
		}
	    }

	// clear this so it isn't free'd later
	hubStatus->trackHub = NULL;
	}
    }
slReverse(pHubGroups);

/* Create dummy group for custom tracks if any. Add custom tracks to list */
ctList = getCustomTracks();
for (ct = ctList; ct != NULL; ct = ct->next)
    {
    slAddHead(&list, ct->tdb);
    }

return list;
}

struct grp *makeGroupList(struct trackDb *trackList, struct grp **pHubGrpList, boolean allTablesOk)
/* Get list of groups that actually have something in them. */
{
struct grp *groupsAll, *groupList = NULL, *group;
struct hash *groupsInTrackList = newHash(0);
struct hash *groupsInDatabase = newHash(0);
struct trackDb *track;

/* Stream through track list building up hash of active groups. */
for (track = trackList; track != NULL; track = track->next)
    {
    if (!hashLookup(groupsInTrackList,track->grp))
        hashAdd(groupsInTrackList, track->grp, NULL);
    }

/* Scan through group table, putting in ones where we have data. */
groupsAll = hLoadGrps(database);
for (group = slPopHead(&groupsAll); group != NULL; group = slPopHead(&groupsAll))
    {
    if (hashLookup(groupsInTrackList, group->name))
	{
	slAddTail(&groupList, group);
	hashAdd(groupsInDatabase, group->name, group);
	}
    else
        grpFree(&group);
    }

/* if we have custom tracks, we want to add the track hubs
 * after that group */
struct grp *addAfter = NULL;
if (sameString(groupList->name, "user"))
    addAfter = groupList;

/* Add in groups from hubs. */
for (group = slPopHead(pHubGrpList); group != NULL; group = slPopHead(pHubGrpList))
    {
    /* check to see if we're inserting hubs rather than
     * adding them to the front of the list */
    if (addAfter != NULL)
	{
	group->next = addAfter->next;
	addAfter->next = group;
	}
    else
	slAddHead(&groupList, group);
    hashAdd(groupsInDatabase, group->name, group);
    }

/* Do some error checking for tracks with group names that are
 * not in database.  Just warn about them. */
for (track = trackList; track != NULL; track = track->next)
    {
    if (!hashLookup(groupsInDatabase, track->grp))
         warn("Track %s has group %s, which isn't in grp table",
	      track->table, track->grp);
    }

/* Create dummy group for all tracks. */
AllocVar(group);
group->name = cloneString("allTracks");
group->label = cloneString("All Tracks");
slAddTail(&groupList, group);

/* Create another dummy group for all tables. */
if (allTablesOk)
    {
    AllocVar(group);
    group->name = cloneString("allTables");
    group->label = cloneString("All Tables");
    slAddTail(&groupList, group);
    }

hashFree(&groupsInTrackList);
hashFree(&groupsInDatabase);
return groupList;
}
//#*** --------------------- end verbatim from hgTables.c -------------------------

void initGroupsTracksTables()
/* Get list of groups that actually have something in them, prepare hashes
 * containing all tracks and all tables. Set global variables that correspond
 * to the group, track, and table specified in the cart. */
{
static boolean inited = FALSE;
if (! inited)
    {
    struct hubConnectStatus *hubList = hubConnectStatusListFromCart(cart);
    struct grp *hubGrpList = NULL;
    fullTrackList = getFullTrackList(hubList, &hubGrpList);
    fullGroupList = makeGroupList(fullTrackList, &hubGrpList, FALSE);
    inited = TRUE;
    }
}

struct slName *variantsGroupList()
/* Return the restricted group list for the Variants section. */
{
static struct slName *list = NULL;
if (list == NULL)
    {
    list = slNameNew("phenDis");
    slAddHead(&list, slNameNew("varRep"));
    }
return list;
}

void printVariantsSection(char *selTrack, char *selTable, boolean isPrimary)
/* Print a section that shows tracks only from group varRep (+ phenDis + user if available). */
{
printDataSourceSection("Select Variants", "variants", variantsGroupList(), selTrack, selTable,
		       TRUE, isPrimary);
}

struct slName *genesGroupList()
/* Return the restricted group list for the Genes section. */
{
static struct slName *list = NULL;
if (list == NULL)
    list = slNameNew("genes");
return list;
}

void printGenesSection(char *selTrack, char *selTable, boolean isPrimary)
/* Print a section that shows tracks only from group genes (+ user if available). */
{
printDataSourceSection("Select Genes", "genes", genesGroupList(), selTrack, selTable,
		       TRUE, isPrimary);
}

void printExtraSource(int i, char *selTrack, char *selTable, boolean show, boolean isPrimary)
/* Print a source section with unrestricted group list and numeric-suffix id. */
{
char id[32];
safef(id, sizeof(id), "source%d", i);
printDataSourceSection("Select Data", id, NULL, selTrack, selTable, show, isPrimary);
}

#define MAX_EXTRA_SOURCES 5

void printDefaultSources()
/* When cart doesn't yet have a querySpec, show variants & genes; make several hidden sources. */
{
printVariantsSection(NULL, NULL, TRUE);
printGenesSection(NULL, NULL, FALSE);
int i;
for (i = 0;  i < MAX_EXTRA_SOURCES;  i++)
    printExtraSource(i, NULL, NULL, FALSE, FALSE);
}

void printSourcesFromQuerySpec(struct hash *querySpec)
/* Show sources with the same order and settings as querySpec. */
{
int i;
struct slRef *srcRef, *sources = listFromJHash(querySpec, "sources", FALSE);
for (i = 0, srcRef = sources;  srcRef != NULL;  i++, srcRef = srcRef->next)
    {
    struct hash *srcHash = hashFromJEl(srcRef->val, "source object", FALSE);
    char *srcId = stringFromJHash(srcHash, "id", FALSE);
    char *selTrack = stringFromJHash(srcHash, "trackSel", FALSE);
    char *selTable = stringFromJHash(srcHash, "tableSel", FALSE);
    boolean isPrimary = (srcRef == sources);
    if (sameString(srcId, "variantsContents"))
	printVariantsSection(selTrack, selTable, isPrimary);
    else if (sameString(srcId, "genesContents"))
	printGenesSection(selTrack, selTable, isPrimary);
    else
	printExtraSource(i, selTrack, selTable, TRUE, isPrimary);
    }
// If the max number of extra sources hasn't been reached, add hidden extra sources:
for (;  i < MAX_EXTRA_SOURCES;  i++)
    printExtraSource(i, NULL, NULL, FALSE, FALSE);
}

void doMainPage()
/* Print out initial HTML of control page. */
{
printAssemblySection();
webEndHackSection();
initGroupsTracksTables();
struct hash *querySpec = NULL;
char *queryStr = cartOptionalString(cart, "querySpec");
if (queryStr != NULL)
    {
    struct jsonElement *querySpecJson = jsonParse(queryStr);
    querySpec = hashFromJEl(querySpecJson, "querySpec from cart", FALSE);
    }
printf("<div id='sourceContainerPlus'>\n");
printf("<div id='sourceContainer'>\n");
if (querySpec == NULL)
    printDefaultSources();
else
    printSourcesFromQuerySpec(querySpec);
webEndHackSection();
printf("</div>\n"); // sourceContainer
printAddDataSection();
webEndHackSection();
printf("</div>\n"); // sourceContainerPlus (extend down a bit so sections can be dragged to bottom)
printOutputSection(querySpec);
printSubmitSection();

printf("<script>\n"
       "$(function() { "
       "$('#sourceContainer' ).sortable({ "
       "  containment: '#sourceContainerPlus',"
       "  handle: '#sortHandle',"
       "  update: hgvaSourceSortUpdate"
       "}); });\n"
       "</script>\n");

// __detectback trick from http://siphon9.net/loune/2009/07/detecting-the-back-or-refresh-button-click/
printf("<script>\n"
       "document.write(\"<form style='display: none'><input name='__detectback' id='__detectback' "
       "value=''></form>\");\n"
       "function checkPageBackOrRefresh() {\n"
       "  if (document.getElementById('__detectback').value) {\n"
       "    return true;\n"
       "  } else {\n"
       "    document.getElementById('__detectback').value = 'been here';\n"
       "    return false;\n"
       "  }\n"
       "}\n"
       "window.onload = function() { "
       "  if (checkPageBackOrRefresh()) { window.location.replace('%s?%s'); } };\n"
       "</script>\n", getScriptName(), cartSidUrlString(cart));

//#*** ------------------ more verbatim from mainPage.c ---------------
/* Hidden form for jumping to custom tracks CGI. */
hPrintf("<FORM ACTION='%s' NAME='customTrackForm'>", hgCustomName());
cartSaveSession(cart);
hPrintf("</FORM>\n");

/* Hidden form for jumping to track hub manager CGI. */
hPrintf("<FORM ACTION='%s' NAME='trackHubForm'>", hgHubConnectName());
//#*** well, almost verbatim... we should have an hgThisCgiName().
cgiMakeHiddenVar(hgHubConnectCgiDestUrl, hgVarAnnogratorName());
cartSaveSession(cart);
hPrintf("</FORM>\n");
//#*** ------------------ end verbatim ---------------

webNewSection("Using the Variant Annotation Integrator");
printf("Documentation goes here :)\n");
}

/* Null terminated list of CGI Variables we don't want to save
 * permanently. */
char *excludeVars[] = {"Submit", "submit", "updatePage", "executeQuery", NULL,};

void hgVarAnnogrator()
/* UI main (as opposed to AJAX or query execution):
 * Initialize state, dispatch command and clean up. */
{
oldVars = hashNew(10);
cart = cartAndCookie(hUserCookie(), excludeVars, oldVars);

/* Set up global variables. */
getDbAndGenome(cart, &database, &genome, oldVars);
regionType = cartUsualString(cart, hgvaRegionType, hgvaRegionTypeRange);
position = cartOptionalString(cart, hgvaRange);
if (isEmpty(position))
    position = hDefaultPos(database);
cartSetString(cart, hgvaRange, position);
position = cloneString(position);

setUdcCacheDir();
int timeout = cartUsualInt(cart, "udcTimeout", 300);
if (udcCacheTimeout() < timeout)
    udcSetCacheTimeout(timeout);
#if ((defined USE_BAM || defined USE_TABIX) && defined KNETFILE_HOOKS)
knetUdcInstall();
#endif//def (USE_BAM || USE_TABIX) && KNETFILE_HOOKS

cartWebStart(cart, database, "Variant Annotation Integrator");
jsInit();
jsIncludeFile("jquery-ui.js", NULL);
webIncludeResourceFile("jquery-ui.css");
jsIncludeFile("hgVarAnnogrator.js", NULL);
addSomeCss();
if (lookupPosition())
    doMainPage();
else if (webGotWarnings())
    {
    // We land here when lookupPosition pops up a warning box.
    // Reset the problematic position and show the main page.
    position = hDefaultPos(database);
    cartSetString(cart, hgvaRange, position);
    doMainPage();
    }
// If lookupPosition returned FALSE and didn't report warnings,
// then it wrote HTML showing multiple position matches & links.
cartWebEnd();
/* Save variables. */
cartCheckout(&cart);
textOutClose(&compressPipeline);
}

<<<<<<< HEAD
=======
// #*** -------------------------- libify to jsHelper ? ------------------------

void expectJsonType(struct jsonElement *el, jsonElementType type, char *desc)
/* Die if el is NULL or its type is not as expected. */
{
if (el == NULL)
    errAbort("expected %s (type %d) but got NULL", desc, type);
if (el->type != type)
    errAbort("expected %s to have type %d but got type %d", desc, type, el->type);
}

char *stringFromJHash(struct hash *jHash, char *elName, boolean nullOk)
/* Look up the jsonElement with elName in hash, make sure the element's type is jsonString,
 * and return its actual string.  If nullOK, return NULL when elName is not found. */
{
struct hashEl *hel = hashLookup(jHash, elName);
if (hel == NULL && nullOk)
    return NULL;
struct jsonElement *el = hel ? hel->val : NULL;
expectJsonType(el, jsonString, elName);
return el->val.jeString;
}

struct slRef *listFromJHash(struct hash *jHash, char *elName, boolean nullOk)
/* Look up the jsonElement with elName in hash, make sure the element's type is jsonList,
 * and return its actual list.  If nullOK, return NULL when elName is not found. */
{
struct hashEl *hel = hashLookup(jHash, elName);
if (hel == NULL && nullOk)
    return NULL;
struct jsonElement *el = hel ? hel->val : NULL;
expectJsonType(el, jsonList, elName);
return el->val.jeList;
}

struct hash *hashFromJEl(struct jsonElement *jel, char *desc, boolean nullOk)
/* Make sure jel's type is jsonObject and return its actual hash.  If nullOK, return
 * NULL when elName is not found. */
{
expectJsonType(jel, jsonObject, desc);
return jel->val.jeHash;
}

struct hash *hashFromJHash(struct hash *jHash, char *elName, boolean nullOk)
/* Look up the jsonElement with elName in jHash, make sure the element's type is jsonObject,
 * and return its actual hash.  If nullOK, return NULL when elName is not found. */
{
struct hashEl *hel = hashLookup(jHash, elName);
if (hel == NULL && nullOk)
    return NULL;
struct jsonElement *el = hel ? hel->val : NULL;
return hashFromJEl(el, elName, nullOk);
}

struct slPair *stringsWithPrefixFromJHash(struct hash *jHash, char *prefix)
/* Search jHash elements for string variables whose names start with prefix. */
{
struct slPair *varList = NULL;
struct hashCookie cookie = hashFirst(jHash);
struct hashEl *hel;
while ((hel = hashNext(&cookie)) != NULL)
    {
    if (startsWith(prefix, hel->name))
	{
	struct jsonElement *el = hel->val;
	if (el->type == jsonString)
	    slAddHead(&varList, slPairNew(hel->name, el->val.jeString));
	}
    }
return varList;
}


// #*** -------------------------- end maybe libify to jsHelper ------------------------

>>>>>>> d323ac08
struct slName *groupListForSource(char *divId)
/* If applicable, return the restricted group list for the given section. */
{
struct slName *groupList = NULL;
if (sameString(divId, "variantsContents"))
    groupList = variantsGroupList();
else if (sameString(divId, "genesContents"))
    groupList = genesGroupList();
return groupList;
}

char *escapeStringForJson(char *input)
/* \-escape newlines and double-quotes in string to be passed via JSON. */
{
char *escNewlines = replaceChars(input, "\n", "\\n");
char *output = replaceChars(escNewlines, "\"", "\\\"");
freeMem(escNewlines);
return output;
}


// what changed: group, track or table?
enum gtt { gttGroup, gttTrack, gttTable};

void changeGroupTrackTable(char *divId, struct hash *querySpec, enum gtt groupTrackOrTable)
/* Send new contents for the section: same group select, updated track & table selects,
 * reset filter section. */
{
boolean isPrimary = FALSE;
printf("{ \"updates\": [ { \"id\": \"#%s\", \"contents\": \"", divId);
struct slRef *srcRef, *sources = listFromJHash(querySpec, "sources", FALSE);
char *selGroup = NULL, *selTrack = NULL, *selTable = NULL;
for (srcRef = sources;  srcRef != NULL;  srcRef = srcRef->next)
    {
    struct hash *srcHash = hashFromJEl(srcRef->val, "source object", FALSE);
    char *srcId = stringFromJHash(srcHash, "id", FALSE);
    if (sameString(srcId, divId))
	{
	selGroup = stringFromJHash(srcHash, "groupSel", FALSE);
	selTrack = stringFromJHash(srcHash, "trackSel", FALSE);
	selTable = stringFromJHash(srcHash, "tableSel", FALSE);
	if (srcRef == sources)
	    isPrimary = TRUE;
	break;
	}
    }
if (selGroup == NULL)
    errAbort("Can't find source '%s'", divId);
if (groupTrackOrTable == gttGroup)
    selTrack = selTable = NULL;
else if (groupTrackOrTable == gttTrack)
    selTable = NULL;
else if (groupTrackOrTable != gttTable)
    errAbort("Unexpected groupTrackOrTable enum val %d", groupTrackOrTable);
struct slName *groupList = groupListForSource(divId);
char *newContents = buildSourceContents(groupList, selGroup, selTrack, selTable, isPrimary);
printf("%s\" } ]", escapeStringForJson(newContents));
printf(" }\n");
}

void showFilter(char *divId, struct hash *querySpec)
/* Send new contents for div's filter section. */
{
printf("{ \"updates\": [ { \"id\": \"#%s #filter\", \"append\": true, "
       "\"contents\": \"", divId);
printf("a new filter!<BR>");
puts("\" } ] }");
}

void showOutSelectFields(char *divId, struct hash *querySpec)
/* Send new contents for divId's field selection section. */
{
printf("{ \"updates\": [ { \"id\": \"#%s #outOptions\", \"contents\": \"", divId);
printf("a whole bunch of checkboxes<BR>");
puts("\" } ] }");
}

void resetRemovedSource(char *removedSource)
/* Reset the contents of the newly "removed" (hidden) source, so if we bring it back
 * it will look new. */
{
if (isNotEmpty(removedSource))
    {
    printf("{ \"updates\": [ { \"id\": \"#%s\", \"contents\": \"", removedSource);
    struct slName *groupList = groupListForSource(removedSource);
    char *newContents = buildSourceContents(groupList, NULL, NULL, NULL, FALSE);
    printf("%s\" } ]", escapeStringForJson(newContents));
    printf(" }\n");
    }
}

void updateSourcesAndOutput(struct hash *querySpec)
/* The number and/or order of sources has changed.  If primary source has changed,
 * then filter settings of the former and new primaries need to be adjusted.
 * If the number of sources has changed, we might end up with more or fewer
 * choices of output format.  Send JSON to server with new HTML for changed sections. */
{
struct dyString *dy = dyStringNew(512);
struct slRef *srcRef, *sources = listFromJHash(querySpec, "sources", FALSE);
boolean gotUpdate = FALSE;
for (srcRef = sources;  srcRef != NULL;  srcRef = srcRef->next)
    {
    struct hash *srcHash = hashFromJEl(srcRef->val, "source object", FALSE);
    char *srcId = stringFromJHash(srcHash, "id", FALSE);
    boolean isPrimary = (srcRef == sources);
    boolean srcThinksItsPrimary = isNotEmpty(stringFromJHash(srcHash, "isPrimary", TRUE));
//#*** this is necessary only if it has filters... and we could simply update the filter div!
    if (srcThinksItsPrimary ^ isPrimary)
	{
	if (!gotUpdate)
	    printf("{ \"updates\": [ ");
	else
	    printf(", ");
	gotUpdate = TRUE;
	printf("{ \"id\": \"#%s\", \"contents\": \"", srcId);
	struct slName *groupList = groupListForSource(srcId);
	char *selGroup = stringFromJHash(srcHash, "groupSel", FALSE);
	char *selTrack = stringFromJHash(srcHash, "trackSel", FALSE);
	char *selTable = stringFromJHash(srcHash, "tableSel", FALSE);
	char *newContents = buildSourceContents(groupList, selGroup, selTrack, selTable, isPrimary);
	printf("%s\" }", escapeStringForJson(newContents));
	dyStringPrintf(dy, "Telling %s that it is%s primary.  ", srcId, isPrimary ? "" : " not");
	}
    }
if (gotUpdate)
    printf(" ], ");
else
    printf("{ ");
dyStringAppend(dy, "Still need to compute possible output format choices from input types.");
printf("\"serverSays\": \"%s\" }\n", dy->string);
}

boolean gotSinglePosition(char *spec)
/* This duplicates some logic from hgFind.c::genomePos(), so we can determine whether
 * we can send a little ajax update for the position, or whether we need to resubmit to
 * get the printf'd HTML showing multiple results or warning that term is not found. */
{
struct hgPositions *hgp = NULL;
char *terms[16];
int termCount = chopByChar(cloneString(spec), ';', terms, ArraySize(terms));
boolean multiTerm = (termCount > 1);
char *chrom = NULL;
int start = BIGNUM;
int end = 0;
int i;
for (i = 0;  i < termCount;  i++)
    {
    trimSpaces(terms[i]);
    if (isEmpty(terms[i]))
	continue;
    hgp = hgPositionsFind(database, terms[i], "", getScriptName(), cart, multiTerm);
    if (hgp != NULL && hgp->posCount > 0 && hgp->singlePos != NULL)
	{
	if (chrom != NULL && !sameString(chrom, hgp->singlePos->chrom))
	    return FALSE;
	chrom = hgp->singlePos->chrom;
	if (hgp->singlePos->chromStart < start)
	    start = hgp->singlePos->chromStart;
	if (hgp->singlePos->chromEnd > end)
	    end = hgp->singlePos->chromEnd;
	}
    else
	return FALSE;
    }
if (chrom != NULL)
    {
    char posBuf[128];
    safef(posBuf, sizeof(posBuf), "%s:%d-%d", chrom, start+1, end);
    position = cloneString(posBuf);
    }
else
    position = hDefaultPos(database);
cartSetString(cart, hgvaRange, position);
return TRUE;
}

void updatePosition(struct hash *topHash)
/* Look up the position value in case it's a search term. If there's an unambiguous result,
 * update the page with the new value.  If there are multiple results, show them so the
 * user can select one. */
{
if (gotSinglePosition(position))
    {
    printf("{ \"values\": [ { \"id\": \"[name='"hgvaRange"']\", \"value\": \"%s\" } ] }",
	   addCommasToPos(NULL, position));
    }
else
    {
    printf("{ \"resubmit\": \"#mainForm\" }");
    }
}

boolean columnsMatch(struct asObject *asObj, struct sqlFieldInfo *fieldList)
/* Return TRUE if asObj's column names match the given SQL fields. */
{
if (asObj == NULL)
    return FALSE;
struct sqlFieldInfo *firstRealField = fieldList;
if (sameString("bin", fieldList->field) && differentString("bin", asObj->columnList->name))
    firstRealField = fieldList->next;
boolean columnsMatch = TRUE;
struct sqlFieldInfo *field = firstRealField;
struct asColumn *asCol = asObj->columnList;
for (;  field != NULL && asCol != NULL;  field = field->next, asCol = asCol->next)
    {
    if (!sameString(field->field, asCol->name))
	{
	columnsMatch = FALSE;
	break;
	}
    }
if (field != NULL || asCol != NULL)
    columnsMatch = FALSE;
return columnsMatch;
}

struct asObject *asObjectFromFields(char *name, struct sqlFieldInfo *fieldList)
/* Make autoSql text from SQL fields and pass it to asParse. */
{
struct dyString *dy = dyStringCreate("table %s\n"
				     "\"Column names grabbed from mysql\"\n"
				     "    (\n", name);
struct sqlFieldInfo *field = sameString("bin", fieldList->field) ? fieldList->next : fieldList;
for (;  field != NULL;  field = field->next)
    {
    char *asType = asTypeNameFromSqlType(field->type);
    if (asType == NULL)
	errAbort("No asTypeInfo for sql type '%s'!", field->type);
    dyStringPrintf(dy, "    %s %s;\t\"\"\n", asType, field->field);
    }
dyStringAppend(dy, "    )\n");
return asParseText(dy->string);
}

struct asObject *getAutoSqlForTable(char *db, char *dataDb, char *dbTable, struct trackDb *tdb)
/* Get autoSql for dataDb.dbTable from tdb and/or db.tableDescriptions;
 * if it doesn't match columns, make one up from dataDb.table sql fields. */
{
struct sqlConnection *connDataDb = hAllocConn(dataDb);
struct sqlFieldInfo *fieldList = sqlFieldInfoGet(connDataDb, dbTable);
hFreeConn(&connDataDb);
struct asObject *asObj = NULL;
if (tdb != NULL)
    {
    struct sqlConnection *connDb = hAllocConn(db);
    asObj = asForTdb(connDb, tdb);
    hFreeConn(&connDb);
    }
if (columnsMatch(asObj, fieldList))
    return asObj;
else
    return asObjectFromFields(dbTable, fieldList);
}

struct annoStreamer *streamerFromSource(char *db, char *table, struct trackDb *tdb)
/* Figure out the source and type of data and make an annoStreamer. */
//#*** filters someday...
{
struct annoStreamer *streamer = NULL;
char *dataDb = db, *dbTable = table;
if (isCustomTrack(table))
    {
    dataDb = CUSTOM_TRASH;
    dbTable = trackDbSetting(tdb, "dbTableName");
    if (dbTable == NULL)
	errAbort("Can't find dbTableName for custom track %s", table);
    }

if (isHubTrack(table))
    {
    printf("\nSorry! I don't do hub tracks yet -- I probably don't support the format of %s.\n",
	   trackDbSettingOrDefault(tdb, "bigDataUrl", "-- doh, no bigDataUrl!"));
    errAbort("hgVarAnnogrator can't do hub track with type '%s'", tdb->type);
    }
if (startsWith("wig", tdb->type))
    streamer = annoStreamWigDbNew(dataDb, dbTable, maxOutRows);
else if (sameString("vcfTabix", tdb->type))
    {
    char *bigDataUrl = trackDbSetting(tdb, "bigDataUrl");
    streamer = annoStreamVcfNew(bigDataUrl, TRUE, maxOutRows);
    }
else
    {
    struct asObject *asObj = getAutoSqlForTable(db, dataDb, dbTable, tdb);
    streamer = annoStreamDbNew(dataDb, dbTable, asObj);
    }
return streamer;
}

boolean looksLikePgSnp(struct asObject *asObj)
/* Return TRUE if this has characteristic column names of pgSnp. */
//#*** Replace me with a general autoSql comparator!!
{
boolean gotChromStart = FALSE, gotChromEnd = FALSE, gotAlleleCount = FALSE, gotAlleleFreq = FALSE;
struct asColumn *col;
for (col = asObj->columnList;  col != NULL;  col = col->next)
    {
    if (sameString(col->name, "chromStart"))
	gotChromStart = TRUE;
    else if (sameString(col->name, "chromEnd"))
	gotChromEnd = TRUE;
    else if (sameString(col->name, "alleleCount"))
	gotAlleleCount = TRUE;
    else if (sameString(col->name, "alleleFreq"))
	gotAlleleFreq = TRUE;
    }
return (gotChromStart && gotChromEnd && gotAlleleCount && gotAlleleFreq);
}

boolean looksLikeGenePred(struct asObject *asObj)
/* Return TRUE if this has characteristic column names of pgSnp. */
//#*** Replace me with a general autoSql comparator!!
{
boolean gotTxStart = FALSE, gotTxEnd = FALSE, gotCdsStart = FALSE, gotExonStarts = FALSE;
struct asColumn *col;
for (col = asObj->columnList;  col != NULL;  col = col->next)
    {
    if (sameString(col->name, "txStart"))
	gotTxStart = TRUE;
    else if (sameString(col->name, "txEnd"))
	gotTxEnd = TRUE;
    else if (sameString(col->name, "cdsStart"))
	gotCdsStart = TRUE;
    else if (sameString(col->name, "exonStarts"))
	gotExonStarts = TRUE;
    }
return (gotTxStart && gotTxEnd && gotCdsStart && gotExonStarts);
}


struct annoGrator *gratorFromSource(char *db, char *table, struct trackDb *tdb,
				    struct annoStreamer *primary)
/* Figure out the source and type of data, make an annoStreamer & wrap in annoGrator. */
{
struct annoGrator *grator = NULL;
char *dataDb = db, *dbTable = table;
if (isCustomTrack(table))
    {
    dataDb = CUSTOM_TRASH;
    dbTable = trackDbSetting(tdb, "dbTableName");
    if (dbTable == NULL)
	errAbort("Can't find dbTableName for custom track %s", table);
    }
if (startsWith("wig", tdb->type))
    grator = annoGrateWigDbNew(dataDb, dbTable, maxOutRows);
else
    {
    struct annoStreamer *streamer = streamerFromSource(dataDb, dbTable, tdb);
    if (looksLikePgSnp(primary->asObj) && looksLikeGenePred(streamer->asObj))
	grator = annoGratorGpVarNew(streamer);
    else
	grator = annoGratorNew(streamer);
    }
return grator;
}

struct annoFormatter *formatterFromOutput(char *format)
/* Build up formatter given output format and options. */
{
struct annoFormatter *formatter = annoFormatTabNew("stdout");
//#*** options someday...
return formatter;
}

void executeQuery(char *db, struct hash *querySpec)
/* Build up annoGrator objects from querySpec, create an annoGratorQuery and execute it. */
{
webStartText();
initGroupsTracksTables();
struct annoStreamer *primary = NULL;
struct annoGrator *gratorList = NULL;
struct slRef *srcRef, *sources = listFromJHash(querySpec, "sources", FALSE);
for (srcRef = sources;  srcRef != NULL;  srcRef = srcRef->next)
    {
    struct hash *srcHash = hashFromJEl(srcRef->val, "source object", FALSE);
    char *table = stringFromJHash(srcHash, "tableSel", FALSE);
    char *tableNoAll_ = startsWith("all_", table) ? table+strlen("all_") : table;
    struct trackDb *tdb = tdbForTrack(db, tableNoAll_, &fullTrackList);
    boolean isPrimary = (srcRef == sources);
    if (isPrimary)
	primary = streamerFromSource(db, table, tdb);
    else
	slAddHead(&gratorList, gratorFromSource(db, table, tdb, primary));
    }
slReverse(&gratorList);
struct hash *out = hashFromJHash(querySpec, "output", FALSE);
char *outFormat = stringFromJHash(out, "outFormat", FALSE);
struct annoFormatter *formatter = formatterFromOutput(outFormat);
char *nibOrTwoBitDir = hDbDbNibPath(db);
char twoBitPath[HDB_MAX_PATH_STRING];
safef(twoBitPath, sizeof(twoBitPath), "%s/%s.2bit", nibOrTwoBitDir, db);
struct twoBitFile *tbf = twoBitOpen(twoBitPath);
struct annoGratorQuery *agq = annoGratorQueryNew(db, NULL, tbf, primary, gratorList, formatter);
if (sameString(regionType, hgvaRegionTypeRange))
    {
    char *chrom;
    uint start, end;
    if (! parsePosition(position, &chrom, &start, &end))
	errAbort("Expected position to be chrom:start-end but got '%s'", position);
    annoGratorQuerySetRegion(agq, chrom, start, end);
    }
annoGratorQueryExecute(agq);
annoGratorQueryFree(&agq);
}

void restoreMiniCart(struct hash *topHash)
/* Retrieve cart variables stored by saveMiniCart() above and sent via AJAX. */
{
database = stringFromJHash(topHash, "db", FALSE);
regionType = stringFromJHash(topHash, hgvaRegionType, TRUE);
position = stringFromJHash(topHash, hgvaRange, TRUE);
cart = cartOfNothing();
char *hgsid = stringFromJHash(topHash, "hgsid", TRUE);
if (isNotEmpty(hgsid))
    cartSetString(cart, "hgsid", hgsid);
char *ctfile = stringFromJHash(topHash, "ctfile", TRUE);
if (isNotEmpty(ctfile))
    cartSetStringDb(cart, database, "ctfile", ctfile);
struct slPair *hubVar, *hubVarList = stringsWithPrefixFromJHash(topHash, hgHubConnectHubVarPrefix);
for (hubVar = hubVarList; hubVar != NULL;  hubVar = hubVar->next)
    cartSetString(cart, hubVar->name, hubVar->val);
char *trackHubs = stringFromJHash(topHash, hubConnectTrackHubsVarName, TRUE);
if (isNotEmpty(trackHubs))
    cartSetString(cart, hubConnectTrackHubsVarName, trackHubs);
}

void doAjax(char *jsonText)
/* Pick apart JSON request, send back HTML for page sections that need to change. */
{
// Undo the htmlPushEarlyHandlers() because after this point they make ugly text:
popWarnHandler();
popAbortHandler();
puts("Content-Type:text/javascript\n");

// Parse jsonText and make sure that it is a hash:
struct jsonElement *request = jsonParse(jsonText);
expectJsonType(request, jsonObject, "top-level request");
struct hash *topHash = request->val.jeHash;
// Every request must include a querySpec:
struct hash *querySpec = hashFromJHash(topHash, "querySpec", FALSE);
restoreMiniCart(topHash);

char *action = stringFromJHash(topHash, "action", FALSE);
if (sameString(action, "reorderSources"))
    updateSourcesAndOutput(querySpec);
else if (sameString(action, "lookupPosition"))
    updatePosition(topHash);
else if (sameString(action, "event"))
    {
    // Determine where this event originated:
    char *ancestor = stringFromJHash(topHash, "ancestor", TRUE);
    char *id = stringFromJHash(topHash, "id", TRUE);
    char *name = stringFromJHash(topHash, "name", TRUE);
    if (isEmpty(id))
	id = name;
    if (isEmpty(id))
	errAbort("request must contain id and/or name, but has neither.");
    if (sameString(id, "removeMe"))
	resetRemovedSource(ancestor);
    else if (sameString(id, "groupSel"))
	changeGroupTrackTable(ancestor, querySpec, gttGroup);
     else if (sameString(id, "trackSel"))
	 changeGroupTrackTable(ancestor, querySpec, gttTrack);
    else if (sameString(id, "tableSel"))
	changeGroupTrackTable(ancestor, querySpec, gttTable);
    else if (sameString(id, "addFilter"))
	showFilter(ancestor, querySpec);
    else if (sameString(id, "outSelectFields"))
	showOutSelectFields(ancestor, querySpec);
    else if (endsWith(ancestor, "Contents"))
	printf("{ \"serverSays\": \"Some new input '%s' I need to handle in %s\" }\n",
	       id, ancestor);
    else
	printf("{ \"serverSays\": \"What is '%s' from %s?\" }\n", id, ancestor);
    }
else if (sameString(action, "execute"))
    executeQuery(database, querySpec);
else
    printf("{ \"serverSays\": \"Unrecognized action '%s'\" }\n", action);
}

int main(int argc, char *argv[])
/* Process command line. */
{
pushCarefulMemHandler(LIMIT_2or6GB);
htmlPushEarlyHandlers(); /* Make errors legible during initialization. */
cgiSpoof(&argc, argv);
char *jsonIn = cgiUsualString("updatePage", NULL);
if (jsonIn == NULL)
    jsonIn = cgiUsualString("executeQuery", NULL);
if (jsonIn != NULL)
    doAjax(jsonIn);
else
    hgVarAnnogrator();
return 0;
}<|MERGE_RESOLUTION|>--- conflicted
+++ resolved
@@ -115,7 +115,7 @@
     return NULL;
 struct jsonElement *el = hel ? hel->val : NULL;
 expectJsonType(el, jsonString, elName);
-return ((struct jsonStringElement *)el)->str;
+return el->val.jeString;
 }
 
 struct slRef *listFromJHash(struct hash *jHash, char *elName, boolean nullOk)
@@ -127,19 +127,19 @@
     return NULL;
 struct jsonElement *el = hel ? hel->val : NULL;
 expectJsonType(el, jsonList, elName);
-return ((struct jsonListElement *)el)->list;
+return el->val.jeList;
 }
 
 struct hash *hashFromJEl(struct jsonElement *jel, char *desc, boolean nullOk)
-/* Make sure jel's type is jsonHash and return its actual hash.  If nullOK, return
+/* Make sure jel's type is jsonObject and return its actual hash.  If nullOK, return
  * NULL when elName is not found. */
 {
-expectJsonType(jel, jsonHash, desc);
-return ((struct jsonHashElement *)jel)->hash;
+expectJsonType(jel, jsonObject, desc);
+return jel->val.jeHash;
 }
 
 struct hash *hashFromJHash(struct hash *jHash, char *elName, boolean nullOk)
-/* Look up the jsonElement with elName in jHash, make sure the element's type is jsonHash,
+/* Look up the jsonElement with elName in jHash, make sure the element's type is jsonObject,
  * and return its actual hash.  If nullOK, return NULL when elName is not found. */
 {
 struct hashEl *hel = hashLookup(jHash, elName);
@@ -161,8 +161,7 @@
 	{
 	struct jsonElement *el = hel->val;
 	if (el->type == jsonString)
-	    slAddHead(&varList, slPairNew(hel->name,
-					  ((struct jsonStringElement *)hel->val)->str));
+	    slAddHead(&varList, slPairNew(hel->name, el->val.jeString));
 	}
     }
 return varList;
@@ -170,7 +169,6 @@
 
 
 // #*** -------------------------- end maybe libify to jsHelper ------------------------
-
 //#*** --------------- begin verbatim from hgTables.c -- libify ------------------------
 
 char *getScriptName()
@@ -1310,84 +1308,6 @@
 textOutClose(&compressPipeline);
 }
 
-<<<<<<< HEAD
-=======
-// #*** -------------------------- libify to jsHelper ? ------------------------
-
-void expectJsonType(struct jsonElement *el, jsonElementType type, char *desc)
-/* Die if el is NULL or its type is not as expected. */
-{
-if (el == NULL)
-    errAbort("expected %s (type %d) but got NULL", desc, type);
-if (el->type != type)
-    errAbort("expected %s to have type %d but got type %d", desc, type, el->type);
-}
-
-char *stringFromJHash(struct hash *jHash, char *elName, boolean nullOk)
-/* Look up the jsonElement with elName in hash, make sure the element's type is jsonString,
- * and return its actual string.  If nullOK, return NULL when elName is not found. */
-{
-struct hashEl *hel = hashLookup(jHash, elName);
-if (hel == NULL && nullOk)
-    return NULL;
-struct jsonElement *el = hel ? hel->val : NULL;
-expectJsonType(el, jsonString, elName);
-return el->val.jeString;
-}
-
-struct slRef *listFromJHash(struct hash *jHash, char *elName, boolean nullOk)
-/* Look up the jsonElement with elName in hash, make sure the element's type is jsonList,
- * and return its actual list.  If nullOK, return NULL when elName is not found. */
-{
-struct hashEl *hel = hashLookup(jHash, elName);
-if (hel == NULL && nullOk)
-    return NULL;
-struct jsonElement *el = hel ? hel->val : NULL;
-expectJsonType(el, jsonList, elName);
-return el->val.jeList;
-}
-
-struct hash *hashFromJEl(struct jsonElement *jel, char *desc, boolean nullOk)
-/* Make sure jel's type is jsonObject and return its actual hash.  If nullOK, return
- * NULL when elName is not found. */
-{
-expectJsonType(jel, jsonObject, desc);
-return jel->val.jeHash;
-}
-
-struct hash *hashFromJHash(struct hash *jHash, char *elName, boolean nullOk)
-/* Look up the jsonElement with elName in jHash, make sure the element's type is jsonObject,
- * and return its actual hash.  If nullOK, return NULL when elName is not found. */
-{
-struct hashEl *hel = hashLookup(jHash, elName);
-if (hel == NULL && nullOk)
-    return NULL;
-struct jsonElement *el = hel ? hel->val : NULL;
-return hashFromJEl(el, elName, nullOk);
-}
-
-struct slPair *stringsWithPrefixFromJHash(struct hash *jHash, char *prefix)
-/* Search jHash elements for string variables whose names start with prefix. */
-{
-struct slPair *varList = NULL;
-struct hashCookie cookie = hashFirst(jHash);
-struct hashEl *hel;
-while ((hel = hashNext(&cookie)) != NULL)
-    {
-    if (startsWith(prefix, hel->name))
-	{
-	struct jsonElement *el = hel->val;
-	if (el->type == jsonString)
-	    slAddHead(&varList, slPairNew(hel->name, el->val.jeString));
-	}
-    }
-return varList;
-}
-
-
-// #*** -------------------------- end maybe libify to jsHelper ------------------------
-
->>>>>>> d323ac08
 struct slName *groupListForSource(char *divId)
 /* If applicable, return the restricted group list for the given section. */
 {
