--- conflicted
+++ resolved
@@ -1,5 +1,6 @@
 /* hgText - a.k.a. Table Browser. */
 #include "common.h"
+#include "obscure.h"
 #include "hCommon.h"
 #include "linefile.h"
 #include "cheapcgi.h"
@@ -27,11 +28,7 @@
 #include "portable.h"
 #include "customTrack.h"
 
-<<<<<<< HEAD
-static char const rcsid[] = "$Id: hgText.c,v 1.99 2003/10/15 03:58:28 angie Exp $";
-=======
 static char const rcsid[] = "$Id: hgText.c,v 1.102 2003/10/22 23:11:14 angie Exp $";
->>>>>>> a6210c33
 
 /* sources of tracks, other than the current database: */
 static char *hgFixed = "hgFixed";
@@ -333,7 +330,7 @@
 if (position == NULL || position[0] == 0)
     position = cloneString("genome");
 
-cgiMakeTextVar("position", position, 30);
+cgiMakeTextVar("position", addCommasToPos(position), 30);
 cgiMakeHiddenVar("origPhase", phase);
 cgiMakeButton("submit", "Look up");
 }
@@ -391,7 +388,7 @@
 	puts("</TT>)<P>");
 	}
     else
-	printf("position: %s<P>\n", position);
+	printf("position: %s<P>\n", addCommasToPos(position));
     }
 printf("<A HREF=\"%s?hgsid=%d&phase=table&tbPosOrKeys=pos\">New query</A><P>",
        hgTextName(), cartSessionId(cart));
@@ -620,6 +617,11 @@
 
 webStart(cart, "Table Browser: Choose Organism &amp; Assembly");
 
+if (! hDbIsActive(database))
+    {
+    database = hDefaultDb();
+    organism = hGenome(database);
+    }
 handleDbChange();
 
 puts(
@@ -746,7 +748,7 @@
 /* Get position from cgi (not cart); use hgFind if necessary; return NULL 
  * if we had to display the gateway page or hgFind's selection page. */
 {
-char *pos = cloneString(cgiOptionalString("position"));
+char *pos = stripCommas(cgiOptionalString("position"));
 char rawPos[64];
 
 if ((pos != NULL) && (pos[0] != 0))
