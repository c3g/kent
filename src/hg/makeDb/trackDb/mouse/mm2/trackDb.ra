track knownGene
shortLabel Known Genes
longLabel Known Genes Based on SWISS-PROT, TrEMBL, mRNA, and RefSeq
group genes
priority 34
visibility pack
color 12,12,120
type genePred refPep refMrna
hgGene off

track ensRiken
shortLabel Ensembl/Riken
longLabel Ensembl/Riken Gene Predictions
group genes
priority 40.1
visibility hide
color 0,120,60
altColor 200,255,220
type genePred

track ensMergeTierB
shortLabel Ensembl Tier B
longLabel Ensembl Merged Tier B Gene Predictions
group genes
priority 40.2
visibility hide
color 150,0,0
type genePred ensMergeTierBPep

track ensMergeTierC
shortLabel Ensembl Tier C
longLabel Ensembl Merged Tier C Gene Predictions
group genes
priority 40.3
visibility hide
color 150,0,0
type genePred ensMergeTierCPep

track ensMergeTierD
shortLabel Ensembl Tier D
longLabel Ensembl Merged Tier D Gene Predictions
group genes
priority 40.4
visibility hide
color 150,0,0
type genePred ensMergeTierDPep

track slamHuman
shortLabel Slam Human
longLabel Slam Gene Predictions Using Mouse/Human (Nov. 2002/hg13) Homology
group genes
priority 45.5
visibility hide
color 100,50,0
altColor 175,150,128
type genePred 

track slamNonCodingHuman
<<<<<<< HEAD
shortLabel Slam Non Coding Human
longLabel Slam Predictions of Human/Mouse Conserved Non-Coding Regions
=======
shortLabel Slam Non-Coding Human
longLabel Slam Predictions of Mouse/Human (Nov. 2002/hg13) Conserved Non-Coding Regions
>>>>>>> 345c22ad
group compGeno
priority 120
visibility hide
color 30,130,210
altColor 200,220,255
spectrum on
type bed 5 

track rikenMrna
shortLabel Riken mRNA
longLabel Riken Full Length Mouse mRNAs
group rna
priority 59.5
visibility hide
color 0,60,120
altColor 200,220,255
spectrum on
type psl .

track bayGenomics
shortLabel BayGenomics geneTrap 
longLabel BayGenomics Gene Trapping in Embryonic Stem Cell Lines
group rna
priority 69.5
visibility hide
color 0,60,120
altColor 200,220,255
spectrum on
type psl .

track blastzTightRat
shortLabel Tight Rat 
longLabel $o_Organism ($o_date/$o_db) Blastz Tight Subset of Best Alignments
group compGeno
priority 140
visibility hide
color 100,50,0
altColor 255,240,200
spectrum on
type psl xeno rn1
otherDb rn1

track blastzBestRat
shortLabel Best Rat
longLabel $o_Organism  Blastz Best-in-Genome Alignments
group compGeno
priority 141
visibility hide
color 100,50,0
altColor 255,240,200
spectrum on
type psl xeno rn1
otherDb rn1

track blastzRn1
shortLabel Blastz Rat
longLabel $o_Organism Merged Blastz Alignments
group compGeno
priority 142
visibility hide
color 100,50,0
altColor 255,240,200
spectrum on
type psl xeno rn1
otherDb rn1

track musHumL 
shortLabel Human Cons
longLabel Mouse/Human Evolutionary Conservation Score
group compGeno
color 100,50,0
altColor 175,150,128
priority 119
visibility full
type sample 0 8

track blastzBestMouse
shortLabel Best Self 
longLabel Self Blastz Best-in-Genome Alignments
group varRep
priority 156
visibility hide
color 100,50,0
altColor 255,240,200
spectrum on
type psl xeno mm2
otherDb mm2

track blastzMm2
shortLabel Blastz Self
longLabel Self All Blastz Alignments
group varRep
priority 160
visibility hide
color 100,50,0
altColor 255,240,200
spectrum on
type psl xeno mm2
otherDb mm2

track blastzBestHuman
shortLabel Best Human
longLabel $o_Organism ($o_date/$o_db) Blastz Best-in-Genome Alignments
group compGeno
priority 127
visibility hide
color 100,50,0
altColor 255,240,200
spectrum on
type psl xeno hg12
otherDb hg12

track blastzTightHuman
shortLabel Tight Human
longLabel $o_Organism ($o_date/$o_db) Blastz Tight Subset of Alignments
group compGeno
priority 124
visibility hide
color 100,50,0
altColor 255,240,200
spectrum on
type psl xeno hg12
otherDb hg12

track blastzMmHg
shortLabel Blastz Human
longLabel $o_Organism ($o_date/$o_db) Merged Blastz Freeze Alignments
group compGeno
priority 131
visibility hide
color 100,50,0
altColor 255,240,200
spectrum on
type psl xeno hg10
otherDb hg10

track blatHuman
shortLabel Human Blat
longLabel $o_Organism ($o_date/$o_db) Translated Blat Alignments
group compGeno
priority 122
visibility hide
color 100,50,0
altColor 255,240,200
spectrum on
type psl xeno hg10
otherDb hg10
colorChromDefault off

track NIAGene
shortLabel NIA Gene Index
longLabel NIA Mouse Gene Index Version 1
group genes
priority 54
visibility hide
color 0,60,120
altColor 200,220,255
spectrum on
type psl .
url http://lgsun.grc.nia.nih.gov/geneindex/bin/giNAP.cgi?genename=$$<|MERGE_RESOLUTION|>--- conflicted
+++ resolved
@@ -56,13 +56,8 @@
 type genePred 
 
 track slamNonCodingHuman
-<<<<<<< HEAD
-shortLabel Slam Non Coding Human
-longLabel Slam Predictions of Human/Mouse Conserved Non-Coding Regions
-=======
 shortLabel Slam Non-Coding Human
 longLabel Slam Predictions of Mouse/Human (Nov. 2002/hg13) Conserved Non-Coding Regions
->>>>>>> 345c22ad
 group compGeno
 priority 120
 visibility hide
