track cytoBandIdeo
shortLabel Chromosome 
longLabel Chromosome Bands Based On ISCN Lengths
group map
priority .1
visibility dense
altColor 150,50,50
type bed 4 +

track cytoBand
shortLabel Chromosome Band
longLabel 
group map
priority 1
visibility dense
altColor 150,50,50
type bed 4 +

track recombRateMouse
shortLabel Recomb Rate
longLabel Recombination Rate from WI and MGD genetic maps (WI default)
group map
priority 8
visibility hide
type bed 4 +

track jaxQTL
shortLabel QTL
longLabel Quantitative Trait Loci From Jax/MGI
group map
priority 21.1
visibility hide
color 200,100,0
type bed 6 +
url http://www.informatics.jax.org/searches/accession_report.cgi?id=$$

track jaxQTL2
shortLabel QTL
longLabel Quantitative Trait Loci From Jax/MGI
group map
priority 21.1
visibility hide
color 200,100,0
type bed 8 +
url http://www.informatics.jax.org/searches/accession_report.cgi?id=$$

track ensGene
shortLabel Ensembl Genes
longLabel Ensembl Gene Predictions
group genes
priority 40
visibility dense
color 150,0,0
type genePred ensPep
url http://www.ensembl.org/Mus_musculus/transview?transcript=$$

track slamHuman
shortLabel Slam Human
longLabel SLAM Gene Predictions Using Human/Mouse Homology
group genes
priority 45.5
visibility hide
color 100,50,0
altColor 175,150,128
type genePred 



track gnfAtlas2
shortLabel GNF Atlas 2
longLabel GNF Expression Atlas 2
group regulation
priority 81.0
visibility hide
type expRatio
expScale 4.0
expStep 0.5
expTable gnfMouseAtlas2MedianExps
chip GNF1M


track rinnSex
<<<<<<< HEAD
shortLabel Rinn Sex Exp.
longLabel Rinn et. al Sex Gene Expression Data on MOE430A Chip
=======
shortLabel Rinn Sex Exp
longLabel Rinn et al. Sex Gene Expression Data on MOE430A Chip
>>>>>>> cdac1cf6
group regulation
priority 81.1
visibility hide
type expRatio
expScale 8.0
expStep 1.0
expTable mouseRinnSexMedianExps
chip MOE430A

track affyGnfU74A
shortLabel GNF U74A
longLabel GNF Expression Atlas on Mouse Affymetrix U74A Chip
group regulation
priority 82.0
visibility hide
type expRatio
expScale 4.0
expStep 0.5
#expTable affyGnfU74AExps
expTable gnfMouseU74aAllExps
chip U74
canPack off

track affyGnfU74B
shortLabel GNF U74B
longLabel GNF Expression Atlas on Mouse Affymetrix U74B Chip
group regulation
priority 82.1
visibility hide
type expRatio
expScale 4.0
expStep 0.5
#expTable affyGnfU74BExps
expTable gnfMouseU74bAllExps
chip U74
canPack off

track affyGnfU74C
shortLabel GNF U74C
longLabel GNF Expression Atlas on Mouse Affymetrix U74C Chip
group regulation
priority 82.2
visibility hide
type expRatio
expScale 4.0
expStep 0.5
#expTable affyGnfU74CExps
expTable gnfMouseU74cAllExps
chip U74
canPack off

track affyGnf1m
shortLabel Affy GNF1M
longLabel Alignments of Probes from Affymetrix GNF1M Chip
group regulation
priority 85
visibility hide
type psl .

track affyU74
shortLabel Affy U74
longLabel Alignments of Affymetrix Consensus Sequences from MG-U74 v2 (A,B, and C)
group regulation
priority 86
visibility hide
type psl .

track blatFish
shortLabel Tetraodon Blat
longLabel Tetraodon nigroviridis Translated Blat Alignments
group compGeno
priority 112
visibility dense
color 0,60,120
altColor 200,220,255
spectrum on
type psl xeno

track blatCi1
shortLabel Squirt Blat
longLabel Ciona intestinalis Translated Blat Alignments
group compGeno
priority 112
visibility hide
color 0,60,120
altColor 200,220,255
spectrum on
type psl xeno 

track blatFugu
shortLabel Fugu Blat
longLabel Takifugu rubripes Translated Blat Alignments
group compGeno
priority 113
visibility dense
color 0,60,120
altColor 200,220,255
spectrum on
type psl xeno

track blastzBestMouse
shortLabel Best Mouse
longLabel Blastz Mouse (Feb. 03) Best in Genome Alignments
group varRep
priority 132
visibility hide
color 100,50,0
altColor 255,240,200
spectrum on
type psl xeno mm3
otherDb mm3

track stsMapMouseNew
shortLabel STS Markers
longLabel STS Markers on Genetic and Radiation Hybrid Maps
group map
priority 5
visibility dense
altColor 128,128,255,
type bed 5 +

track affyMOE430
shortLabel Affy MOE430
longLabel Alignments of Affymetrix Consensus Sequences from Mouse MOE430 (A and B)
group regulation
priority 87
visibility hide
type psl .

searchTable ensGene
searchType genePred
shortCircuit 1
termRegex ENSMUST[0-9]+(\.[0-9]+)?
searchPriority 50

searchTable cytoBand
searchType cytoBand
shortCircuit 1
termRegex [xy0-9]+[pq]([a-z][0-9]([\-\.][0-9]+)?)?
searchPriority 8

searchTable gold
searchMethod exact
searchType gold
shortCircuit 1
termRegex (AC|CAAA)[0-9]+(\.[0-9]+)?
searchPriority 8

searchName stsMapAlias
searchTable stsMapMouseNew
searchType bed
xrefTable stsAlias
xrefQuery select trueName,alias from %s where alias like '%s'
searchBoth on
termRegex [^[:space:]]+
searchDescription Alias of STS Marker
searchPriority 11
padding 100000

searchTable affyU74
searchMethod exact
searchType psl
shortCircuit 1
termRegex MG-U74:.+
searchPriority 16
termPrefix MG-U74:

searchName affyU74NoChip
searchTable affyU74
searchMethod exact
searchType psl
shortCircuit 1
termRegex [0-9]+[[:alnum:]_]*_at
searchPriority 16

searchTable affyGnfU74A
searchMethod exact
searchType bed
shortCircuit 1
termRegex MG-U74A:.+
searchPriority 16
termPrefix MG-U74A:

searchTable affyGnfU74B
searchMethod exact
searchType bed
shortCircuit 1
termRegex MG-U74B:.+
searchPriority 16
termPrefix MG-U74B:

searchTable affyGnfU74C
searchMethod exact
searchType bed
shortCircuit 1
termRegex MG-U74C:.+
searchPriority 16
termPrefix MG-U74C:

searchTable affyGnf1m
searchMethod exact
searchType psl
shortCircuit 1
termRegex gnf1m[0-9]+.+
searchPriority 16

searchName miRNAPrefix
searchTable miRNA
searchMethod prefix
searchType bed
shortCircuit 1
termRegex mmu-(mir|let)-[0-9]+[a-z]?
dontCheck mmu-(mir|let)-[0-9]+[a-z]?(-[0-9]+)?
searchPriority 18

searchTable miRNA
searchMethod exact
searchType bed
shortCircuit 1
termRegex mmu-(mir|let)-.+
searchPriority 18.5
<|MERGE_RESOLUTION|>--- conflicted
+++ resolved
@@ -80,13 +80,8 @@
 
 
 track rinnSex
-<<<<<<< HEAD
-shortLabel Rinn Sex Exp.
-longLabel Rinn et. al Sex Gene Expression Data on MOE430A Chip
-=======
 shortLabel Rinn Sex Exp
 longLabel Rinn et al. Sex Gene Expression Data on MOE430A Chip
->>>>>>> cdac1cf6
 group regulation
 priority 81.1
 visibility hide
