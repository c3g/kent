--- conflicted
+++ resolved
@@ -23,11 +23,7 @@
 
 track chainFr1
 shortLabel Fugu Chain 
-<<<<<<< HEAD
-longLabel Chained $o_Organism ($o_date - $o_db) Blastz Alignments
-=======
-longLabel $o_Organism ($o_date/$o_db) Chained Blastz Alignments
->>>>>>> 345c22ad
+longLabel $o_Organism ($o_date/$o_db) Chained Blastz Alignments
 group compGeno
 priority 150.1
 visibility hide
@@ -39,7 +35,7 @@
 
 track netFr1
 shortLabel Fugu Net
-longLabel $o_Organism ($o_date - $o_db) Blastz Alignment Net
+longLabel $o_Organism ($o_date/$o_db) Blastz Alignment Net
 group compGeno
 priority 150.2
 visibility hide
@@ -47,12 +43,6 @@
 type netAlign fr1 chainFr1
 otherDb fr1
 
-<<<<<<< HEAD
-
-track chainGalGal2
-shortLabel Chicken Chain 
-longLabel Chained (Feb. 2004 - galGal2) Chicken/$Organism Alignments
-=======
 track chainDanRer1
 shortLabel Zebrafish Chain 
 longLabel $o_Organism ($o_date/$o_db) Chained Blastz Alignments
@@ -78,7 +68,6 @@
 track chainGalGal2
 shortLabel Chicken Chain 
 longLabel $o_Organism ($o_date/$o_db) Chained Alignments
->>>>>>> 345c22ad
 group compGeno
 priority 160
 visibility hide
@@ -90,11 +79,7 @@
 
 track netGalGal2
 shortLabel Chicken Net
-<<<<<<< HEAD
-longLabel (Feb. 2004 - galGal2) Chicken/$Organism Alignment Net
-=======
 longLabel $o_Organism ($o_date/$o_db) Alignment Net
->>>>>>> 345c22ad
 group compGeno
 priority 161
 visibility hide
@@ -104,11 +89,7 @@
 
 track blastzRn3
 shortLabel Rat Blastz
-<<<<<<< HEAD
-longLabel Blastz Rat (rn3-Jun 03) Alignments
-=======
 longLabel $o_Organism ($o_date/$o_db) Blastz Alignments
->>>>>>> 345c22ad
 group compGeno
 priority 173
 visibility hide
@@ -120,11 +101,7 @@
 
 track blastzBestRn3
 shortLabel Rat Best
-<<<<<<< HEAD
-longLabel Blastz Rat (rn3-Jun 03)/$Organism Best-in-Genome Alignments
-=======
 longLabel $o_Organism ($o_date/$o_db) Blastz Best-in-Genome Alignments
->>>>>>> 345c22ad
 group compGeno
 priority 174
 visibility hide
@@ -136,11 +113,7 @@
 
 track blastzTightRn3
 shortLabel Rat Tight
-<<<<<<< HEAD
-longLabel Rat Blastz (rn3-Jun 03), Tight Subset of Best Alignments
-=======
 longLabel $o_Organism ($o_date/$o_db) Blastz Tight Subset of Best Alignments
->>>>>>> 345c22ad
 group compGeno
 priority 175
 visibility hide
@@ -152,11 +125,7 @@
 
 track chainRn3
 shortLabel Rat Chain 
-<<<<<<< HEAD
-longLabel Chained Blastz Rat (rn3-Jun 03)/$Organism Alignments
-=======
-longLabel $o_Organism ($o_date/$o_db) Chained Blastz Alignments
->>>>>>> 345c22ad
+longLabel $o_Organism ($o_date/$o_db) Chained Blastz Alignments
 group compGeno
 priority 176
 visibility hide
@@ -168,11 +137,7 @@
 
 track netRn3
 shortLabel Rat Net
-<<<<<<< HEAD
-longLabel Rat (rn3-Jun 03)/$Organism Alignment Net
-=======
 longLabel $o_Organism ($o_date/$o_db) Alignment Net
->>>>>>> 345c22ad
 group compGeno
 priority 177
 visibility hide 
@@ -182,25 +147,18 @@
 
 track ensRn3MusHom
 shortLabel Rat Synteny
-<<<<<<< HEAD
-longLabel $Organism/Rat (rn3-Jun 03) Synteny Using Blastz Single Coverage (100k window)
-=======
 longLabel $Organism/$o_Organism ($o_date/$o_db) Synteny Using Blastz Single Coverage (100k window)
->>>>>>> 345c22ad
 priority 178
 group compGeno
 visibility hide
 color 0,100,0
 altColor 255,240,200
 type bed 6+
+otherDb rn3
 
 track syntenyNetRn3
 shortLabel Rat Syntenic Net
-<<<<<<< HEAD
-longLabel Rat (rn3-Jun 03) Syntenic Alignment Net
-=======
 longLabel $o_Organism ($o_date/$o_db) Syntenic Alignment Net
->>>>>>> 345c22ad
 group compGeno
 priority 179
 visibility hide
@@ -210,11 +168,7 @@
 
 track blastzMm4
 shortLabel Mm4 Blastz
-<<<<<<< HEAD
-longLabel Blastz Mm4 (mm4-Oct 03) Alignments
-=======
 longLabel $o_Organism ($o_date/$o_db) Blastz Alignments
->>>>>>> 345c22ad
 group compGeno
 priority 182
 visibility hide
@@ -226,11 +180,7 @@
 
 track blastzBestMm4
 shortLabel Mm4 Best
-<<<<<<< HEAD
-longLabel Blastz Mm4 (mm4-Oct 03)/$Organism Best-in-Genome Alignments
-=======
 longLabel $o_Organism ($o_date/$o_db) Blastz Best-in-Genome Alignments
->>>>>>> 345c22ad
 group compGeno
 priority 183
 visibility hide
@@ -238,14 +188,11 @@
 altColor 255,240,200
 spectrum on
 type psl xeno mm4
+otherDb mm4
 
 track blastzTightMm4
 shortLabel Mm4 Tight
-<<<<<<< HEAD
-longLabel Mm4 Blastz (mm4-Oct 03), Tight Subset of Best Alignments
-=======
 longLabel $o_Organism ($o_date/$o_db) Blastz Tight Subset of Best Alignments
->>>>>>> 345c22ad
 group compGeno
 priority 184
 visibility hide
@@ -257,11 +204,7 @@
 
 track chainMm4
 shortLabel Mm4 Chain 
-<<<<<<< HEAD
-longLabel Chained Blastz Mm4 (mm4-Oct 03)/$Organism Alignments
-=======
-longLabel $o_Organism ($o_date/$o_db) Chained Blastz Alignments
->>>>>>> 345c22ad
+longLabel $o_Organism ($o_date/$o_db) Chained Blastz Alignments
 group compGeno
 priority 185
 visibility hide
@@ -273,11 +216,7 @@
 
 track netMm4
 shortLabel Mm4 Net
-<<<<<<< HEAD
-longLabel Mm4 (mm4-Oct 03)/$Organism Alignment Net
-=======
 longLabel $o_Organism ($o_date/$o_db) Alignment Net
->>>>>>> 345c22ad
 group compGeno
 priority 186
 visibility hide
@@ -287,25 +226,18 @@
 
 track ensRatMm4Hom
 shortLabel Mm4 Synteny
-<<<<<<< HEAD
-longLabel $Organism/Mm4 (mm4-Oct 03) Synteny Using Blastz Single Coverage (100k window)
-=======
 longLabel $Organism/$o_Organism ($o_date/$o_db) Synteny Using Blastz Single Coverage (100k window)
->>>>>>> 345c22ad
 priority 187
 group compGeno
 visibility hide
 color 0,100,0
 altColor 255,240,200
 type bed 6+
+otherDb mm4
 
 track syntenyNetMm4
 shortLabel Mm4 Syntenic Net
-<<<<<<< HEAD
-longLabel Mm4 (mm4-Oct 03) Syntenic Alignment Net
-=======
 longLabel $o_Organism ($o_date/$o_db) Syntenic Alignment Net
->>>>>>> 345c22ad
 group compGeno
 priority 188
 visibility hide
@@ -347,11 +279,7 @@
 
 track blastzPanTro1
 shortLabel Chimp Blastz
-<<<<<<< HEAD
-longLabel Blastz Chimp (panTro1-Nov 03) Alignments
-=======
 longLabel $o_Organism ($o_date/$o_db) Blastz Alignments
->>>>>>> 345c22ad
 group compGeno
 priority 190
 visibility hide
@@ -363,11 +291,7 @@
 
 track chainPanTro1
 shortLabel Chimp Chain 
-<<<<<<< HEAD
-longLabel Chained $o_Organism ($o_date - $o_db) Blastz Alignments
-=======
-longLabel $o_Organism ($o_date/$o_db) Chained Blastz Alignments
->>>>>>> 345c22ad
+longLabel $o_Organism ($o_date/$o_db) Chained Blastz Alignments
 group compGeno
 priority 190.3
 visibility hide
@@ -379,7 +303,7 @@
 
 track netPanTro1
 shortLabel Chimp Net
-longLabel $o_Organism ($o_date - $o_db) Blastz Alignment Net
+longLabel $o_Organism ($o_date/$o_db) Blastz Alignment Net
 group compGeno
 priority 190.4
 visibility hide
@@ -389,11 +313,7 @@
 
 track blastzMm5
 shortLabel Mouse Blastz
-<<<<<<< HEAD
-longLabel Blastz Mouse (mm5-June 04) Alignments
-=======
 longLabel $o_Organism ($o_date/$o_db) Blastz Alignments
->>>>>>> 345c22ad
 group compGeno
 priority 182.5
 visibility hide
@@ -405,11 +325,7 @@
 
 track blastzBestMm5
 shortLabel Mouse Best
-<<<<<<< HEAD
-longLabel Blastz Mouse (mm5-June 04)/$Organism Best-in-Genome Alignments
-=======
 longLabel $o_Organism ($o_date/$o_db) Blastz Best-in-Genome Alignments
->>>>>>> 345c22ad
 group compGeno
 priority 183.5
 visibility hide
@@ -417,14 +333,11 @@
 altColor 255,240,200
 spectrum on
 type psl xeno mm5
+otherDb mm5
 
 track blastzTightMm5
 shortLabel Mouse Tight
-<<<<<<< HEAD
-longLabel Mouse Blastz (mm5-June 04), Tight Subset of Best Alignments
-=======
 longLabel Mouse ($o_date/$o_db) Blastz Tight Subset of Best Alignments
->>>>>>> 345c22ad
 group compGeno
 priority 184.5
 visibility hide
@@ -436,11 +349,7 @@
 
 track chainMm5
 shortLabel Mouse Chain 
-<<<<<<< HEAD
-longLabel Chained Blastz Mouse (mm5-June 04)/$Organism Alignments
-=======
 longLabel Mouse ($o_date/$o_db) Chained Blastz Alignments
->>>>>>> 345c22ad
 group compGeno
 priority 185.5
 visibility hide
@@ -452,11 +361,7 @@
 
 track netMm5
 shortLabel Mouse Net
-<<<<<<< HEAD
-longLabel Mouse (mm5-June 04)/$Organism Alignment Net
-=======
 longLabel Mouse ($o_date/$o_db) Alignment Net
->>>>>>> 345c22ad
 group compGeno
 priority 186.5
 visibility hide
@@ -466,33 +371,23 @@
 
 track ensRatMm5Hom
 shortLabel Mouse Synteny
-<<<<<<< HEAD
-longLabel $Organism/Mouse (mm5-June 04) Synteny Using Blastz Single Coverage (100k window)
-=======
 longLabel $Organism/$o_Organism ($o_date/$o_db) Synteny Using Blastz Single Coverage (100k window)
->>>>>>> 345c22ad
 priority 187.5
 group compGeno
 visibility hide
 color 0,100,0
 altColor 255,240,200
 type bed 6+
+otherDb mm5
 
 track syntenyNetMm5
 shortLabel Mouse Syntenic Net
-<<<<<<< HEAD
-longLabel Mouse (mm5-June 04) Syntenic Alignment Net
-=======
 longLabel $o_Organism ($o_date/$o_db) Syntenic Alignment Net
->>>>>>> 345c22ad
 group compGeno
 priority 188.5
 visibility hide
 spectrum on
 type netAlign mm5 chainMm5
-<<<<<<< HEAD
-otherDb mm5
-=======
 otherDb mm5
 
 track blastzSelf
@@ -605,5 +500,4 @@
 visibility hide
 spectrum on
 type netAlign danRer1 chainDanRer1
-otherDb danRer1
->>>>>>> 345c22ad
+otherDb danRer1