--- conflicted
+++ resolved
@@ -10,7 +10,7 @@
 shortLabel Conservation
 longLabel Hu/Chimp/Mouse/Rat/Dog/Chick/Fugu/Zfish Multiz Alignments & Conservation 
 group compGeno
-priority 149
+priority 109
 visibility pack
 #color 0, 10, 100
 type wigMaf 0.0 1.0
@@ -19,11 +19,7 @@
 yLineOnOff Off
 autoScaleDefault Off
 pairwise netBlastz
-<<<<<<< HEAD
-speciesOrder chimp mouse rat dog chicken fugu zebrafish
-=======
 speciesOrder chimp dog mouse rat chicken fugu 
->>>>>>> 618c6110
 
 track multiz7way
 shortLabel 7Way Cons
@@ -420,6 +416,7 @@
 visibility hide
 color 100,50,0
 altColor 255,240,200
+chainColor Normalized Score
 spectrum on
 type chain hg17
 otherDb hg17
