--- conflicted
+++ resolved
@@ -1,41 +1,10 @@
 # Make symlinks to reused doc files, to simplify maintenance
 
-<<<<<<< HEAD
-all: UVA UCSD GENCODE
-=======
 all: UCSD
->>>>>>> 8fae68b5
 
 clean::
-	rm -f ${UVA_LINKS} ${UCSD_LINKS}
+	rm -f ${UCSD_LINKS}
 
-<<<<<<< HEAD
-GENCODE_LINKS = \
-        encodeGencodeGene.html \
-        encodeGencodeIntron.html
-
-GENCODE: ${GENCODE_LINKS}
-     
-encodeGencode%.html: encodeGencode.html
-	rm -f $@
-	ln -s $< $@
-
-UVA_LINKS = \
-	encode_UVA_DNARep_0_2.html \
-	encode_UVA_DNARep_0_2.html \
-	encode_UVA_DNARep_2_4.html \
-	encode_UVA_DNARep_4_6.html \
-	encode_UVA_DNARep_6_8.html \
-	encode_UVA_DNARep_8_10.html 
-
-UVA:    ${UVA_LINKS}
-
-encode_UVA_DNARep_%.html: encode_UVA_DNARep.html
-	rm -f $@
-	ln -s $< $@
-
-=======
->>>>>>> 8fae68b5
 UCSD_LINKS = \
 	encodeUcsdChipRnap.html \
 	encodeUcsdChipTaf250.html \
