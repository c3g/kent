--- conflicted
+++ resolved
@@ -137,7 +137,7 @@
 longLabel Mouse (mm3-Feb 03)/$Organism Alignment Net
 group compGeno
 priority 129
-visibility dense
+visibility hide
 spectrum on
 type netAlign mm3 chainMm3
 otherDb mm3
@@ -249,18 +249,6 @@
 visibility dense
 spectrum on
 type netAlign seq chainPt0
-
-track hetChimp
-shortLabel Chimp Heterozygosity
-longLabel Chimp/Human single nucleotide mutation rate %, 10Kb bins
-group compGeno
-priority 145.8
-visibility hide
-autoScaleDefault Off
-maxHeightPixels 128
-color 0,128,255
-altColor 255,128,0
-type wig 0.0 7.3
 
 track humorMm3Rn3 
 shortLabel Human/Mouse/Rat
@@ -971,7 +959,7 @@
 otherDb mm4
 
 track syntenyMm4
-shortLabel Mm4 Synteny
+shortLabel Mouse Synteny
 longLabel Human/Mouse (Oct 03/Mm4) Synteny Using Blastz Single Coverage (100k window)
 group compGeno
 priority 129.6
@@ -997,6 +985,14 @@
 priority 1101
 visibility hide
 type psl protein
+
+track tblastGg0
+shortLabel Chicken Best Exon
+longLabel best gg0 blast hit/hg16 knownGene exon
+group compGeno
+priority 145.98
+visibility hide
+type psl xeno
 
 track phyloHMMcons_CFTR
 shortLabel phyloHMMcons CFTR
@@ -1019,14 +1015,6 @@
 altColor 255,128,0
 type wig 0.0 1.0
 autoScaleDefault Off
-
-track tblastGg0
-shortLabel Chicken Best Exon
-longLabel best gg0 blast hit/hg16 knownGene exon
-group compGeno
-priority 145.98
-visibility hide
-type psl xeno
 
 track transcriptomeJurkat
 shortLabel Jurkat
@@ -1051,8 +1039,6 @@
 color 0,128,255
 altColor 255,128,0
 type wig -600 2000
-<<<<<<< HEAD
-=======
 
 track hetChimp
 shortLabel Chimp Heterozygosity
@@ -1094,5 +1080,4 @@
 color 0,128,255
 altColor 255,128,0
 defaultViewLimits 0.0:0.01
-type wig -0.0732 0.153
->>>>>>> b89dd6b6
+type wig -0.0732 0.153