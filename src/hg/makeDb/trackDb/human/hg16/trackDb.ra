track gap
shortLabel Gap
longLabel Gap Locations
priority 11
group map
visibility dense
type bed 3 +

track clonePos
priority 14
shortLabel Coverage
longLabel Clone Coverage
group map
visibility hide
altColor 180,180,180 
type clonePos

track gcPercent
shortLabel GC% 20K
longLabel Percentage GC in 20,000-Base Windows
group map
priority 23
visibility hide
spectrum on
type bed 4 +

track vegaGene2
shortLabel Vega Genes2
longLabel Vega Annotations from Sanger, Genoscope
group genes
priority 37.1
visibility hide
color 0,100,180
type genePred vegaPep
url http://vega.sanger.ac.uk/Homo_sapiens/geneview?transcript=$$

track acembly
shortLabel Acembly Genes
longLabel AceView Gene Models With Alt-Splicing
group genes
priority 41
visibility dense
color 155,0,125
type genePred acemblyPep acemblyMrna
url http://www.ncbi.nih.gov/IEB/Research/Acembly/av.cgi?db=hg16&l=$$

track twinscan
shortLabel Twinscan
longLabel Twinscan Gene Predictions Using Mouse/Human Homology
group genes
priority 45
visibility hide
color 0,100,100
type genePred twinscanPep

track uniGene_2
shortLabel UniGene
longLabel UniGene Hs 162 Alignments and SAGEmap Info
group rna
priority 69
visibility hide
spectrum on
type bed 12 .

track tfbsCons
shortLabel TFBS Conserved
longLabel HMR Conserved Transcription Factor Binding Sites
priority 94
group regulation
visibility hide
type bed 6 +
spectrum on
scoreMin 830
scoreMax 1000
urlLabel Transfac matrix link:
url http://www.gene-regulation.com/cgi-bin/pub/databases/transfac/getTF.cgi?AC=$$

track blatFr1
shortLabel Fugu Blat
longLabel Takifugu rubripes (Aug. 2002/fr1) Translated Blat Alignments
group compGeno
priority 150
visibility dense
color 0,60,120
altColor 200,220,255
spectrum on
type psl xeno

track fuguPseudo
shortLabel Fugu Pseudo
longLabel Takifugu rubripes (Aug. 2002/fr1) Translated Blat Alignments that overlap Processed Pseudogenes
group compGeno
priority 151
visibility hide
color 0,60,120
altColor 200,220,255
spectrum on
type bed 12 .

track blastzMm3
shortLabel Mm3 Blastz
longLabel $o_Organism ($o_date/$o_db) Blastz All Alignments
group compGeno
priority 189.1
visibility hide
color 100,50,0
altColor 255,240,200
spectrum on
type psl xeno mm3
otherDb mm3

track blastzBestMm3
shortLabel Mm3 Best
longLabel $o_Organism ($o_date/$o_db) Blastz Best-in-Genome Alignments
group compGeno
priority 189.2
visibility hide
color 100,50,0
altColor 255,240,200
spectrum on
type psl xeno mm3
otherDb mm3

track blastzTightMm3
shortLabel Mm3 Tight
longLabel $o_Organism ($o_date/$o_db) Blastz Tight Subset of Best Alignments
group compGeno
priority 189.3
visibility hide
color 100,50,0
altColor 255,240,200
spectrum on
type psl xeno mm3
otherDb mm3

track chainMm3
shortLabel Mm3 Chain 
longLabel $o_Organism ($o_date/$o_db) Chained Alignments
group compGeno
priority 189.4
visibility hide
color 100,50,0
altColor 255,240,200
spectrum on
type chain mm3
otherDb mm3

track netMm3
shortLabel Mm3 Net
longLabel $o_Organism ($o_date/$o_db) Alignment Net
group compGeno
priority 189.5
visibility hide
spectrum on
type netAlign mm3 chainMm3
otherDb mm3

track syntenyNetMm3
shortLabel Mm3 Syntenic Net
longLabel $o_Organism ($o_date/$o_db) Syntenic Alignment Net
group compGeno
priority 189.6
visibility hide
spectrum on
type netAlign mm3 chainMm3
otherDb mm3

track blastzRn3
shortLabel Rat Blastz
longLabel $o_Organism ($o_date/$o_db) Blastz Alignments
group compGeno
priority 173
visibility hide
color 100,50,0
altColor 255,240,200
spectrum on
type psl xeno rn3
otherDb rn3

track blastzBestRn3
shortLabel Rat Best
longLabel $o_Organism ($o_date/$o_db) Blastz Best-in-Genome Alignments
group compGeno
priority 174
visibility hide
color 100,50,0
altColor 255,240,200
spectrum on
type psl xeno rn3
otherDb rn3

track blastzTightRn3
shortLabel Rat Tight
longLabel $o_Organism ($o_date/$o_db) Blastz Tight Subset of Best Alignments
group compGeno
priority 175
visibility hide
color 100,50,0
altColor 255,240,200
spectrum on
type psl xeno rn3
otherDb rn3

track chainRn3
shortLabel Rat Chain 
longLabel $o_Organism ($o_date/$o_db) Chained Alignments
group compGeno
priority 176
visibility hide
color 100,50,0
altColor 255,240,200
spectrum on
type chain rn3
otherDb rn3

track netRn3
shortLabel Rat Net
longLabel $o_Organism ($o_date/$o_db) Alignment Net
group compGeno
priority 177
visibility hide 
spectrum on
type netAlign rn3 chainRn3
otherDb rn3

track syntenyRn3
shortLabel Rat Synteny
longLabel $o_Organism ($o_date/$o_db) Synteny Using Blastz Single Coverage (100k window)
group compGeno
priority 178
visibility hide
color 0,100,0
altColor 255,240,200
type bed 4 +
otherDb rn3

track syntenyNetRn3
shortLabel Rat Syntenic Net
longLabel $o_Organism ($o_date/$o_db) Syntenic Alignment Net
group compGeno
priority 179
visibility hide
spectrum on
type netAlign rn3 chainRn3
otherDb rn3

track multizPanTro1Rm1
shortLabel 3 Primate
longLabel Human/Chimp/Rhesus Multiz Al. (panTro1 - macaca mulatta trimmed reads) Reciprocal Best
group compGeno
priority 190
visibility hide
type maf

track macaca
shortLabel Macaca Blastz
longLabel Human/Rhesus Blastz (panTro1 - macaca mulatta trimmed reads) Reciprocal Best
group compGeno
priority 191
visibility hide
type maf

track chainCanFam1
shortLabel Dog Chain 
longLabel $o_Organism ($o_date/$o_db) Chained Alignments
group compGeno
priority 195.1
visibility hide
color 100,50,0
altColor 255,240,200
spectrum on
type chain canFam1
otherDb canFam1

track netCanFam1
shortLabel Dog Net
longLabel $o_Organism ($o_date/$o_db) Alignment Net
group compGeno
priority 195.2
visibility hide
spectrum on
type netAlign canFam1 chainCanFam1
otherDb canFam1

track syntenyNetCanFam1
shortLabel Dog Syntenic Net
longLabel $o_Organism ($o_date/$o_db) Syntenic Alignment Net
group compGeno
priority 195.3
visibility hide
spectrum on
type netAlign canFam1 chainCanFam1
otherDb canFam1

track chainPanTro1
shortLabel Chimp Chain
longLabel $o_Organism ($o_date/$o_db) Chained Alignments
group compGeno
priority 200
visibility hide
color 100,50,0
altColor 255,240,200
spectrum on
type chain panTro1
otherDb panTro1

track rBestChainPanTro1
shortLabel Chimp Recip Chain 
longLabel $o_Organism ($o_date/$o_db) Reciprocal Best Chained Alignments
group compGeno
priority 201
visibility hide
color 100,50,0
altColor 255,240,200
spectrum on
type chain panTro1
otherDb panTro1

track rBestNetPanTro1
shortLabel Chimp Recip Net
longLabel Chimp (Nov. 2003/panTro1) Reciprocal Best Net
group compGeno
priority 202
visibility hide
spectrum on
type netAlign panTro1 rBestChainPanTro1

track chimpDels
shortLabel Chimp Deletions
longLabel Deletions in Chimp (Nov. 2003/panTro1) Relative to Human
group compGeno
priority 203
visibility hide
type bed 4 .

track chainPt0
shortLabel Pt0 Chain
longLabel Chimp (Nov. 2003/pt0) Scaffold Chained Alignments
group compGeno
priority 208
visibility hide
color 100,50,0
altColor 255,240,200
spectrum on
type chain seq
otherDb pt0

track netRxBestPt0
shortLabel Pt0 Net
longLabel Chimp (Nov. 2003/pt0) Reciprocal Best Net (Colored by Scaffold)
group compGeno
priority 209
visibility hide
spectrum on
type netAlign seq chainPt0

track humorMm3Rn3 
shortLabel Human/Mouse/Rat
longLabel Human/Mouse(mm3)/Rat(rn3) Humor Alignments 
group compGeno
priority 104
visibility hide
color 100,0,0
altColor 100,0,0
type maf

track multizMm3Rn3GalGal2
shortLabel HMRG
longLabel Human/Mouse(mm3)/Rat(rn3)/Chicken(galGal2) Multiz Alignments 
group compGeno
priority 102
visibility hide
type maf

track multizMm3Rn3Pt0
shortLabel HMRP
longLabel Human/Mouse(mm3)/Rat(rn3)/Chimp(pt0) Multiz Alignments 
group compGeno
priority 103
visibility hide
type maf

track celeraHCM
shortLabel Celera HPM
longLabel Human/Chimp/Mouse Celera Alignments (Science issue 302)
group compGeno
priority 109
visibility hide
type maf

track blatCi1
shortLabel Squirt Blat
longLabel Ciona intestinalis (Dec. 2002/ci1) Translated Blat Alignments
group compGeno
priority 130
visibility hide
color 0,60,120
altColor 200,220,255
spectrum on
type psl xeno

track blatTetra
shortLabel Tetra Blat
longLabel Tetraodon nigroviridis Translated Blat Alignments
group compGeno
priority 140
visibility hide
color 0,60,120
altColor 200,220,255
spectrum on
type psl xeno

track tet_waba
shortLabel Tetraodon
longLabel Tetraodon nigroviridis Homologies
group compGeno
priority 115
visibility hide
color 50,100,200
altColor 85,170,225

track blatChicken
shortLabel Gg0 Blat
longLabel Chicken (gg0) Translated Blat Alignments
group compGeno
priority 164
visibility hide
color 100,50,0
altColor 255,240,200
spectrum on
type psl xeno

track blastzGg0
shortLabel Gg0 Blastz
longLabel Chicken (Gg0-contigs, 5.2x coverage) Blastz
group compGeno
priority 165
visibility hide
color 100,50,0
altColor 255,240,200
spectrum on
type psl xeno 

track blastzBestGg0
shortLabel Gg0 Best
longLabel Chicken (Gg0-contigs, 5.2x coverage) Blastz Best-in-Genome
group compGeno
priority 166
visibility hide
color 100,50,0
altColor 255,240,200
spectrum on
type psl xeno 

track HMRConservation
shortLabel HMRConservation
longLabel Human/Mouse/Rat Evolutionary Conservation Score
group compGeno
color 100,50,0
altColor 175,150,128
priority 110
visibility hide
type sample 0 .466217

track ratChain
shortLabel Rat Chain 
longLabel $o_Organism ($o_date/$o_db) Chained Alignments
group compGeno
priority 170
visibility hide
color 100,50,0
altColor 255,240,200
spectrum on
type chain rn2
otherDb rn2

track ratNet
shortLabel Rat Net
longLabel $o_Organism ($o_date/$o_db) Alignment Net
group compGeno
priority 171
visibility hide
spectrum on
type netAlign rn2 ratChain
otherDb rn2

track mouseSyn
shortLabel NCBI Synteny
longLabel Corresponding Chromosome in Mouse (NCBI)
group compGeno
priority 180
visibility hide
color 120,70,30
altColor 0,0,0
type bed 4 +

track mouseSynWhd
shortLabel Mouse Synteny
longLabel Whitehead Corresponding Chromosome in Mouse (300k window)
group compGeno
priority 181
visibility hide
color 120,70,30
altColor 0,0,0
type bed 6 +

track syntenyRat
shortLabel Rat Synteny
longLabel $o_Organism ($o_date/$o_db) Synteny Using Blastz Single Coverage (100k window)
group compGeno
priority 172
visibility hide
color 0,100,0
altColor 255,240,200
type bed 4 +
otherDb rn3

track tba9MammalCFTR
shortLabel 9 Species CFTR
longLabel CFTR Region TBA Alignments (human,mouse,rat,chimp,baboon,cow,pig,cat,dog)
group compGeno
priority 111
visibility hide
type maf

track CFTR25
shortLabel 25 Species CFTR
longLabel CFTR Region 25 Species TBA Alignments & PhyloHMM Cons
group compGeno
priority 112
visibility hide
color 0, 10, 100
altColor 0,90,10
type wigMaf 0.0 1.0
maxHeightPixels 100:40:11
wiggle chr7_phyloHMMcons_CFTR
yLineOnOff Off
pairwise CFTR 20
autoScaleDefault Off
treeImage phylo/cftr25.gif
speciesGroups primate placental mammal vertebrate
sGroup_primate chimp orangutan baboon macaque vervet lemur 
sGroup_placental rabbit rn3 mm3 cow pig horse cat dog ajbat cpbat hedgehog 
sGroup_mammal opossum dunnart platypus 
sGroup_vertebrate chicken zfish tetra fr1

track encode_MSA2_MLAGAN
shortLabel MSA/MLAGAN
longLabel MLAGAN Alignments of ENCODE Regions
group encode
priority 112.2
visibility hide
color 0, 10, 100
altColor 1,128,0
type wigMaf 0.0 10.0
speciesGroups primate placental mammal vertebrate
sGroup_primate chimp baboon marmoset galago
sGroup_placental rat mouse cow dog armadillo 
sGroup_mammal platypus 
sGroup_vertebrate chicken 
chromosomes chr1,chr10,chr11,chr12,chr13,chr14,chr15,chr16,chr18,chr19,chr2,chr20,chr21,chr22,chr4,chr5,chr6,chr7,chr8,chr9,chrX

track lineageMutations
shortLabel LineageMutations
longLabel Lineage Specific Mutations
group varRep
priority 143
track lineageMutations
shortLabel LineageMutations
longLabel Lineage Specific Mutations
group varRep
priority 143
altColor 0,160,0
visibility hide
type sample

track rmsk
shortLabel RepeatMasker
longLabel Repeating Elements by RepeatMasker
group varRep
priority 147
visibility dense
spectrum on
type rmsk
canPack off

track reconRepeat
shortLabel Recon Repeats
longLabel Repeats Determined with Recon
group varRep
priority 147.5
visibility hide
type bed 4 +

track vntr
shortLabel Microsatellites
longLabel Perfect Microsatellites - VNTR
priority 148
group varRep
visibility hide
type bed 4 +

track blastzSelfUnmasked
shortLabel Self Unmasked
longLabel Blastz Self Join Without Repeats Masked (tandem repeats masked)
group x
priority 159
visibility hide
spectrum on
type psl xeno

track simpleRepeat
shortLabel Simple Repeats
longLabel Simple Tandem Repeats by TRF
group varRep
priority 148
visibility hide
type bed 4 +

track olly25
shortLabel Cross-hyb3 25
longLabel Cross-hybridization Counts for Off-by-3 25-mers 
group x
priority 148.5
visibility hide
type sample 0 5 0.199

track olly2
shortLabel Cross-hyb2 25
longLabel Cross-hybridization for Off-by-2 25-mers 
group x
priority 148.6
visibility hide
type sample 0 5 0.199


track gpcr
shortLabel Gpcr
longLabel Gpcr from Softberry and Rachel Karchin's HMM
group x
priority 149
visibility hide
type genePred

track gpcrKnown
shortLabel Gpcr Known
longLabel Gpcr from gpcrdb and genewise 
group x
priority 150
visibility hide
type genePred

track gpcrUcsc
shortLabel Gpcr UCSC
longLabel Gpcr Predictions Based on Synteny
group x
priority 150
visibility hide
type genePred

track gpcrTwinscan
shortLabel Gpcr Twinscan
longLabel Gpcr predictions based on Twinscan and Rachel Karchin's HMM
group x
priority 150
visibility hide
type genePred

track borkPseudo
shortLabel Bork Pseudo
longLabel Bork Pseudogene Predictions 
group x
priority 150
visibility hide
type genePred
blurb This is the bork blurb.
otherDb rn3

track loweProbes
track loweProbes
shortLabel Lowe's Probes
longLabel Candidate Oligos for Stanford Microarray
group x
priority 151
visibility hide
chromosomes chr22,
type bed 6 .

track mouseOrtho
shortLabel Mouse Ortholog
longLabel Mouse Orthology Using Fgenesh++ Gene Predictions (top 4 reciprocal best)
group x
priority 156
visibility hide
spectrum on
color 0,100,0
altColor 255,240,200
type bed 5 +

track mouseOrtho
shortLabel Mouse Ortholog
longLabel Mouse Orthology Using Fgenesh++ Gene Predictions
group x
priority 157
visibility hide
color 0,100,0
altColor 255,240,200
type bed 5 +

track mouseOrthoSeed
shortLabel Tight Ortholog
longLabel Tight Mouse Orthology Using Fgenesh++ Gene Predictions (only reciprocal best)
group x
priority 158
visibility hide
spectrum on
color 0,100,0
altColor 255,240,200
type bed 5 +

track ancientR
shortLabel Ancient Repeats
longLabel Human/Mouse Ancient Repeats
group x
priority 163
visibility hide
spectrum on
type bed 12 .

track twinscanMgc
shortLabel TwinScan MGC
longLabel TwinScan MGC Candidates
group x
priority 159
visibility hide
type psl .

track blastzSelf
shortLabel Self Blastz
longLabel Human Merged Blastz Self Alignments
group varRep
priority 160
visibility hide
color 100,50,0
altColor 255,240,200
spectrum on
type psl xeno hg16
otherDb hg16

track blastzBestSelf
shortLabel Self Best
longLabel $Organism Blastz Best-in-Genome Self Alignments
group varRep
priority 161
visibility hide
color 100,50,0
altColor 255,240,200
spectrum on
type psl xeno hg16

track blastzTightSelf
shortLabel Tight Self
longLabel Blastz Tight Subset of Best Self Alignments
group varRep
priority 162
visibility hide
color 100,50,0
altColor 255,240,200
spectrum on
type psl xeno hg16
otherDb hg16

track chainSelf
shortLabel Self Chain 
longLabel Chained Self Alignments
group varRep
priority 163
visibility hide
color 100,50,0
altColor 255,240,200
spectrum on
type chain hg16
otherDb hg16

track netSelf
shortLabel Self Net
longLabel Chained Self Alignment Net
group varRep
priority 164
visibility hide
spectrum on
type netAlign hg16 chainSelf
otherDb hg16

track syntenySelf
shortLabel Self Synteny
longLabel Self Synteny Using Blastz Single Coverage (100k window)
group varRep
priority 165
visibility hide
color 0,100,0
altColor 255,240,200
type bed 4 .

track syntenyNetSelf
shortLabel Self Syntenic Net
longLabel Syntenic Self Alignment Net
group varRep
priority 166
visibility hide
spectrum on
type netAlign hg16 chainSelf
otherDb hg16

track chainMm6
shortLabel $o_Organism Chain
longLabel $o_Organism ($o_date/$o_db) Chained Alignments
group compGeno
priority 184.9
visibility hide
color 100,50,0
altColor 255,240,200
spectrum on
type chain mm6
otherDb mm6

track netMm6
shortLabel $o_Organism Net
longLabel $o_Organism ($o_date/$o_db) Alignment Net
group compGeno
priority 185.9
visibility hide
spectrum on
type netAlign mm6 chainMm6
otherDb mm6

track blastzMm5
shortLabel Mouse Blastz
longLabel $o_Organism ($o_date/$o_db) Blastz All Alignments
group compGeno
priority 182
visibility hide
color 100,50,0
altColor 255,240,200
spectrum on
type psl xeno mm5
otherDb mm5

track blastzBestMm5
shortLabel Mouse Best
longLabel $o_Organism ($o_date/$o_db) Blastz Best-in-Genome Alignments
group compGeno
priority 183
visibility hide
color 100,50,0
altColor 255,240,200
spectrum on
type psl xeno mm5
otherDb mm5

track blastzTightMm5
shortLabel Mouse Tight
longLabel $o_Organism ($o_date/$o_db) Blastz Tight Subset of Best Alignments
group compGeno
priority 184
visibility hide
color 100,50,0
altColor 255,240,200
spectrum on
type psl xeno mm5
otherDb mm5

track chainMm5
shortLabel Mm5 Chain 
longLabel $o_Organism ($o_date/$o_db) Chained Alignments
group compGeno
priority 185
visibility hide
color 100,50,0
altColor 255,240,200
spectrum on
type chain mm5
otherDb mm5

track netMm5
shortLabel Mm5 Net
longLabel $o_Organism ($o_date/$o_db) Alignment Net
group compGeno
priority 186
visibility hide
spectrum on
type netAlign mm5 chainMm5
otherDb mm5

track syntenyMm5
shortLabel Mm5 Synteny
longLabel $o_Organism ($o_date/$o_db) Synteny Using Blastz Single Coverage (100k window)
group compGeno
priority 187
visibility hide
color 0,100,0
altColor 255,240,200
type bed 4 .
otherDb mm5

track syntenyNetMm5
shortLabel Mm5 Syntenic Net
longLabel $o_Organism ($o_date/$o_db) Syntenic Alignment Net
group compGeno
priority 188
visibility hide
spectrum on
type netAlign mm5 chainMm5
otherDb mm5

track blastzMm4
shortLabel $o_Organism Blastz
longLabel $o_Organism ($o_date/$o_db) Blastz All Alignments
group compGeno
priority 182
visibility hide
color 100,50,0
altColor 255,240,200
spectrum on
type psl xeno mm4
otherDb mm4

track blastzBestMm4
shortLabel $o_Organism Best
longLabel $o_Organism ($o_date/$o_db) Blastz Best-in-Genome Alignments
group compGeno
priority 183
visibility hide
color 100,50,0
altColor 255,240,200
spectrum on
type psl xeno mm4
otherDb mm4

track blastzTightMm4
shortLabel $o_Organism Tight
longLabel $o_Organism ($o_date/$o_db) Blastz Tight Subset of Best Alignments
group compGeno
priority 184
visibility hide
color 100,50,0
altColor 255,240,200
spectrum on
type psl xeno mm4
otherDb mm4

track chainMm4
shortLabel $o_Organism Chain 
longLabel $o_Organism ($o_date/$o_db) Chained Alignments
group compGeno
priority 185
visibility hide
color 100,50,0
altColor 255,240,200
spectrum on
type chain mm4
otherDb mm4

track netMm4
shortLabel $o_Organism Net
longLabel $o_Organism ($o_date/$o_db) Alignment Net
group compGeno
priority 186
visibility hide
spectrum on
type netAlign mm4 chainMm4
otherDb mm4

track syntenyMm4
shortLabel $o_Organism Synteny
longLabel $o_Organism ($o_date/$o_db) Synteny Using Blastz Single Coverage (100k window)
group compGeno
priority 187
visibility hide
color 0,100,0
altColor 255,240,200
type bed 4 .
otherDb mm4

track syntenyNetMm4
shortLabel $o_Organism Syntenic Net
longLabel $o_Organism ($o_date/$o_db) Syntenic Alignment Net
group compGeno
priority 188
visibility hide
spectrum on
type netAlign mm4 chainMm4
otherDb mm4

track PhyloHMMcons_CFTR
shortLabel PhyloHMMcons CFTR
longLabel Phylo-HMM-based conservation, CFTR (post. prob. of slowest of 10 rates)
group compGeno
priority 105
visibility hide
color 175,150,128
altColor 255,128,0
type wig 0.0 1.0
autoScaleDefault Off

track phyloHMMcons_HMR
shortLabel PhyloHMMcons HMR
longLabel Phylo-HMM-based conservation, human-mouse-rat (post. prob. of slowest of 10 rates)
group compGeno
priority 106
visibility hide
color 175,150,128
altColor 255,128,0
type wig 0.0 1.0
autoScaleDefault Off

track phastCons
shortLabel phastCons 
longLabel phastCons Conservation Score, Human/Chimp/Mouse/Rat/Chicken
group compGeno
priority 100.11
visibility hide
color 0,10,100
maxHeightPixels 40
type wig 0.0 1.0
autoScaleDefault off

track phastConsElements
shortLabel Most Conserved
longLabel PhastCons Conserved Elements, Human/Chimp/Mouse/Rat/Chicken
group compGeno
priority 100.12
visibility hide
exonArrows off
showTopScorers 200
type bed 5 .

track multizMm3Rn3GalGal2_phyloHMM
shortLabel Hu/Mouse/Rat/Chick
longLabel Human/Mouse/Rat/Chicken Multiz Alignments & PhyloHMM Cons 
group compGeno
priority 101
visibility hide
color 0, 10, 100
type wigMaf 0.0 1.0
maxHeightPixels 100:40:11
wiggle multizMm3Rn3GalGal2_phyloHMM_wig
yLineOnOff Off
autoScaleDefault Off
pairwise hmrg 
speciesOrder mm3 rn3 galGal2

track mzPt1Mm3Rn3Gg2_pHMM
shortLabel Conservation
longLabel Human/Chimp/Mouse/Rat/Chicken Multiz Alignments & PhyloHMM Cons 
group compGeno
priority 100
visibility pack
#color 0, 10, 100
type wigMaf 0.0 1.0
maxHeightPixels 100:40:11
wiggle mzPt1Mm3Rn3Gg2_pHMM_wig
yLineOnOff Off
autoScaleDefault Off
pairwise hmrg
speciesOrder panTro1 mm3 rn3 galGal2

track pHMM_5_WayTop5
shortLabel Thresholded Cons
longLabel Top 5 % of Human/Chimp/Mouse/Rat/Chicken PhyloHMM Cons
priority 100.1
group compGeno
visibility hide
type bed 5 .

track cns
shortLabel CNS
longLabel Conserved non-coding (Cons elements minus predicted coding)
priority 100.12
group compGeno
visibility hide
type bed 4 .

track pHMM_3_WayTop5
shortLabel Thresholded 3-Way Cons
longLabel Top 5 % of Human/Mouse/Rat PhyloHMM Cons
priority 100.2
group compGeno
visibility hide
type bed 5 .

track leptin
shortLabel Leptin TBA
longLabel Leptin Region TBA alignments (human,mouse,rat,chimp,baboon,cow,pig,cat,dog)
group compGeno
priority 114
visibility hide
chromosomes chr7,
color 100,50,0
altColor 0,50,100
type maf

track phyloHMM_leptin
shortLabel PhyloHMMcons Leptin
longLabel Phylo-HMM-based conservation, Leptin
group compGeno
priority 113
visibility hide
chromosomes chr7,
color 175,150,128
altColor 255,128,0
type wig 0.0 1.0
autoScaleDefault Off

track leptinHuman90
shortLabel PhyloHMMcons Leptin 90
longLabel Phylo-HMM-based conservation, Leptin, 90 percent
group compGeno
priority 113.1
visibility hide
chromosomes chr7,
type bed 3 .

track transcriptomeJurkat
shortLabel Jurkat
longLabel Expression in the Jurkat Cell Line
group regulation
priority 91
visibility hide
chromosomes chr7,chr11,
autoScaleDefault Off
maxHeightPixels 128
color 0,128,255
altColor 255,128,0
type wig -600 2000

track transcriptomePC3
shortLabel PC3
longLabel Expression in the PC3 Cell Line
group regulation
priority 92
visibility hide
chromosomes chr7,chr11,
autoScaleDefault Off
maxHeightPixels 128
color 0,128,255
altColor 255,128,0
type wig -600 2000

track hetChimp
shortLabel Chimp Heterozygosity
longLabel Chimp (Nov. 2003/panTro1) Single Nucleotide Mutation Rate %, 10Kb Bins
group compGeno
priority 207
visibility hide
autoScaleDefault Off
maxHeightPixels 128
color 0,128,255
altColor 255,128,0
type wig 0.0 7.3

track regPotential3X
shortLabel 3x Reg Potential
longLabel 3-Way Regulatory Potential - Human, Mouse (Feb. 2003/mm3), Rat (June 2003/rn3)
group regulation
priority 91
visibility hide
autoScaleDefault Off
maxHeightPixels 128:36:16
graphTypeDefault Bar
gridDefault OFF
color 0,128,255
altColor 255,128,0
defaultViewLimits 0.0:0.01
type wig -0.0983 0.210

track regPotential2X
shortLabel 2x Reg Potential
longLabel 2-Way Regulatory Potential - Human (hg16), Mouse (Oct. 2003/mm4)
group regulation
priority 91.1
visibility hide
autoScaleDefault Off
maxHeightPixels 128:36:16
graphTypeDefault Bar
gridDefault OFF
color 0,128,255
altColor 255,128,0
defaultViewLimits 0.0:0.01
type wig -0.0732 0.153

track chainGalGal2
shortLabel Chicken Chain 
longLabel $o_Organism ($o_date/$o_db) Chained Alignments
group compGeno
priority 160
visibility hide
color 100,50,0
altColor 255,240,200
spectrum on
type chain galGal2
otherDb galGal2

track netGalGal2
shortLabel Chicken Net
longLabel $o_Organism ($o_date/$o_db) Alignment Net
group compGeno
priority 161
visibility dense
spectrum on
type netAlign galGal2 chainGalGal2
otherDb galGal2

track netSyntenyGalGal2
shortLabel Chicken Synteny
longLabel $o_Organism ($o_date/$o_db) Synteny Using Chained/Netted Blastz
group compGeno
priority 162
visibility hide
color 0,100,0
altColor 255,240,200
type netAlign galGal2 chainGalGal2
otherDb galGal2

track blastzBestGalGal2
shortLabel Chicken Best
longLabel $o_Organism ($o_date/$o_db) Blastz Best-in-Genome
group compGeno
priority 163
visibility hide
color 100,50,0
altColor 255,240,200
spectrum on
type psl xeno galGal2
otherDb galGal2

track chainFr1
shortLabel Fugu Chain 
longLabel $o_Organism ($o_date/$o_db) Chained Alignments
group compGeno
priority 150.1
visibility hide
color 100,50,0
altColor 255,240,200
spectrum on
type chain fr1
otherDb fr1

track netFr1
shortLabel Fugu Net
longLabel $o_Organism ($o_date/$o_db) Alignment Net
group compGeno
priority 150.2
visibility hide
spectrum on
type netAlign fr1 chainFr1
otherDb fr1

track netSyntenyFr1
shortLabel Fugu Synteny
longLabel $o_Organism ($o_date/$o_db) Synteny Using Chained/Netted Blastz
group compGeno
priority 150.3
visibility hide
color 0,100,0
altColor 255,240,200
type netAlign fr1 chainFr1
otherDb fr1

track pseudoUcsc
shortLabel UCSC Pseudo
longLabel Processed Pseudogene Locus Based on Blastz Chains UCSC
group x
priority 130
visibility hide
color 100,50,0
altColor 255,240,200
spectrum on
type bed 5 .

track mrnaBad
shortLabel Bad mRNAs
longLabel $Organism mRNAs from GenBank with Potential Genomic Priming
group x
priority 132
visibility hide
spectrum on
type psl .

track NISC
shortLabel NISC TBA
longLabel TBA Alignments of NISC Regions
group compGeno
priority 107.0
visibility hide
color 100,0,0
altColor 100,0,0
chromosomes chr7,
type maf

track NISC_phyloHMM
shortLabel NISC phyloHMMcons
longLabel Phylo-HMM-based Conservation for NISC Targets
group compGeno
priority 107.1
visibility hide
color 175,150,128
altColor 255,128,0
chromosomes chr7,
type wig 0.0 1.0
autoScaleDefault Off

track gc5Base
shortLabel GC Percent
longLabel Percentage GC in 5-Base Windows
group map
priority 23.5
visibility hide
autoScaleDefault Off
maxHeightPixels 128:36:16
graphTypeDefault Bar
gridDefault OFF
windowingFunction Mean
color 0,0,0
altColor 128,128,128
defaultViewLimits 30:70
type wig 0 100 

track gc5Win20K
shortLabel GC% Win20K
longLabel GC Percent in 5 Bases Smoothed to 20,000-Base Windows
group map
priority 23.6
visibility hide
autoScaleDefault Off
maxHeightPixels 128:36:16
graphTypeDefault Bar
gridDefault OFF
windowingFunction Mean
color 0,128,255
altColor 255,128,0
defaultViewLimits 30:70
type wig 0 100 

track gc5Win100K
shortLabel GC% Win100K
longLabel GC Percent in 5 Bases Smoothed to 100,000-Base Windows
group map
priority 23.7
visibility hide
autoScaleDefault Off
maxHeightPixels 128:36:16
graphTypeDefault Bar
gridDefault OFF
windowingFunction Mean
color 0,128,255
altColor 255,128,0
defaultViewLimits 30:70
type wig 0 100 

track ecoresFr1
shortLabel Fugu Ecores
longLabel Human/Fugu (Aug. 2002/fr1) Evolutionary Conserved Regions
group compGeno
priority 152.1
visibility hide
color 0,60,120
altColor 200,220,255
type bed 12 .
url http://www.genoscope.cns.fr/comparative?premier=Human&deuxieme=Takifugu&position=$$
urlLabel Exofish Ecotig Display Link:

track ecoresTetraodon
shortLabel Tetraodon Ecores
longLabel Human/Tetraodon Evolutionary Conserved Regions
group compGeno
priority 152.2
visibility hide
color 0,60,120
altColor 200,220,255
type bed 12 .
url http://www.genoscope.cns.fr/comparative?premier=Human&deuxieme=Tetraodon&position=$$
urlLabel Exofish Ecotig Display Link:

track exoniphy
shortLabel Exoniphy 
longLabel Exoniphy: Conserved Exon Predictions (Human/Mouse/Rat)
group genes
priority 50.9
visibility hide
color 173,17,162
type genePred

track exoniphyGene
shortLabel Exoniphy Genes
longLabel Predicted Genes and Gene Fragments from Exoniphy Exons (Human/Mouse/Rat)
group genes
priority 50.9
visibility hide
color 173,17,162
type genePred

track chainFr1ProtEx
shortLabel chainFr1ProtEx
longLabel chainFr1ProtEx
group x
priority 125
visibility hide
color 100,50,0
altColor 255,240,200
spectrum on
type chain fr1
otherDb fr1

track webbNonExonic
shortLabel NonExonic
longLabel Putative Non-Exonic Regions Conserved with Chicken
group x
priority 130
visibility hide
color 0,60,120
altColor 255,220,100
spectrum on
type bed 6 .

track HInvGeneMrna
shortLabel H-Inv
longLabel H-Invitational Genes mRNA Alignments
group rna
priority 67.5
visibility hide
color 0,100,100
type psl .

track pHMM_5_WayTop1
shortLabel 1% Conserved
longLabel Top 1 % of Human/Chimp/Mouse/Rat/Chicken PhyloHMM Cons
priority 160
group x
visibility hide
type bed 5 .

track pHMM_5_WayTop01
shortLabel 0.1% Conserved
longLabel Top 0.1 % of Human/Chimp/Mouse/Rat/Chicken PhyloHMM Cons
priority 160
group x
visibility hide
type bed 5 .

track chainFr1Ex
shortLabel chainFr1Ex
longLabel chainFr1Ex
group x
priority 125
visibility hide
color 100,50,0
altColor 255,240,200
spectrum on
type chain fr1
otherDb fr1

track chainFr1MergeEx
shortLabel chainFr1MergeEx
longLabel chainFr1MergeEx
group x
priority 125
visibility hide
color 100,50,0
altColor 255,240,200
spectrum on
type chain fr1
otherDb fr1

track chainCi1ProtEx
shortLabel chainCi1ProtEx
longLabel chainCi1ProtEx
group x
priority 125
visibility hide
color 100,50,0
altColor 255,240,200
spectrum on
type chain ci1
otherDb ci1

track chainGalGal2Ex
shortLabel chainGalGal2Ex
longLabel chainGalGal2Ex
group x
priority 125
visibility hide
color 100,50,0
altColor 255,240,200
spectrum on
type chain galGal2
otherDb galGal2

track chainGalGal2MergeEx
shortLabel chainGalGal2MergeEx
longLabel chainGalGal2MergeEx
group x
priority 125
visibility hide
color 100,50,0
altColor 255,240,200
spectrum on
type chain galGal2
otherDb galGal2


track chainGalGal2ProtEx
shortLabel chainGalGal2ProtEx
longLabel chainGalGal2ProtEx
group x
priority 125
visibility hide
color 100,50,0
altColor 255,240,200
spectrum on
type chain galGal2
otherDb galGal2

track tblastFr1
shortLabel tblastFr1
longLabel Fugu (Aug. 2003/fr1) Best tblastn hit/hg16 knownGene Exon
group x
spectrum on
priority 158
visibility hide
type psl xeno

track tblastGalGal2
shortLabel tblastGalGal2
longLabel $o_Organism ($o_date/$o_db) tblastn Hit/hg16 knownGene Exon
group x
spectrum on
priority 158
visibility hide
type psl xeno
otherDb galGal1

track unAnnotated
shortLabel unAnnotated
longLabel Regions Not Annotated as Genes/mRNAs/ESTs/CpG/Repeats/Gaps
group x
priority 161
visibility hide
color 20,0,50
type bed 4 .

<<<<<<< HEAD
track encode_Stanford_Promoters
shortLabel Promoter/Stanford
longLabel Stanford Promoter Activity in ENCODE Regions
=======
track encodeStanfordPromoters
compositeTrack on
shortLabel Stanf. Promoter
longLabel Stanford Promoter Activity 
>>>>>>> 8fae68b5
group encode
priority 20.1
chromosomes chr1,chr10,chr11,chr12,chr13,chr14,chr15,chr16,chr18,chr19,chr2,chr20,chr21,chr22,chr4,chr5,chr6,chr7,chr8,chr9,chrX
visibility hide
<<<<<<< HEAD
type expRatio
expTable encode_Stanford_PromotersExps
expScale 999
expStep 100
expColorDense On
chip x
=======
type bed 9 +
itemRgb on
exonArrowsDense on

track encodeStanfordPromotersAGS
subTrack encodeStanfordPromoters
shortLabel Stan Pro AGS
longLabel Stanford Promoter Activity  (AGS cells)
priority 1

track encodeStanfordPromotersBe2C
subTrack encodeStanfordPromoters
shortLabel Stan Pro Be2c
longLabel Stanford Promoter Activity  (Be2c cells)
priority 2

track encodeStanfordPromotersCRL1690
subTrack encodeStanfordPromoters
shortLabel Stan Pro CRL1690
longLabel Stanford Promoter Activity  (CRL1690 cells)
priority 3

track encodeStanfordPromotersG402
subTrack encodeStanfordPromoters
shortLabel Stan Pro G402
longLabel Stanford Promoter Activity  (G402 cells)
priority 4

track encodeStanfordPromotersHCT116
subTrack encodeStanfordPromoters
shortLabel Stan Pro HCT116
longLabel Stanford Promoter Activity  (HCT116 cells)
priority 5

track encodeStanfordPromotersHMCB
subTrack encodeStanfordPromoters
shortLabel Stan Pro HMCB
longLabel Stanford Promoter Activity  (HMCB cells)
priority 6

track encodeStanfordPromotersHT1080
subTrack encodeStanfordPromoters
shortLabel Stan Pro HT1080
longLabel Stanford Promoter Activity  (HT1080 cells)
priority 7

track encodeStanfordPromotersHTB11
subTrack encodeStanfordPromoters
shortLabel Stan Pro HTB11
longLabel Stanford Promoter Activity  (HTB11 cells)
priority 8

track encodeStanfordPromotersHela
subTrack encodeStanfordPromoters
shortLabel Stan Pro Hela
longLabel Stanford Promoter Activity  (HeLa cells)
priority 9

track encodeStanfordPromotersHepG2
subTrack encodeStanfordPromoters
shortLabel Stan Pro HepG2
longLabel Stanford Promoter Activity  (HepG2 cells)
priority 10

track encodeStanfordPromotersJEG3
subTrack encodeStanfordPromoters
shortLabel Stan Pro JEG3
longLabel Stanford Promoter Activity  (JEG3 cells)
priority 11

track encodeStanfordPromotersMG63
subTrack encodeStanfordPromoters
shortLabel Stan Pro MG63
longLabel Stanford Promoter Activity  (MG63 cells)
priority 12

track encodeStanfordPromotersMRC5
subTrack encodeStanfordPromoters
shortLabel Stan Pro MRC5
longLabel Stanford Promoter Activity  (MRC5 cells)
priority 13

track encodeStanfordPromotersPanc1
subTrack encodeStanfordPromoters
shortLabel Stan Pro Panc1
longLabel Stanford Promoter Activity  (Panc1 cells)
priority 14

track encodeStanfordPromotersSnu182
subTrack encodeStanfordPromoters
shortLabel Stan Pro Snu182
longLabel Stanford Promoter Activity  (Snu182 cells)
priority 15

track encodeStanfordPromotersU87
subTrack encodeStanfordPromoters
shortLabel Stan Pro U87
longLabel Stanford Promoter Activity  (U87 cells)
priority 16

track encodeStanfordPromotersAverage
subTrack encodeStanfordPromoters
shortLabel Stan Pro Average
longLabel Stanford Promoter Activity  (Average)
priority 17
>>>>>>> 8fae68b5

track encode_NHGRI_DNAseHS
shortLabel NHGRI DNaseI-HS
longLabel NHGRI DNaseI-Hypersensitive Sites 
group encode
priority 25.1
color 0,0,255
chromosomes chr1,chr10,chr11,chr12,chr13,chr14,chr15,chr16,chr18,chr19,chr2,chr20,chr21,chr22,chr4,chr5,chr6,chr7,chr8,chr9,chrX
visibility hide
type bed 4 .

<<<<<<< HEAD
=======
track encodeNhgriDnaseHs
compositeTrack on
shortLabel NHGRI DNaseI-HS
longLabel NHGRI DNaseI-Hypersensitive Sites 
group encode
priority 25.11
chromosomes chr1,chr10,chr11,chr12,chr13,chr14,chr15,chr16,chr18,chr19,chr2,chr20,chr21,chr22,chr4,chr5,chr6,chr7,chr8,chr9,chrX
visibility hide
type bed 5 .
useScore 1

track encodeNhgriDnaseHsNonAct
subTrack encodeNhgriDnaseHs
shortLabel DNase CD4 Unact.
longLabel NHGRI DNaseI-Hypersensitive Sites (CD4+ T-Cells Unactivated)
priority 1

track encodeNhgriDnaseHsAct
subTrack encodeNhgriDnaseHs
shortLabel DNase CD4 Activ.
longLabel NHGRI DNaseI-Hypersensitive Sites (CD4+ T-Cells Activated)
priority 2

track encodeLIChIPgIF
compositeTrack on
shortLabel LI/UCSD gIF ChIP
longLabel Ludwig Institute/UCSD ChIP/Chip - Gamma Interferon Experiments
group encode
priority 30.05
chromosomes chr1,chr10,chr11,chr12,chr13,chr14,chr15,chr16,chr18,chr19,chr2,chr20,chr21,chr22,chr4,chr5,chr6,chr7,chr8,chr9,chrX
visibility hide
type bedGraph 4
autoScale Off
maxHeightPixels 128:16:16
minLimit 0
maxLimit 16

track encodeUcsdChipHeLaH3H4dmH3K4_p0
subTrack encodeLIChIPgIF
shortLabel LI H3K4me2 -gIF
longLabel Ludwig Institute ChIP/Chip (H3K4me2 ab, HeLa cells, no gamma interferon)
priority 1
color 109,51,43

track encodeUcsdChipHeLaH3H4dmH3K4_p30
subTrack encodeLIChIPgIF
shortLabel LI H3K4me2 +gIF
longLabel Ludwig Institute ChIP/Chip (H3K4me2 ab, HeLa cells, 30 min. after gamma interferon) 
priority 2
color 109,51,43

track encodeUcsdChipHeLaH3H4tmH3K4_p0
subTrack encodeLIChIPgIF
shortLabel LI H3K4me3 -gIF
longLabel Ludwig Institute ChIP/Chip (H3K4me3 ab, HeLa cells, no gamma interferon)
priority 3
color 109,51,43

track encodeUcsdChipHeLaH3H4tmH3K4_p30
subTrack encodeLIChIPgIF
shortLabel LI H3K4me3 +gIF
longLabel Ludwig Institute ChIP/Chip (H3K4me3 ab, HeLa cells, 30 min. after gamma interferon) 
priority 4
color 109,51,43

track encodeUcsdChipHeLaH3H4acH3_p0
subTrack encodeLIChIPgIF
shortLabel LI acH3 -gIF
longLabel Ludwig Institute ChIP/Chip (acH3 ab, HeLa cells, no gamma interferon)
priority 5
color 109,51,43

track encodeUcsdChipHeLaH3H4acH3_p30
subTrack encodeLIChIPgIF
shortLabel LI acH3 +gIF
longLabel Ludwig Institute ChIP/Chip (acH3 ab, HeLa cells, 30 min. after gamma interferon) 
priority 6
color 109,51,43

track encodeUcsdChipHeLaH3H4acH4_p0
subTrack encodeLIChIPgIF
shortLabel LI acH4 -gIF
longLabel Ludwig Institute ChIP/Chip (acH4 ab, HeLa cells, no gamma interferon)
priority 7
color 109,51,43

track encodeUcsdChipHeLaH3H4acH4_p30
subTrack encodeLIChIPgIF
shortLabel LI acH4 +gIF
longLabel Ludwig Institute ChIP/Chip (acH4 ab, HeLa cells, 30 min. after gamma interferon) 
priority 8
color 109,51,43

track encodeUcsdChipHeLaH3H4stat1_p0
subTrack encodeLIChIPgIF
shortLabel LI STAT1 -gIF
longLabel Ludwig Institute ChIP/Chip (STAT1 ab, HeLa cells, no gamma interferon)
priority 9
color 109,51,43

track encodeUcsdChipHeLaH3H4stat1_p30
subTrack encodeLIChIPgIF
shortLabel LI STAT1 +gIF
longLabel Ludwig Institute ChIP/Chip (STAT1 ab, HeLa cells, 30 min. after gamma interferon) 
priority 10
color 109,51,43

track encodeUcsdChipHeLaH3H4RNAP_p0
subTrack encodeLIChIPgIF
shortLabel LI RNAP -gIF
longLabel Ludwig Institute ChIP/Chip (STAT1 ab, RNA polymerase, HeLa cells, no gamma interferon) 
priority 11
color 109,51,43

track encodeUcsdChipHeLaH3H4RNAP_p30
subTrack encodeLIChIPgIF
shortLabel LI RNAP +gIF
longLabel Ludwig Institute ChIP/Chip (STAT1 ab, RNA polymerase, HeLa cells, 30 min. after gamma interferon) 
priority 12
color 109,51,43

track encodeUcsdChipHeLaH3H4TAF250_p0
subTrack encodeLIChIPgIF
shortLabel LI Taf250 -gIF
longLabel Ludwig Institute ChIP/Chip (STAT1 ab, Taf250 polymerase, HeLa cells, no gamma interferon) 
priority 13
color 109,51,43

track encodeUcsdChipHeLaH3H4TAF250_p30
subTrack encodeLIChIPgIF
shortLabel LI Taf250 +gIF
longLabel Ludwig Institute ChIP/Chip (STAT1 ab, Taf250 polymerase HeLa cells, 30 min. after gamma interferon) 
priority 14
color 109,51,43

track encodeUcsdNgGif
compositeTrack on
shortLabel LI Ng gIF ChIP
longLabel Ludwig Institute/UCSD ChIP/Chip Nimblegen - gamma interferon experiments
group encode
priority 30.075
chromosomes chr1,chr10,chr11,chr12,chr13,chr14,chr15,chr16,chr18,chr19,chr2,chr20,chr21,chr22,chr4,chr5,chr6,chr7,chr8,chr9,chrX
type bedGraph 4
maxHeightPixels 128:16:16
minLimit -5
maxLimit 5
viewLimits 0:3.5
autoScale off

track encodeUcsdNgHeLaH3K4me3_p0
subTrack encodeUcsdNgGif
shortLabel LI Ng H3K4m3 -gIF
longLabel Ludwig Institute/UCSD ChIP/Chip Ng - HeLa, H3K4me, no gamma interferon
priority 1

track encodeUcsdNgHeLaH3K4me3_p30
subTrack encodeUcsdNgGif
shortLabel LI Ng H3K4m3 +gIF
longLabel Ludwig Institute/UCSD ChIP/Chip Ng - HeLa, H3K4me, 30 min after gamma interferon
priority 2

track encodeUcsdNgHeLaRnap_p0
subTrack encodeUcsdNgGif
shortLabel LI Ng Rnap -gIF
longLabel Ludwig Institute/UCSD ChIP/Chip Ng - HeLa, Rnap, no gamma interferon
priority 3

track encodeUcsdNgHeLaRnap_p30
subTrack encodeUcsdNgGif
shortLabel LI Ng Rnap +gIF
longLabel Ludwig Institute/UCSD ChIP/Chip Ng - HeLa, Rnap, 30 min after gamma interferon
priority 4

track encodeLIChIP
release alpha
compositeTrack on
shortLabel LI/UCSD ChIP
longLabel Ludwig Institute/UCSD ChIP/Chip - Pol2, TAF1, AcH3, H3K4me antibodies
group encode
priority 30.1
chromosomes chr1,chr10,chr11,chr12,chr13,chr14,chr15,chr16,chr18,chr19,chr2,chr20,chr21,chr22,chr4,chr5,chr6,chr7,chr8,chr9,chrX
visibility hide
type bedGraph 4
autoScale Off
maxHeightPixels 128:16:16
minLimit 0
maxLimit 16

track encodeUcsdChipRnapHela
release alpha
subTrack encodeLIChIP
shortLabel LI Pol2 HeLa
longLabel Ludwig Institute ChIP/Chip (Pol2 ab, HeLa cells) 
priority 1

track encodeUcsdChipRnapThp1
release alpha
subTrack encodeLIChIP
shortLabel LI Pol2 THP1
longLabel Ludwig Institute ChIP/Chip (Pol2 ab, THP1 cells) 
priority 2
color 0,63,135

track encodeUcsdChipRnapImr90
release alpha
subTrack encodeLIChIP
shortLabel LI Pol2 IMR90
longLabel Ludwig Institute ChIP/Chip (Pol2 ab, IMR90 cells) 
priority 3
color 109,51,43

track encodeUcsdChipRnapHct116
release alpha
subTrack encodeLIChIP
shortLabel LI Pol2 HCT116
longLabel Ludwig Institute ChIP/Chip (Pol2 ab, HCT116 cells) 
priority 4
color 58,119,40

track encodeUcsdChipTaf250Hela
release alpha
subTrack encodeLIChIP
shortLabel LI TAF1 HeLa
longLabel Ludwig Institute ChIP/Chip (TAF1 ab, HeLa cells) 
priority 5

track encodeUcsdChipTaf250Thp1
release alpha
subTrack encodeLIChIP
shortLabel LI TAF1 THP1
longLabel Ludwig Institute ChIP/Chip (TAF1 ab, THP1 cells) 
priority 6
color 0,63,135

track encodeUcsdChipTaf250Imr90
release alpha
subTrack encodeLIChIP
shortLabel LI TAF1 IMR90
longLabel Ludwig Institute ChIP/Chip (TAF1 ab, IMR90 cells) 
priority 7
color 109,51,43

track encodeUcsdChipTaf250Hct116
release alpha
subTrack encodeLIChIP
shortLabel LI TAF1 HCT116
longLabel Ludwig Institute ChIP/Chip (TAF1 ab, HCT116 cells) 
priority 8
color 58,119,40

track encodeUcsdChipAch3Imr90
release alpha
subTrack encodeLIChIP
shortLabel LI AcH3 IMR90
longLabel Ludwig Institute ChIP/Chip (AcH3 ab, IMR90 cells) 
priority 9
color 109,51,43

track encodeUcsdChipMeh3k4Imr90
release alpha
subTrack encodeLIChIP
shortLabel LI H3K4me IMR90
longLabel Ludwig Institute ChIP/Chip (MeH3K4 ab, IMR90 cells) 
priority 10
color 109,51,43

track encodeYaleChIPSTAT1Sig
compositeTrack on
shortLabel Yale ChIP Sig
longLabel Yale ChIP/Chip (STAT1 ab, Hela cells, Signal)
group encode
priority 33.1
chromosomes chr1,chr10,chr11,chr12,chr13,chr14,chr15,chr16,chr18,chr19,chr2,chr20,chr21,chr22,chr4,chr5,chr6,chr7,chr8,chr9,chrX
visibility hide
type bedGraph 4
maxHeightPixels 128:16:16
minLimit -1.0e-06
maxLimit 1.0e-04
autoScale Off

track encodeYaleChIPSTAT1HeLaMaskLess36mer36bpSig
subTrack encodeYaleChIPSTAT1Sig
shortLabel Yale ChIP 36-36
longLabel Yale ChIP/Chip (STAT1 ab, Hela cells) Maskless 36mer, 36bp win, Signal
priority 1
color 200,50,50
altColor 50,50,200

track encodeYaleChIPSTAT1HeLaMaskLess50mer38bpSig
subTrack encodeYaleChIPSTAT1Sig
shortLabel Yale ChIP 50-38
longLabel Yale ChIP/Chip (STAT1 ab, Hela cells) Maskless 50mer, 38bp win, Signal
priority 2
color 200,50,50
altColor 50,50,200

track encodeYaleChIPSTAT1HeLaMaskLess50mer50bpSig
subTrack encodeYaleChIPSTAT1Sig
shortLabel Yale ChIP 50-50
longLabel Yale ChIP/Chip (STAT1 ab, Hela cells) Maskless 50mer, 50bp win, Signal
priority 3
color 200,50,50
altColor 50,50,200

track encodeYaleChIPSTAT1HeLaBingRenSig
subTrack encodeYaleChIPSTAT1Sig
shortLabel Yale ChIP Bing Ren
longLabel Yale ChIP/Chip (STAT1 ab, Hela cells) Bing Ren chip, Signal
priority 4
color 200,50,50
altColor 50,50,200

track encodeYaleChIPSTAT1Sites
compositeTrack on
shortLabel Yale ChIP Sites
longLabel Yale ChIP/Chip (STAT1 ab, Hela cells, binding sites)
group encode
priority 33.15
chromosomes chr1,chr10,chr11,chr12,chr13,chr14,chr15,chr16,chr18,chr19,chr2,chr20,chr21,chr22,chr4,chr5,chr6,chr7,chr8,chr9,chrX
visibility hide
type bed .

track encodeYaleChIPSTAT1HeLaMaskLess36mer36bpSite
subTrack encodeYaleChIPSTAT1Sites
shortLabel Yale ChIP 36-36 Sites
longLabel Yale ChIP/Chip (STAT1 ab, Hela cells) Maskless 36mer, 36bp win, binding sites
priority 1
color 200,50,50
altColor 50,50,200

track encodeYaleChIPSTAT1HeLaMaskLess50mer38bpSite
subTrack encodeYaleChIPSTAT1Sites
shortLabel Yale ChIP 50-38 Sites
longLabel Yale ChIP/Chip (STAT1 ab, Hela cells) Maskless 50mer, 38bp win, binding sites
priority 2
color 200,50,50
altColor 50,50,200

track encodeYaleChIPSTAT1HeLaMaskLess50mer50bpSite
subTrack encodeYaleChIPSTAT1Sites
shortLabel Yale ChIP 50-50 Sites
longLabel Yale ChIP/Chip (STAT1 ab, Hela cells) Maskless 50mer, 50bp win, binding sites
priority 3
color 200,50,50
altColor 50,50,200

track encodeYaleChIPSTAT1HeLaBingRenSites
subTrack encodeYaleChIPSTAT1Sites
shortLabel Yale ChIP Bing Ren Sites
longLabel Yale ChIP/Chip (STAT1 ab, Hela cells) Bing Ren chip, binding sites
priority 4
color 200,50,50
altColor 50,50,200

track encodeYaleChIPSTAT1Pval
compositeTrack on
shortLabel Yale ChIP pVal
longLabel Yale ChIP/Chip (STAT1 ab, Hela cells, p-Values)
group encode
priority 33.2
chromosomes chr1,chr10,chr11,chr12,chr13,chr14,chr15,chr16,chr18,chr19,chr2,chr20,chr21,chr22,chr4,chr5,chr6,chr7,chr8,chr9,chrX
visibility hide
type bedGraph 4
maxHeightPixels 128:16:16
minLimit 0
maxLimit 18.2
autoScale Off

track encodeYaleChIPSTAT1HeLaMaskLess36mer36bpPval
subTrack encodeYaleChIPSTAT1Pval
shortLabel Yale ChIP pV36-36
longLabel Yale ChIP/Chip (STAT1 ab, Hela cells) Maskless 36mer, 36bp win, p-Values
priority 1
color 50,50,200

track encodeYaleChIPSTAT1HeLaMaskLess50mer38bpPval
subTrack encodeYaleChIPSTAT1Pval
shortLabel Yale ChIP pV50-38
longLabel Yale ChIP/Chip (STAT1 ab, Hela cells) Maskless 50mer, 38bp win, p-Values
priority 2
color 50,50,200

track encodeYaleChIPSTAT1HeLaMaskLess50mer50bpPval
subTrack encodeYaleChIPSTAT1Pval
shortLabel Yale ChIP pV50-50
longLabel Yale ChIP/Chip (STAT1 ab, Hela cells) Maskless 50mer, 50bp win, p-Values
priority 3
color 50,50,200

track encodeYaleChIPSTAT1HeLaBingRenPval
subTrack encodeYaleChIPSTAT1Pval
shortLabel Yale ChIP pVBing Ren
longLabel Yale ChIP/Chip (STAT1 ab, Hela cells) Bing Ren chip, p-Values
priority 4
color 50,50,200

track encodeYaleAffyRNATransMap
compositeTrack on
shortLabel Yale RNA TranMap
longLabel Yale RNA Transcript Map, Neutrophil, Placenta and NB4 cell types
group encode
priority 33.3
chromosomes chr1,chr10,chr11,chr12,chr13,chr14,chr15,chr16,chr18,chr19,chr2,chr20,chr21,chr22,chr4,chr5,chr6,chr7,chr8,chr9,chrX
visibility hide
type wig -2730 3394
maxHeightPixels 128:16:16
viewLimits 0:25
autoScale Off

track encodeYaleAffyNeutRNATransMapAll
subTrack encodeYaleAffyRNATransMap
shortLabel Yale RNA TM Summary
longLabel Yale Neutrophil RNA Transcript Map, summary
priority 1
color 127,50,50
altColor 50,50,127

track encodeYaleAffyNeutRNATransMap01
subTrack encodeYaleAffyRNATransMap
shortLabel Yale RNA TM 1
longLabel Yale Neutrophil RNA Transcript Map, sample 1
priority 2
color 127,50,50
altColor 50,50,127

track encodeYaleAffyNeutRNATransMap02
subTrack encodeYaleAffyRNATransMap
shortLabel Yale RNA TM 2
longLabel Yale Neutrophil RNA Transcript Map, sample 2
priority 3
color 127,50,50
altColor 50,50,127

track encodeYaleAffyNeutRNATransMap03
subTrack encodeYaleAffyRNATransMap
shortLabel Yale RNA TM 3
longLabel Yale Neutrophil RNA Transcript Map, sample 3
priority 4
color 127,50,50
altColor 50,50,127

track encodeYaleAffyNeutRNATransMap04
subTrack encodeYaleAffyRNATransMap
shortLabel Yale RNA TM 4
longLabel Yale Neutrophil RNA Transcript Map, sample 4
priority 5
color 127,50,50
altColor 50,50,127

track encodeYaleAffyNeutRNATransMap05
subTrack encodeYaleAffyRNATransMap
shortLabel Yale RNA TM 5
longLabel Yale Neutrophil RNA Transcript Map, sample 5
priority 6
color 127,50,50
altColor 50,50,127

track encodeYaleAffyNeutRNATransMap06
subTrack encodeYaleAffyRNATransMap
shortLabel Yale RNA TM 6
longLabel Yale Neutrophil RNA Transcript Map, sample 6
priority 7
color 127,50,50
altColor 50,50,127

track encodeYaleAffyNeutRNATransMap07
subTrack encodeYaleAffyRNATransMap
shortLabel Yale RNA TM 7
longLabel Yale Neutrophil RNA Transcript Map, sample 7
priority 8
color 127,50,50
altColor 50,50,127

track encodeYaleAffyNeutRNATransMap08
subTrack encodeYaleAffyRNATransMap
shortLabel Yale RNA TM 8
longLabel Yale Neutrophil RNA Transcript Map, sample 8
priority 9
color 127,50,50
altColor 50,50,127

track encodeYaleAffyNeutRNATransMap09
subTrack encodeYaleAffyRNATransMap
shortLabel Yale RNA TM 9
longLabel Yale Neutrophil RNA Transcript Map, sample 9
priority 10
color 127,50,50
altColor 50,50,127

track encodeYaleAffyNeutRNATransMap10
subTrack encodeYaleAffyRNATransMap
shortLabel Yale RNA TM 10
longLabel Yale Neutrophil RNA Transcript Map, sample 10
priority 11
color 127,50,50
altColor 50,50,127

track encodeYaleAffyPlacRNATransMap
subTrack encodeYaleAffyRNATransMap
shortLabel Yale Placenta TM
longLabel Yale Placenta RNA Transcript Map
priority 12
color 127,50,50
altColor 50,50,127

track encodeYaleAffyNB4RARNATransMap
subTrack encodeYaleAffyRNATransMap
shortLabel Yale NB4 RA TM
longLabel Yale NB4 RNA Transcript Map, treated with retinoic acid
priority 13
color 127,50,50
altColor 50,50,127

track encodeYaleAffyNB4TPARNATransMap
subTrack encodeYaleAffyRNATransMap
shortLabel Yale NB4 TPA TM
longLabel Yale NB4 RNA Transcript Map, treated with 12-O-tetradecanoylphorbol-13 acetate (TPA)
priority 13
color 127,50,50
altColor 50,50,127

track encodeYaleAffyNB4UntrRNATransMap
subTrack encodeYaleAffyRNATransMap
shortLabel Yale NB4 Un TM
longLabel Yale NB4 RNA Transcript Map, Untreated
priority 14
color 127,50,50
altColor 50,50,127

track encodeYaleAffyRNATars
compositeTrack on
shortLabel Yale RNA TARs
longLabel Yale RNA Transcriptionally Active Regions (TARs)
group encode
priority 33.4
chromosomes chr1,chr10,chr11,chr12,chr13,chr14,chr15,chr16,chr18,chr19,chr2,chr20,chr21,chr22,chr4,chr5,chr6,chr7,chr8,chr9,chrX
visibility hide
type bed 3 .
color 128,128,0
altColor 0,128,128

track encodeYaleAffyNeutRNATarsAll
subTrack encodeYaleAffyRNATars
shortLabel Yale RNA TAR Summary
longLabel Yale Neutrophil RNA Transcriptionally Active Region (TAR), summary
priority 1

track encodeYaleAffyNeutRNATars01
subTrack encodeYaleAffyRNATars
shortLabel Yale RNA TAR 1
longLabel Yale Neutrophil RNA Transcriptionally Active Region, sample 1
priority 2

track encodeYaleAffyNeutRNATars02
subTrack encodeYaleAffyRNATars
shortLabel Yale RNA TAR 2
longLabel Yale Neutrophil RNA Transcriptionally Active Region, sample 2
priority 3

track encodeYaleAffyNeutRNATars03
subTrack encodeYaleAffyRNATars
shortLabel Yale RNA TAR 3
longLabel Yale Neutrophil RNA Transcriptionally Active Region, sample 3
priority 4

track encodeYaleAffyNeutRNATars04
subTrack encodeYaleAffyRNATars
shortLabel Yale RNA TAR 4
longLabel Yale Neutrophil RNA Transcriptionally Active Region, sample 4
priority 5

track encodeYaleAffyNeutRNATars05
subTrack encodeYaleAffyRNATars
shortLabel Yale RNA TAR 5
longLabel Yale Neutrophil RNA Transcriptionally Active Region, sample 5
priority 6

track encodeYaleAffyNeutRNATars06
subTrack encodeYaleAffyRNATars
shortLabel Yale RNA TAR 6
longLabel Yale Neutrophil RNA Transcriptionally Active Region, sample 6
priority 7

track encodeYaleAffyNeutRNATars07
subTrack encodeYaleAffyRNATars
shortLabel Yale RNA TAR 7
longLabel Yale Neutrophil RNA Transcriptionally Active Region, sample 7
priority 8

track encodeYaleAffyNeutRNATars08
subTrack encodeYaleAffyRNATars
shortLabel Yale RNA TAR 8
longLabel Yale Neutrophil RNA Transcriptionally Active Region, sample 8
priority 9

track encodeYaleAffyNeutRNATars09
subTrack encodeYaleAffyRNATars
shortLabel Yale RNA TAR 9
longLabel Yale Neutrophil RNA Transcriptionally Active Region, sample 9
priority 10

track encodeYaleAffyNeutRNATars10
subTrack encodeYaleAffyRNATars
shortLabel Yale RNA TAR 10
longLabel Yale Neutrophil RNA Transcriptionally Active Region, sample 10
priority 11

track encodeYaleAffyPlacRNATars
subTrack encodeYaleAffyRNATars
shortLabel Yale Placenta RNA
longLabel Yale Placenta RNA Transcriptionally Active Region (TAR), summary
priority 12

track encodeYaleAffyNB4RARNATars
subTrack encodeYaleAffyRNATars
shortLabel Yale NB4 RA RNA TAR
longLabel Yale NB4 RNA, TAR, treated with retinoic acid
priority 13

track encodeYaleAffyNB4TPARNATars
subTrack encodeYaleAffyRNATars
shortLabel Yale NB4 TPA RNA TAR
longLabel Yale NB4 RNA, TAR, treated with 12-O-tetradecanoylphorbol-13 acetate (TPA)
priority 14

track encodeYaleAffyNB4UntrRNATars
subTrack encodeYaleAffyRNATars
shortLabel Yale NB4 Un RNA TAR
longLabel Yale NB4 RNA, TAR, Untreated
priority 15

track encodeUCDavisE2F1Median
shortLabel UC Davis E2F1
longLabel UC Davis E2F1 Median
group encode
priority 34.1
chromosomes chr1,chr10,chr11,chr12,chr13,chr14,chr15,chr16,chr18,chr19,chr2,chr20,chr21,chr22,chr4,chr5,chr6,chr7,chr8,chr9,chrX
visibility hide
type bedGraph 4
maxHeightPixels 128:16:16
minLimit -2.41
maxLimit 4.59
viewLimits -1:1
color 32,128,180
altColor 180,128,32
autoScale Off

>>>>>>> 8fae68b5
track encodeUcsdChipRnap
release beta
compositeTrack on
shortLabel LI ChIP Pol2
longLabel Ludwig Institute ChIP/Chip (Pol2 initiation form antibody) 
group encode
priority 30.1
chromosomes chr1,chr10,chr11,chr12,chr13,chr14,chr15,chr16,chr18,chr19,chr2,chr20,chr21,chr22,chr4,chr5,chr6,chr7,chr8,chr9,chrX
visibility hide
type bedGraph 4
maxHeightPixels 128:16:16
minLimit 0
maxLimit 16

track encodeUcsdChipRnapHela
release beta
subTrack encodeUcsdChipRnap
shortLabel LI Pol2 HeLa
longLabel Ludwig Institute ChIP/Chip (Pol2 antibody, HeLa cells) 
priority 1

track encodeUcsdChipRnapThp1
release beta
subTrack encodeUcsdChipRnap
shortLabel LI Pol2 THP1
longLabel Ludwig Institute, UCSD ChIP/Chip (Pol2 antibody, THP1 cells) 
priority 2
color 0,63,135

track encodeUcsdChipRnapImr90
release beta
subTrack encodeUcsdChipRnap
shortLabel LI Pol2 IMR90
longLabel Ludwig Institute,UCSD ChIP/Chip (Pol2 antibody, IMR90 cells) 
priority 3
color 109,51,43

track encodeUcsdChipRnapHct116
release beta
subTrack encodeUcsdChipRnap
shortLabel LI Pol2 HCT116
longLabel Ludwig Institute, UCSD ChIP/Chip (Pol2 antibody, HCT116 cells) 
priority 4
color 58,119,40

track encodeUcsdChipTaf250
release beta
compositeTrack on
shortLabel LI ChIP TAF1
longLabel Ludwig Institute ChIP/Chip (TAF1 antibody) 
group encode
priority 30.2
chromosomes chr1,chr10,chr11,chr12,chr13,chr14,chr15,chr16,chr18,chr19,chr2,chr20,chr21,chr22,chr4,chr5,chr6,chr7,chr8,chr9,chrX
visibility hide
type bedGraph 4
maxHeightPixels 128:16:16
minLimit 0
maxLimit 16

track encodeUcsdChipTaf250Hela
release beta
subTrack encodeUcsdChipTaf250
shortLabel LI TAF1 HeLa
longLabel Ludwig Institute ChIP/Chip (TAF1 antibody, HeLa cells) 
priority 1

track encodeUcsdChipTaf250Thp1
release beta
subTrack encodeUcsdChipTaf250
shortLabel LI TAF1 THP1
longLabel Ludwig Institute ChIP/Chip (TAF1 antibody, THP1 cells) 
priority 2
color 0,63,135

track encodeUcsdChipTaf250Imr90
release beta
subTrack encodeUcsdChipTaf250
shortLabel LI TAF1 IMR90
longLabel Ludwig Institute ChIP/Chip (TAF1 antibody, IMR90 cells) 
priority 3
color 109,51,43

track encodeUcsdChipTaf250Hct116
release beta
subTrack encodeUcsdChipTaf250
shortLabel LI TAF1 HCT116
longLabel Ludwig Institute ChIP/Chip (TAF1 antibody, HCT116 cells) 
priority 4
color 58,119,40

<<<<<<< HEAD
=======
track encodeUcsdNgChip
compositeTrack on
shortLabel LI Ng TAF1 IMR90
longLabel Ludwig Institute ChIP/Chip (TAF1 antibody, IMR90 cells) on Nimblegen Chip
group encode
priority 30.25
visibility hide
maxHeightPixels 128:16:16
type wig -5.61 6.47
viewLimits 0:1
autoScale off

track encodeUcsdNgChipSignal
subTrack encodeUcsdNgChip
shortLabel LI Ng TAF1 IMR90
longLabel Ludwig Institute ChIP/Chip (TAF1 antibody, IMR90 cells) on Nimblegen Chip
priority 1

track encodeUcsdNgChipKnownSites
subTrack encodeUcsdNgChip
shortLabel TAF1 Known Sites
longLabel Ludwig Institute TAF1 sites matching to known transcripts
noInherit on
type bed 3
color 0,0,200
priority 2

track encodeUcsdNgChipNovelSites
subTrack encodeUcsdNgChip
shortLabel TAF1 Novel Sites
longLabel Ludwig Institute TAF1 sites matching no known transcripts
noInherit on
type bed 3
color 0,200,0
priority 3

track encodeUcsdNgValChip
compositeTrack on
shortLabel LI Ng Validation
longLabel Ludwig Institute ChIP/Chip Validation (IMR90 cells)
group encode
priority 30.26
visibility hide
type bedGraph 4
maxHeightPixels 128:16:16
minLimit -8
maxLimit 8
viewLimits 0:4
autoScale off

track encodeUcsdNgValChipH3ac
subTrack encodeUcsdNgValChip
shortLabel LI Ng Val H3ac
longLabel Ludwig Institute ChIP/Chip Validation (H3ac antibody, IMR90 cells)
priority 1

track encodeUcsdNgValChipH3K4me
subTrack encodeUcsdNgValChip
shortLabel LI Ng Val H3K4me
longLabel Ludwig Institute ChIP/Chip Validation (H3K4me antibody, IMR90 cells)
priority 2
color 0,63,135

track encodeUcsdNgValChipRnap
subTrack encodeUcsdNgValChip
shortLabel LI Ng Val Pol2
longLabel Ludwig Institute ChIP/Chip Validation (Pol2 antibody, IMR90 cells)
priority 3
color 109,51,43

track encodeUcsdNgValChipTaf
subTrack encodeUcsdNgValChip
shortLabel LI Ng Val TAF1
longLabel Ludwig Institute ChIP/Chip Validation (TAF1 antibody, IMR90 cells)
priority 4
color 58,119,40

>>>>>>> 8fae68b5
track encodeUcsdChipAch3Imr90
release beta
shortLabel LI AcH3 IMR90
longLabel Ludwig Institute ChIP/Chip (AcH3 antibody, IMR90 cells) 
group encode
priority 30.3
color 109,51,43
chromosomes chr1,chr10,chr11,chr12,chr13,chr14,chr15,chr16,chr18,chr19,chr2,chr20,chr21,chr22,chr4,chr5,chr6,chr7,chr8,chr9,chrX
visibility hide
type bedGraph 4
maxHeightPixels 128:16:16
minLimit 0
maxLimit 16

track encodeUcsdChipMeh3k4Imr90
release beta
shortLabel LI MeH3K4 IMR90
longLabel Ludwig Institute ChIP/Chip (MeH3K4 antibody, IMR90 cells) 
group encode
priority 30.4
color 109,51,43
chromosomes chr1,chr10,chr11,chr12,chr13,chr14,chr15,chr16,chr18,chr19,chr2,chr20,chr21,chr22,chr4,chr5,chr6,chr7,chr8,chr9,chrX
visibility hide
type bedGraph 4
maxHeightPixels 128:16:16
minLimit 0
maxLimit 16

track encodeAffyChIpRnapHl60Pval
compositeTrack on
shortLabel Affy ChIP Pol2 
longLabel Affymetrix ChIP/Chip (Pol2 retinoic acid-treated HL60 cells) P Value 
group encode
color 10,10,130
altColor 50,50,50
priority 47.1
chromosomes chr1,chr10,chr11,chr12,chr13,chr14,chr15,chr16,chr18,chr19,chr2,chr20,chr21,chr22,chr4,chr5,chr6,chr7,chr8,chr9,chrX
visibility hide
type wig -3.4 750
maxHeightPixels 128:16:16
autoScaleDefault Off
defaultViewLimits 0:80

track encodeAffyChIpRnapHl60PvalHr00
subTrack encodeAffyChIpRnapHl60Pval
<<<<<<< HEAD
shortLabel Pol2 0hr
longLabel Affymetrix ChIP/Chip (Pol2 RA-stim HL60, 0hrs) PValue in ENCODE Regions
=======
shortLabel Affy Pol2 RA 0h
longLabel Affymetrix ChIP/Chip (Pol2 retinoic acid-treated HL60, 0hrs) P Value 
>>>>>>> 8fae68b5
priority 1

track encodeAffyChIpRnapHl60PvalHr02
subTrack encodeAffyChIpRnapHl60Pval
<<<<<<< HEAD
shortLabel Pol2 2hr
longLabel Affymetrix ChIP/Chip (Pol2 RA-stim HL60, 2hrs) PValue in ENCODE Regions
=======
shortLabel Affy Pol2 RA 2h
longLabel Affymetrix ChIP/Chip (Pol2 retinoic acid-treated HL60, 2hrs) P Value 
>>>>>>> 8fae68b5
priority 2

track encodeAffyChIpRnapHl60PvalHr08
subTrack encodeAffyChIpRnapHl60Pval
<<<<<<< HEAD
shortLabel Pol2 8hr
longLabel Affymetrix ChIP/Chip (Pol2 RA-stim HL60, 8hrs) PValue in ENCODE Regions
=======
shortLabel Affy Pol2 RA 8h
longLabel Affymetrix ChIP/Chip (Pol2 retinoic acid-treated HL60, 8hrs) P Value 
>>>>>>> 8fae68b5
priority 3

track encodeAffyChIpRnapHl60PvalHr32
subTrack encodeAffyChIpRnapHl60Pval
<<<<<<< HEAD
shortLabel Pol2 32hr
longLabel Affymetrix ChIP/Chip (Pol2 RA-stim HL60, 32hrs) PValue in ENCODE Regions
=======
shortLabel Affy Pol2 RA 32h
longLabel Affymetrix ChIP/Chip (Pol2 retinoic acid-treated HL60, 32hrs) P Value 
>>>>>>> 8fae68b5
priority 4
visibility hide

track encodeAffyChIpRnapHl60Sites
compositeTrack on
shortLabel Affy Pol2 RA Sites
longLabel Affymetrix ChIP/Chip (Pol2 retinoic acid-treated HL60 cells) Sites 
group encode
priority 47.2
chromosomes chr1,chr10,chr11,chr12,chr13,chr14,chr15,chr16,chr18,chr19,chr2,chr20,chr21,chr22,chr4,chr5,chr6,chr7,chr8,chr9,chrX
visibility hide
color 10,10,130
altColor 50,50,50
type bed 3 .

track encodeAffyChIpRnapHl60SitesHr00
subTrack encodeAffyChIpRnapHl60Sites
<<<<<<< HEAD
shortLabel Pol2 0hr
longLabel Affymetrix ChIP/Chip (Pol2 RA-stim HL60, 0hrs) Sites in ENCODE Regions
=======
shortLabel Affy Pol2 RA 0h
longLabel Affymetrix ChIP/Chip (Pol2 retinoic acid-treated HL60, 0hrs) Sites 
>>>>>>> 8fae68b5
priority 1

track encodeAffyChIpRnapHl60SitesHr02
subTrack encodeAffyChIpRnapHl60Sites
<<<<<<< HEAD
shortLabel Pol2 2hr
longLabel Affymetrix ChIP/Chip (Pol2 RA-stim HL60, 2hrs) Sites in ENCODE Regions
=======
shortLabel Affy Pol2 RA 2h
longLabel Affymetrix ChIP/Chip (Pol2 retinoic acid-treated HL60, 2hrs) Sites 
>>>>>>> 8fae68b5
priority 2

track encodeAffyChIpRnapHl60SitesHr08
subTrack encodeAffyChIpRnapHl60Sites
<<<<<<< HEAD
shortLabel Pol2 8hr
longLabel Affymetrix ChIP/Chip (Pol2 RA-stim HL60, 8hrs) Sites in ENCODE Regions
=======
shortLabel Affy Pol2 RA 8h
longLabel Affymetrix ChIP/Chip (Pol2 retinoic acid-treated HL60, 8hrs) Sites 
>>>>>>> 8fae68b5
priority 3

track encodeAffyChIpRnapHl60SitesHr32
subTrack encodeAffyChIpRnapHl60Sites
shortLabel Affy Pol2 RA 32h
longLabel Affymetrix ChIP/Chip (Pol2 retinoic acid-treated HL60, 32hrs) Sites 
priority 4

track encodeSangerChip
shortLabel ChIP/Sanger
longLabel Sanger ChIP/Chip (H3K4me3 GM06990) in ENCODE Regions
group encode
color 10,10,130
altColor 50,50,50
priority 47.3
chromosomes chr1,chr10,chr11,chr12,chr13,chr14,chr15,chr16,chr18,chr19,chr2,chr20,chr21,chr22,chr4,chr5,chr6,chr7,chr8,chr9,chrX
visibility hide
type bedGraph 4
maxHeightPixels 128:40:16
minLimit 0
maxLimit 75

track encodeAffyRnaHl60Sig
compositeTrack on
shortLabel Affy RNA Signal
longLabel Affymetrix RNA (Pol2 retinoic acid-treated HL60 cells) Signal 
group encode
color 130,10,10
altColor 50,50,50
priority 48.1
chromosomes chr1,chr10,chr11,chr12,chr13,chr14,chr15,chr16,chr18,chr19,chr2,chr20,chr21,chr22,chr4,chr5,chr6,chr7,chr8,chr9,chrX
visibility hide
type wig -3.4 750
maxHeightPixels 128:16:16
autoScaleDefault Off
defaultViewLimits 0:50

track encodeAffyRnaHl60SigHr00
subTrack encodeAffyRnaHl60Sig
<<<<<<< HEAD
shortLabel RNA 0hr
longLabel Affymetrix PolyA+ RNA (RA-stim HL60, 0hrs) Signal in ENCODE Regions
=======
shortLabel Affy RNA RA 0h
longLabel Affymetrix PolyA+ RNA (retinoic acid-treated HL60, 0hrs) Signal 
>>>>>>> 8fae68b5
priority 1

track encodeAffyRnaHl60SigHr02
subTrack encodeAffyRnaHl60Sig
<<<<<<< HEAD
shortLabel RNA 2hr
longLabel Affymetrix PolyA+ RNA (RA-stim HL60, 2hrs) Signal in ENCODE Regions
=======
shortLabel Affy RNA RA 2h
longLabel Affymetrix PolyA+ RNA (retinoic acid-treated HL60, 2hrs) Signal 
>>>>>>> 8fae68b5
priority 2

track encodeAffyRnaHl60SigHr08
subTrack encodeAffyRnaHl60Sig
<<<<<<< HEAD
shortLabel RNA 8hr
longLabel Affymetrix PolyA+ RNA (RA-stim HL60, 8hrs) Signal in ENCODE Regions
=======
shortLabel Affy RNA RA 8h
longLabel Affymetrix PolyA+ RNA (retinoic acid-treated HL60, 8hrs) Signal 
>>>>>>> 8fae68b5
priority 3

track encodeAffyRnaHl60SigHr32
subTrack encodeAffyRnaHl60Sig
<<<<<<< HEAD
shortLabel RNA 32hr
longLabel Affymetrix PolyA+ RNA (RA-stim HL60, 32hrs) Signal in ENCODE Regions
priority 4

=======
shortLabel Affy RNA RA 32h
longLabel Affymetrix PolyA+ RNA (retinoic acid-treated HL60, 32hrs) Signal 
priority 4

track encodeAffyChIpHl60Hr00
compositeTrack on
shortLabel Affy HL-60 RA 0hr
longLabel Affymetrix ChIP/Chip (retinoic acid-treated HL-60 cells) Pvals and Sites, 0hrs
group encode
priority 47.25
chromosomes chr1,chr10,chr11,chr12,chr13,chr14,chr15,chr16,chr18,chr19,chr2,chr20,chr21,chr22,chr4,chr5,chr6,chr7,chr8,chr9,chrX
visibility hide
type wig 0.0 534.54
viewLimits 0:50
maxHeightPixels 128:16:16
autoScale off

track encodeAffyChIpHl60Hr02
compositeTrack on
shortLabel Affy HL-60 RA 2hr
longLabel Affymetrix ChIP/Chip (retinoic acid-treated HL-60 cells) Pvals and Sites, 2hrs
group encode
priority 47.26
chromosomes chr1,chr10,chr11,chr12,chr13,chr14,chr15,chr16,chr18,chr19,chr2,chr20,chr21,chr22,chr4,chr5,chr6,chr7,chr8,chr9,chrX
visibility hide
type wig 0.0 425.79
viewLimits 0:50
maxHeightPixels 128:16:16
autoScale off

track encodeAffyChIpHl60Hr08
compositeTrack on
shortLabel Affy HL-60 RA 8hr
longLabel Affymetrix ChIP/Chip (retinoic acid-treated HL-60 cells) Pvals and Sites, 8hrs
group encode
priority 47.27
chromosomes chr1,chr10,chr11,chr12,chr13,chr14,chr15,chr16,chr18,chr19,chr2,chr20,chr21,chr22,chr4,chr5,chr6,chr7,chr8,chr9,chrX
visibility hide
type wig 0.0 505.86
viewLimits 0:50
maxHeightPixels 128:16:16
autoScale off

track encodeAffyChIpHl60Hr32
compositeTrack on
shortLabel Affy HL-60 RA 32hr
longLabel Affymetrix ChIP/Chip (retinoic acid-treated HL-60 cells) Pvals and Sites, 32hrs
group encode
priority 47.28
chromosomes chr1,chr10,chr11,chr12,chr13,chr14,chr15,chr16,chr18,chr19,chr2,chr20,chr21,chr22,chr4,chr5,chr6,chr7,chr8,chr9,chrX
visibility hide
type wig 0.0 490.03
viewLimits 0:50
maxHeightPixels 128:16:16
autoScale off

track encodeAffyChIpHl60SitesBrg1Hr00
subTrack encodeAffyChIpHl60Hr00 off
shortLabel Affy Brg1 RA 0h
longLabel Affymetrix ChIP/Chip (Brg1 retinoic acid-treated HL60, 0hrs) Sites
noInherit on
type bed 3 .
color 252,0,0
priority 2

track encodeAffyChIpHl60SitesBrg1Hr02
subTrack encodeAffyChIpHl60Hr02 off
shortLabel Affy Brg1 RA 2h
longLabel Affymetrix ChIP/Chip (Brg1 retinoic acid-treated HL60, 2hrs) Sites
noInherit on
type bed 3 .
color 252,0,0
priority 4

track encodeAffyChIpHl60SitesBrg1Hr08
subTrack encodeAffyChIpHl60Hr08 off
shortLabel Affy Brg1 RA 8h
longLabel Affymetrix ChIP/Chip (Brg1 retinoic acid-treated HL60, 8hrs) Sites
noInherit on
type bed 3 .
color 252,0,0
priority 6

track encodeAffyChIpHl60SitesBrg1Hr32
subTrack encodeAffyChIpHl60Hr32 off
shortLabel Affy Brg1 RA 32h
longLabel Affymetrix ChIP/Chip (Brg1 retinoic acid-treated HL60, 32hrs) Sites
noInherit on
type bed 3 .
color 252,0,0
priority 8

track encodeAffyChIpHl60SitesCebpeHr00
subTrack encodeAffyChIpHl60Hr00 off
shortLabel Affy CEBPe RA 0h
longLabel Affymetrix ChIP/Chip (CEBPe retinoic acid-treated HL60, 0hrs) Sites
noInherit on
type bed 3 .
color 224,28,0
priority 10

track encodeAffyChIpHl60SitesCebpeHr02
subTrack encodeAffyChIpHl60Hr02 off
shortLabel Affy CEBPe RA 2h
longLabel Affymetrix ChIP/Chip (CEBPe retinoic acid-treated HL60, 2hrs) Sites
noInherit on
type bed 3 .
color 224,28,0
priority 12

track encodeAffyChIpHl60SitesCebpeHr08
subTrack encodeAffyChIpHl60Hr08 off
shortLabel Affy CEBPe RA 8h
longLabel Affymetrix ChIP/Chip (CEBPe retinoic acid-treated HL60, 8hrs) Sites
noInherit on
type bed 3 .
color 224,28,0
priority 14

track encodeAffyChIpHl60SitesCebpeHr32
subTrack encodeAffyChIpHl60Hr32 off
shortLabel Affy CEBPe RA 32h
longLabel Affymetrix ChIP/Chip (CEBPe retinoic acid-treated HL60, 32hrs) Sites
noInherit on
type bed 3 .
color 224,28,0
priority 16

track encodeAffyChIpHl60SitesCtcfHr00
subTrack encodeAffyChIpHl60Hr00 off
shortLabel Affy CTCF RA 0h
longLabel Affymetrix ChIP/Chip (CTCF retinoic acid-treated HL60, 0hrs) Sites
noInherit on
type bed 3 .
color 196,56,0
priority 18

track encodeAffyChIpHl60SitesCtcfHr02
subTrack encodeAffyChIpHl60Hr02 off
shortLabel Affy CTCF RA 2h
longLabel Affymetrix ChIP/Chip (CTCF retinoic acid-treated HL60, 2hrs) Sites
noInherit on
type bed 3 .
color 196,56,0
priority 20

track encodeAffyChIpHl60SitesCtcfHr08
subTrack encodeAffyChIpHl60Hr08 off
shortLabel Affy CTCF RA 8h
longLabel Affymetrix ChIP/Chip (CTCF retinoic acid-treated HL60, 8hrs) Sites
noInherit on
type bed 3 .
color 196,56,0
priority 22

track encodeAffyChIpHl60SitesCtcfHr32
subTrack encodeAffyChIpHl60Hr32 off
shortLabel Affy CTCF RA 32h
longLabel Affymetrix ChIP/Chip (CTCF retinoic acid-treated HL60, 32hrs) Sites
noInherit on
type bed 3 .
color 196,56,0
priority 24

track encodeAffyChIpHl60SitesH3K27me3Hr00
subTrack encodeAffyChIpHl60Hr00 off
shortLabel Affy H3K27me3 RA 0h
longLabel Affymetrix ChIP/Chip (H3K27me3 retinoic acid-treated HL60, 0hrs) Sites
noInherit on
type bed 3 .
color 168,84,0
priority 26

track encodeAffyChIpHl60SitesH3K27me3Hr02
subTrack encodeAffyChIpHl60Hr02 off
shortLabel Affy H3K27me3 RA 2h
longLabel Affymetrix ChIP/Chip (H3K27me3 retinoic acid-treated HL60, 2hrs) Sites
noInherit on
type bed 3 .
color 168,84,0
priority 28

track encodeAffyChIpHl60SitesH3K27me3Hr08
subTrack encodeAffyChIpHl60Hr08 off
shortLabel Affy H3K27me3 RA 8h
longLabel Affymetrix ChIP/Chip (H3K27me3 retinoic acid-treated HL60, 8hrs) Sites
noInherit on
type bed 3 .
color 168,84,0
priority 30

track encodeAffyChIpHl60SitesH3K27me3Hr32
subTrack encodeAffyChIpHl60Hr32 off
shortLabel Affy H3K27me3 RA 32h
longLabel Affymetrix ChIP/Chip (H3K27me3 retinoic acid-treated HL60, 32hrs) Sites
noInherit on
type bed 3 .
color 168,84,0
priority 32

track encodeAffyChIpHl60SitesH4Kac4Hr00
subTrack encodeAffyChIpHl60Hr00 off
shortLabel Affy H4Kac4 RA 0h
longLabel Affymetrix ChIP/Chip (H4Kac4 retinoic acid-treated HL60, 0hrs) Sites
noInherit on
type bed 3 .
color 140,112,0
priority 34

track encodeAffyChIpHl60SitesH4Kac4Hr02
subTrack encodeAffyChIpHl60Hr02 off
shortLabel Affy H4Kac4 RA 2h
longLabel Affymetrix ChIP/Chip (H4Kac4 retinoic acid-treated HL60, 2hrs) Sites
noInherit on
type bed 3 .
color 140,112,0
priority 36

track encodeAffyChIpHl60SitesH4Kac4Hr08
subTrack encodeAffyChIpHl60Hr08 off
shortLabel Affy H4Kac4 RA 8h
longLabel Affymetrix ChIP/Chip (H4Kac4 retinoic acid-treated HL60, 8hrs) Sites
noInherit on
type bed 3 .
color 140,112,0
priority 38

track encodeAffyChIpHl60SitesH4Kac4Hr32
subTrack encodeAffyChIpHl60Hr32 off
shortLabel Affy H4Kac4 RA 32h
longLabel Affymetrix ChIP/Chip (H4Kac4 retinoic acid-treated HL60, 32hrs) Sites
noInherit on
type bed 3 .
color 140,112,0
priority 40

track encodeAffyChIpHl60SitesP300Hr00
subTrack encodeAffyChIpHl60Hr00 off
shortLabel Affy P300 RA 0h
longLabel Affymetrix ChIP/Chip (P300 retinoic acid-treated HL60, 0hrs) Sites
noInherit on
type bed 3 .
color 112,140,0
priority 42

track encodeAffyChIpHl60SitesP300Hr02
subTrack encodeAffyChIpHl60Hr02 off
shortLabel Affy P300 RA 2h
longLabel Affymetrix ChIP/Chip (P300 retinoic acid-treated HL60, 2hrs) Sites
noInherit on
type bed 3 .
color 112,140,0
priority 44

track encodeAffyChIpHl60SitesP300Hr08
subTrack encodeAffyChIpHl60Hr08 off
shortLabel Affy P300 RA 8h
longLabel Affymetrix ChIP/Chip (P300 retinoic acid-treated HL60, 8hrs) Sites
noInherit on
type bed 3 .
color 112,140,0
priority 46

track encodeAffyChIpHl60SitesP300Hr32
subTrack encodeAffyChIpHl60Hr32 off
shortLabel Affy P300 RA 32h
longLabel Affymetrix ChIP/Chip (P300 retinoic acid-treated HL60, 32hrs) Sites
noInherit on
type bed 3 .
color 112,140,0
priority 48

track encodeAffyChIpHl60SitesPu1Hr00
subTrack encodeAffyChIpHl60Hr00 off
shortLabel Affy PU1 RA 0h
longLabel Affymetrix ChIP/Chip (PU1 retinoic acid-treated HL60, 0hrs) Sites
noInherit on
type bed 3 .
color 84,168,0
priority 50

track encodeAffyChIpHl60SitesPu1Hr02
subTrack encodeAffyChIpHl60Hr02 off
shortLabel Affy PU1 RA 2h
longLabel Affymetrix ChIP/Chip (PU1 retinoic acid-treated HL60, 2hrs) Sites
noInherit on
type bed 3 .
color 84,168,0
priority 52

track encodeAffyChIpHl60SitesPu1Hr08
subTrack encodeAffyChIpHl60Hr08 off
shortLabel Affy PU1 RA 8h
longLabel Affymetrix ChIP/Chip (PU1 retinoic acid-treated HL60, 8hrs) Sites
noInherit on
type bed 3 .
color 84,168,0
priority 54

track encodeAffyChIpHl60SitesPu1Hr32
subTrack encodeAffyChIpHl60Hr32 off
shortLabel Affy PU1 RA 32h
longLabel Affymetrix ChIP/Chip (PU1 retinoic acid-treated HL60, 32hrs) Sites
noInherit on
type bed 3 .
color 84,168,0
priority 56

track encodeAffyChIpHl60SitesRnapHr00
subTrack encodeAffyChIpHl60Hr00 off
shortLabel Affy Pol2 RA 0h
longLabel Affymetrix ChIP/Chip (Pol2 retinoic acid-treated HL60, 0hrs) Sites
noInherit on
type bed 3 .
color 56,196,0
priority 58

track encodeAffyChIpHl60SitesRnapHr02
subTrack encodeAffyChIpHl60Hr02 off
shortLabel Affy Pol2 RA 2h
longLabel Affymetrix ChIP/Chip (Pol2 retinoic acid-treated HL60, 2hrs) Sites
noInherit on
type bed 3 .
color 56,196,0
priority 60

track encodeAffyChIpHl60SitesRnapHr08
subTrack encodeAffyChIpHl60Hr08 off
shortLabel Affy Pol2 RA 8h
longLabel Affymetrix ChIP/Chip (Pol2 retinoic acid-treated HL60, 8hrs) Sites
noInherit on
type bed 3 .
color 56,196,0
priority 62

track encodeAffyChIpHl60SitesRnapHr32
subTrack encodeAffyChIpHl60Hr32 off
shortLabel Affy Pol2 RA 32h
longLabel Affymetrix ChIP/Chip (Pol2 retinoic acid-treated HL60, 32hrs) Sites
noInherit on
type bed 3 .
color 56,196,0
priority 64

track encodeAffyChIpHl60SitesRaraHr00
subTrack encodeAffyChIpHl60Hr00 off
shortLabel Affy RARA RA 0h
longLabel Affymetrix ChIP/Chip (RARA retinoic acid-treated HL60, 0hrs) Sites
noInherit on
type bed 3 .
color 28,224,0
priority 66

track encodeAffyChIpHl60SitesRaraHr02
subTrack encodeAffyChIpHl60Hr02 off
shortLabel Affy RARA RA 2h
longLabel Affymetrix ChIP/Chip (RARA retinoic acid-treated HL60, 2hrs) Sites
noInherit on
type bed 3 .
color 28,224,0
priority 68

track encodeAffyChIpHl60SitesRaraHr08
subTrack encodeAffyChIpHl60Hr08 off
shortLabel Affy RARA RA 8h
longLabel Affymetrix ChIP/Chip (RARA retinoic acid-treated HL60, 8hrs) Sites
noInherit on
type bed 3 .
color 28,224,0
priority 70

track encodeAffyChIpHl60SitesRaraHr32
subTrack encodeAffyChIpHl60Hr32 off
shortLabel Affy RARA RA 32h
longLabel Affymetrix ChIP/Chip (RARA retinoic acid-treated HL60, 32hrs) Sites
noInherit on
type bed 3 .
color 28,224,0
priority 72

track encodeAffyChIpHl60SitesSirt1Hr00
subTrack encodeAffyChIpHl60Hr00 off
shortLabel Affy SIRT1 RA 0h
longLabel Affymetrix ChIP/Chip (SIRT1 retinoic acid-treated HL60, 0hrs) Sites
noInherit on
type bed 3 .
color 0,252,0
priority 74

track encodeAffyChIpHl60SitesSirt1Hr02
subTrack encodeAffyChIpHl60Hr02 off
shortLabel Affy SIRT1 RA 2h
longLabel Affymetrix ChIP/Chip (SIRT1 retinoic acid-treated HL60, 2hrs) Sites
noInherit on
type bed 3 .
color 0,252,0
priority 76

track encodeAffyChIpHl60SitesSirt1Hr08
subTrack encodeAffyChIpHl60Hr08 off
shortLabel Affy SIRT1 RA 8h
longLabel Affymetrix ChIP/Chip (SIRT1 retinoic acid-treated HL60, 8hrs) Sites
noInherit on
type bed 3 .
color 0,252,0
priority 78

track encodeAffyChIpHl60SitesSirt1Hr32
subTrack encodeAffyChIpHl60Hr32 off
shortLabel Affy SIRT1 RA 32h
longLabel Affymetrix ChIP/Chip (SIRT1 retinoic acid-treated HL60, 32hrs) Sites
noInherit on
type bed 3 .
color 0,252,0
priority 80

track encodeAffyChIpHl60SitesTfiibHr32
subTrack encodeAffyChIpHl60Hr32 off
shortLabel Affy TFIIB RA 32h
longLabel Affymetrix ChIP/Chip (TFIIB retinoic acid-treated HL60, 32hrs) Sites
noInherit on
type bed 3 .
color 0,0,200
priority 82


track encodeAffyChIpHl60PvalBrg1Hr00
subTrack encodeAffyChIpHl60Hr00
shortLabel Affy Brg1 RA 0h
longLabel Affymetrix ChIP/Chip (Brg1 retinoic acid-treated HL60, 0hrs) P Value
priority 1

track encodeAffyChIpHl60PvalBrg1Hr02
subTrack encodeAffyChIpHl60Hr02
shortLabel Affy Brg1 RA 2h
longLabel Affymetrix ChIP/Chip (Brg1 retinoic acid-treated HL60, 2hrs) P Value
priority 3

track encodeAffyChIpHl60PvalBrg1Hr08
subTrack encodeAffyChIpHl60Hr08
shortLabel Affy Brg1 RA 8h
longLabel Affymetrix ChIP/Chip (Brg1 retinoic acid-treated HL60, 8hrs) P Value
priority 5

track encodeAffyChIpHl60PvalBrg1Hr32
subTrack encodeAffyChIpHl60Hr32
shortLabel Affy Brg1 RA 32h
longLabel Affymetrix ChIP/Chip (Brg1 retinoic acid-treated HL60, 32hrs) P Value
priority 7

track encodeAffyChIpHl60PvalCebpeHr00
subTrack encodeAffyChIpHl60Hr00
shortLabel Affy CEBPe RA 0h
longLabel Affymetrix ChIP/Chip (CEBPe retinoic acid-treated HL60, 0hrs) P Value
priority 9

track encodeAffyChIpHl60PvalCebpeHr02
subTrack encodeAffyChIpHl60Hr02
shortLabel Affy CEBPe RA 2h
longLabel Affymetrix ChIP/Chip (CEBPe retinoic acid-treated HL60, 2hrs) P Value
priority 11

track encodeAffyChIpHl60PvalCebpeHr08
subTrack encodeAffyChIpHl60Hr08
shortLabel Affy CEBPe RA 8h
longLabel Affymetrix ChIP/Chip (CEBPe retinoic acid-treated HL60, 8hrs) P Value
priority 13

track encodeAffyChIpHl60PvalCebpeHr32
subTrack encodeAffyChIpHl60Hr32
shortLabel Affy CEBPe RA 32h
longLabel Affymetrix ChIP/Chip (CEBPe retinoic acid-treated HL60, 32hrs) P Value
priority 15

track encodeAffyChIpHl60PvalCtcfHr00
subTrack encodeAffyChIpHl60Hr00
shortLabel Affy CTCF RA 0h
longLabel Affymetrix ChIP/Chip (CTCF retinoic acid-treated HL60, 0hrs) P Value
priority 17

track encodeAffyChIpHl60PvalCtcfHr02
subTrack encodeAffyChIpHl60Hr02
shortLabel Affy CTCF RA 2h
longLabel Affymetrix ChIP/Chip (CTCF retinoic acid-treated HL60, 2hrs) P Value
priority 19

track encodeAffyChIpHl60PvalCtcfHr08
subTrack encodeAffyChIpHl60Hr08
shortLabel Affy CTCF RA 8h
longLabel Affymetrix ChIP/Chip (CTCF retinoic acid-treated HL60, 8hrs) P Value
priority 21

track encodeAffyChIpHl60PvalCtcfHr32
subTrack encodeAffyChIpHl60Hr32
shortLabel Affy CTCF RA 32h
longLabel Affymetrix ChIP/Chip (CTCF retinoic acid-treated HL60, 32hrs) P Value
priority 23

track encodeAffyChIpHl60PvalH3K27me3Hr00
subTrack encodeAffyChIpHl60Hr00
shortLabel Affy H3K27me3 RA 0h
longLabel Affymetrix ChIP/Chip (H3K27me3 retinoic acid-treated HL60, 0hrs) P Value
priority 25

track encodeAffyChIpHl60PvalH3K27me3Hr02
subTrack encodeAffyChIpHl60Hr02
shortLabel Affy H3K27me3 RA 2h
longLabel Affymetrix ChIP/Chip (H3K27me3 retinoic acid-treated HL60, 2hrs) P Value
priority 27

track encodeAffyChIpHl60PvalH3K27me3Hr08
subTrack encodeAffyChIpHl60Hr08
shortLabel Affy H3K27me3 RA 8h
longLabel Affymetrix ChIP/Chip (H3K27me3 retinoic acid-treated HL60, 8hrs) P Value
priority 29

track encodeAffyChIpHl60PvalH3K27me3Hr32
subTrack encodeAffyChIpHl60Hr32
shortLabel Affy H3K27me3 RA 32h
longLabel Affymetrix ChIP/Chip (H3K27me3 retinoic acid-treated HL60, 32hrs) P Value
priority 31

track encodeAffyChIpHl60PvalH4Kac4Hr00
subTrack encodeAffyChIpHl60Hr00
shortLabel Affy H4Kac4 RA 0h
longLabel Affymetrix ChIP/Chip (H4Kac4 retinoic acid-treated HL60, 0hrs) P Value
priority 33

track encodeAffyChIpHl60PvalH4Kac4Hr02
subTrack encodeAffyChIpHl60Hr02
shortLabel Affy H4Kac4 RA 2h
longLabel Affymetrix ChIP/Chip (H4Kac4 retinoic acid-treated HL60, 2hrs) P Value
priority 35

track encodeAffyChIpHl60PvalH4Kac4Hr08
subTrack encodeAffyChIpHl60Hr08
shortLabel Affy H4Kac4 RA 8h
longLabel Affymetrix ChIP/Chip (H4Kac4 retinoic acid-treated HL60, 8hrs) P Value
priority 37

track encodeAffyChIpHl60PvalH4Kac4Hr32
subTrack encodeAffyChIpHl60Hr32
shortLabel Affy H4Kac4 RA 32h
longLabel Affymetrix ChIP/Chip (H4Kac4 retinoic acid-treated HL60, 32hrs) P Value
priority 39

track encodeAffyChIpHl60PvalP300Hr00
subTrack encodeAffyChIpHl60Hr00
shortLabel Affy P300 RA 0h
longLabel Affymetrix ChIP/Chip (P300 retinoic acid-treated HL60, 0hrs) P Value
priority 41

track encodeAffyChIpHl60PvalP300Hr02
subTrack encodeAffyChIpHl60Hr02
shortLabel Affy P300 RA 2h
longLabel Affymetrix ChIP/Chip (P300 retinoic acid-treated HL60, 2hrs) P Value
priority 43

track encodeAffyChIpHl60PvalP300Hr08
subTrack encodeAffyChIpHl60Hr08
shortLabel Affy P300 RA 8h
longLabel Affymetrix ChIP/Chip (P300 retinoic acid-treated HL60, 8hrs) P Value
priority 45

track encodeAffyChIpHl60PvalP300Hr32
subTrack encodeAffyChIpHl60Hr32
shortLabel Affy P300 RA 32h
longLabel Affymetrix ChIP/Chip (P300 retinoic acid-treated HL60, 32hrs) P Value
priority 47

track encodeAffyChIpHl60PvalPu1Hr00
subTrack encodeAffyChIpHl60Hr00
shortLabel Affy PU1 RA 0h
longLabel Affymetrix ChIP/Chip (PU1 retinoic acid-treated HL60, 0hrs) P Value
priority 49

track encodeAffyChIpHl60PvalPu1Hr02
subTrack encodeAffyChIpHl60Hr02
shortLabel Affy PU1 RA 2h
longLabel Affymetrix ChIP/Chip (PU1 retinoic acid-treated HL60, 2hrs) P Value
priority 51

track encodeAffyChIpHl60PvalPu1Hr08
subTrack encodeAffyChIpHl60Hr08
shortLabel Affy PU1 RA 8h
longLabel Affymetrix ChIP/Chip (PU1 retinoic acid-treated HL60, 8hrs) P Value
priority 53

track encodeAffyChIpHl60PvalPu1Hr32
subTrack encodeAffyChIpHl60Hr32
shortLabel Affy PU1 RA 32h
longLabel Affymetrix ChIP/Chip (PU1 retinoic acid-treated HL60, 32hrs) P Value
priority 55

track encodeAffyChIpHl60PvalRnapHr00
subTrack encodeAffyChIpHl60Hr00
shortLabel Affy Pol2 RA 0h
longLabel Affymetrix ChIP/Chip (Pol2 retinoic acid-treated HL60, 0hrs) P Value
priority 57

track encodeAffyChIpHl60PvalRnapHr02
subTrack encodeAffyChIpHl60Hr02
shortLabel Affy Pol2 RA 2h
longLabel Affymetrix ChIP/Chip (Pol2 retinoic acid-treated HL60, 2hrs) P Value
priority 59

track encodeAffyChIpHl60PvalRnapHr08
subTrack encodeAffyChIpHl60Hr08
shortLabel Affy Pol2 RA 8h
longLabel Affymetrix ChIP/Chip (Pol2 retinoic acid-treated HL60, 8hrs) P Value
priority 61

track encodeAffyChIpHl60PvalRnapHr32
subTrack encodeAffyChIpHl60Hr32
shortLabel Affy Pol2 RA 32h
longLabel Affymetrix ChIP/Chip (Pol2 retinoic acid-treated HL60, 32hrs) P Value
priority 63

track encodeAffyChIpHl60PvalRaraHr00
subTrack encodeAffyChIpHl60Hr00
shortLabel Affy RARA RA 0h
longLabel Affymetrix ChIP/Chip (RARA retinoic acid-treated HL60, 0hrs) P Value
priority 65

track encodeAffyChIpHl60PvalRaraHr02
subTrack encodeAffyChIpHl60Hr02
shortLabel Affy RARA RA 2h
longLabel Affymetrix ChIP/Chip (RARA retinoic acid-treated HL60, 2hrs) P Value
priority 67

track encodeAffyChIpHl60PvalRaraHr08
subTrack encodeAffyChIpHl60Hr08
shortLabel Affy RARA RA 8h
longLabel Affymetrix ChIP/Chip (RARA retinoic acid-treated HL60, 8hrs) P Value
priority 69

track encodeAffyChIpHl60PvalRaraHr32
subTrack encodeAffyChIpHl60Hr32
shortLabel Affy RARA RA 32h
longLabel Affymetrix ChIP/Chip (RARA retinoic acid-treated HL60, 32hrs) P Value
priority 71

track encodeAffyChIpHl60PvalSirt1Hr00
subTrack encodeAffyChIpHl60Hr00
shortLabel Affy SIRT1 RA 0h
longLabel Affymetrix ChIP/Chip (SIRT1 retinoic acid-treated HL60, 0hrs) P Value
priority 73

track encodeAffyChIpHl60PvalSirt1Hr02
subTrack encodeAffyChIpHl60Hr02
shortLabel Affy SIRT1 RA 2h
longLabel Affymetrix ChIP/Chip (SIRT1 retinoic acid-treated HL60, 2hrs) P Value
priority 75

track encodeAffyChIpHl60PvalSirt1Hr08
subTrack encodeAffyChIpHl60Hr08
shortLabel Affy SIRT1 RA 8h
longLabel Affymetrix ChIP/Chip (SIRT1 retinoic acid-treated HL60, 8hrs) P Value
priority 77

track encodeAffyChIpHl60PvalSirt1Hr32
subTrack encodeAffyChIpHl60Hr32
shortLabel Affy SIRT1 RA 32h
longLabel Affymetrix ChIP/Chip (SIRT1 retinoic acid-treated HL60, 32hrs) P Value
priority 79

track encodeAffyChIpHl60PvalTfiibHr32
subTrack encodeAffyChIpHl60Hr32
shortLabel Affy TFIIB RA 32h
longLabel Affymetrix ChIP/Chip (TFIIB retinoic acid-treated HL60, 32hrs) P Value
priority 81




track encodeSangerChipH3H4
compositeTrack on
shortLabel San H3&4 GM06990
longLabel Sanger ChIP/Chip (histones H3,H4 antibody, GM06990 cells) 
group encode
priority 47.3
chromosomes chr1,chr10,chr11,chr12,chr13,chr14,chr15,chr16,chr18,chr19,chr2,chr20,chr21,chr22,chr4,chr5,chr6,chr7,chr8,chr9,chrX
visibility hide
type bedGraph 4
maxHeightPixels 128:40:16
minLimit 0
maxLimit 75

track encodeSangerChipH3K4me1
subTrack encodeSangerChipH3H4
shortLabel SI H3K4m1 GM06990
longLabel Sanger Institute ChIP/Chip (Histone H3 K4 monomethylated ab, GM06990 cells) 
priority 1
color 10,10,130

track encodeSangerChipH3K4me2
subTrack encodeSangerChipH3H4
shortLabel SI H3K4m2 GM06990
longLabel Sanger Institute ChIP/Chip (Histone H3 K4 dimethylated ab, GM06990 cells)
priority 2
color 10,10,10

track encodeSangerChipH3K4me3
subTrack encodeSangerChipH3H4
shortLabel SI H3K4m3 GM06990
longLabel Sanger Institute ChIP/Chip (Histone H3 K4 trimethylated ab, GM06990 cells)
priority 3
color 10,10,130

track encodeSangerChipH3ac
subTrack encodeSangerChipH3H4
shortLabel SI H3ac GM06990
longLabel Sanger Institute ChIP/Chip (Histone H3 Acylated ab, GM06990 cells) 
priority 4
color 10,10,10

track encodeSangerChipH4ac
subTrack encodeSangerChipH3H4
shortLabel SI H4ac GM06990
longLabel Sanger Institute ChIP/Chip (Histone H4 Acylated ab, GM06990 cells)
priority 5
color 10,10,130

track encodeSangerChipH3K4me2K562
subTrack encodeSangerChipH3H4
shortLabel SI H3K4me2 K562
longLabel Sanger Institute ChIP/Chip (Histone H3 K4 dimethylated ab, K562 cells)
priority 6
color 10,10,130

track encodeSangerChipH3acK562
subTrack encodeSangerChipH3H4
shortLabel SI H3ac K562
longLabel Sanger Institute ChIP/Chip (Histone H3 Acylated antibody, K562 cells)
priority 7
color 10,10,130

track encodeSangerChipH4acK562
subTrack encodeSangerChipH3H4
shortLabel SI H4ac K562
longLabel Sanger Institute ChIP/Chip (Histone H4 Acylated antibody, K562 cells)
priority 8
color 10,10,130

>>>>>>> 8fae68b5
track encodeAffyRnaHl60Sites
compositeTrack on
shortLabel Affy RNA RA Sites
longLabel Affymetrix PolyA+ RNA (retinoic acid-treated HL60 cells) Sites 
group encode
priority 48.2
chromosomes chr1,chr10,chr11,chr12,chr13,chr14,chr15,chr16,chr18,chr19,chr2,chr20,chr21,chr22,chr4,chr5,chr6,chr7,chr8,chr9,chrX
visibility hide
color 130,10,10
altColor 50,50,50
type bed 3 .

track encodeAffyRnaHl60SitesHr00
subTrack encodeAffyRnaHl60Sites
<<<<<<< HEAD
shortLabel RNA 0hr
longLabel Affymetrix PolyA+ RNA (RA-stim HL60, 0hrs) Sites in ENCODE Regions
=======
shortLabel Affy RNA RA 0h
longLabel Affymetrix PolyA+ RNA (retinoic acid-treated HL60, 0hrs) Sites 
>>>>>>> 8fae68b5
priority 1

track encodeAffyRnaHl60SitesHr02
subTrack encodeAffyRnaHl60Sites
<<<<<<< HEAD
shortLabel RNA 2hr
longLabel Affymetrix PolyA+ RNA (RA-stim HL60, 2hrs) Sites in ENCODE Regions
=======
shortLabel Affy RNA RA 2h
longLabel Affymetrix PolyA+ RNA (retinoic acid-treated HL60, 2hrs) Sites 
>>>>>>> 8fae68b5
priority 2

track encodeAffyRnaHl60SitesHr08
subTrack encodeAffyRnaHl60Sites
<<<<<<< HEAD
shortLabel RNA 8hr
longLabel Affymetrix PolyA+ RNA (RA-stim HL60, 8hrs) Sites in ENCODE Regions
=======
shortLabel Affy RNA RA 8h
longLabel Affymetrix PolyA+ RNA (retinoic acid-treated HL60, 8hrs) Sites 
>>>>>>> 8fae68b5
priority 3

track encodeAffyRnaHl60SitesHr32
subTrack encodeAffyRnaHl60Sites
<<<<<<< HEAD
shortLabel RNA 32hr
longLabel Affymetrix PolyA+ RNA (RA-stim HL60, 32hrs) Sites in ENCODE Regions
=======
shortLabel Affy RNA RA 32h
longLabel Affymetrix PolyA+ RNA (retinoic acid-treated HL60, 32hrs) Sites 
>>>>>>> 8fae68b5
priority 4

track encodeGisChipPet
shortLabel GIS p53 5FU HCT116
longLabel Genome Institute of Singapore ChIP-PET: p53 Ab on 5FU treated HCT116 cells
group encode
color 158,35,135
priority 49.1
chromosomes chr1,chr10,chr11,chr12,chr13,chr14,chr15,chr16,chr18,chr19,chr2,chr20,chr21,chr22,chr4,chr5,chr6,chr7,chr8,chr9,chrX
visibility hide
type bed 12

<<<<<<< HEAD
track encode_UVA_DNARep_0_2
shortLabel DNA Rep/UVA 0-2hr
longLabel Univ. Virginia Temporal Profiling of DNA Replication (0-2 hrs) in ENCODE Regions
=======
track encodeGisRnaPet
compositeTrack on
shortLabel GIS PET RNA
longLabel Genome Institute of Singapore PET of PolyA+ RNA
group encode
priority 49.2
visibility hide
itemRgb on
type bed 12

track encodeGisRnaPetMCF7
subTrack encodeGisRnaPet
shortLabel GIS RNA MCF7
longLabel Genome Institute of Singapore PET of PolyA+ RNA (log phase MCF7)
priority 1

track encodeGisRnaPetHCT116
subTrack encodeGisRnaPet
shortLabel GIS RNA HCT116
longLabel Genome Institute of Singapore PET of PolyA+ RNA (5FU-stim HCT116)
priority 2
color 58,119,40

track encodeUvaDnaRep
compositeTrack on
shortLabel UVa DNA Rep
longLabel University of Virginia Temporal Profiling of DNA Replication 
>>>>>>> 8fae68b5
group encode
priority 50.1
chromosomes chr1,chr10,chr11,chr12,chr13,chr14,chr15,chr16,chr18,chr19,chr2,chr20,chr21,chr22,chr4,chr5,chr6,chr7,chr8,chr9,chrX
visibility hide
color 60,75,60
type bed 3 .

<<<<<<< HEAD
track encode_UVA_DNARep_2_4
shortLabel DNA Rep/UVA 2-4hr
longLabel Univ. Virginia Temporal Profiling of DNA Replication (2-4 hrs) in ENCODE Regions
group encode
priority 50.2
color 45,80,45
chromosomes chr1,chr10,chr11,chr12,chr13,chr14,chr15,chr16,chr18,chr19,chr2,chr20,chr21,chr22,chr4,chr5,chr6,chr7,chr8,chr9,chrX
visibility hide
type bed 3 .

track encode_UVA_DNARep_4_6
shortLabel DNA Rep/UVA 4-6hr
longLabel Univ. Virginia Temporal Profiling of DNA Replication (4-6 hrs) in ENCODE Regions
group encode
priority 50.3
chromosomes chr1,chr10,chr11,chr12,chr13,chr14,chr15,chr16,chr18,chr19,chr2,chr20,chr21,chr22,chr4,chr5,chr6,chr7,chr8,chr9,chrX
visibility hide
color 30,90,30
type bed 3 .

track encode_UVA_DNARep_6_8
shortLabel DNA Rep/UVA 6-8hr
longLabel Univ. Virginia Temporal Profiling of DNA Replication (6-8 hrs) in ENCODE Regions
group encode
priority 50.4
chromosomes chr1,chr10,chr11,chr12,chr13,chr14,chr15,chr16,chr18,chr19,chr2,chr20,chr21,chr22,chr4,chr5,chr6,chr7,chr8,chr9,chrX
visibility hide
color 20,110,20
type bed 3 .

track encode_UVA_DNARep_8_10
shortLabel DNA Rep/UVA 8-10hr
longLabel Univ. Virginia Temporal Profiling of DNA Replication (8-10 hrs) in ENCODE Regions
group encode
priority 50.5
chromosomes chr1,chr10,chr11,chr12,chr13,chr14,chr15,chr16,chr18,chr19,chr2,chr20,chr21,chr22,chr4,chr5,chr6,chr7,chr8,chr9,chrX
visibility hide
color 10,130,10
type bed 3 .
=======
track encodeUvaDnaRep0
subTrack encodeUvaDnaRep
shortLabel UVa DNA Rep 0h
longLabel University of Virginia Temporal Profiling of DNA Replication (0-2 hrs) 
priority 1

track encodeUvaDnaRep2
subTrack encodeUvaDnaRep
shortLabel UVa DNA Rep 2h
longLabel University of Virginia Temporal Profiling of DNA Replication (2-4 hrs) 
priority 2

track encodeUvaDnaRep4
subTrack encodeUvaDnaRep
shortLabel UVa DNA Rep 4h
longLabel University of Virginia Temporal Profiling of DNA Replication (4-6 hrs) 
priority 3

track encodeUvaDnaRep6
subTrack encodeUvaDnaRep
shortLabel UVa DNA Rep 6h
longLabel University of Virginia Temporal Profiling of DNA Replication (6-8 hrs) 
priority 4

track encodeUvaDnaRep8
subTrack encodeUvaDnaRep
shortLabel UVa DNA Rep 8h
longLabel University of Virginia Temporal Profiling of DNA Replication (8-10 hrs) 
priority 5
>>>>>>> 8fae68b5

track encodeBuFirstExon
compositeTrack on
shortLabel BU First Exon
longLabel Boston University First Exon Activity 
group encode
itemRgb on
priority 20.2
chromosomes chr11,chr13,chr15,chr16,chr19,chr2,chr5,chr7,chr9,chrX
visibility hide
type bed 12 +

track encodeBuFirstExonCerebrum
subTrack encodeBuFirstExon
shortLabel BU Cere. Cortex
longLabel Boston University First Exon Activity in Cerebral Cortex
priority 1

track encodeBuFirstExonColon
subTrack encodeBuFirstExon
longLabel Boston University First Exon Activity in Colon
shortLabel BU Colon
priority 2

track encodeBuFirstExonHeart
subTrack encodeBuFirstExon
shortLabel BU Heart
longLabel Boston University First Exon Activity in Heart
priority 3

track encodeBuFirstExonKidney
subTrack encodeBuFirstExon
longLabel Boston University First Exon Activity in Kidney
shortLabel BU Kidney
priority 4

track encodeBuFirstExonLiver
subTrack encodeBuFirstExon
shortLabel BU Liver
longLabel Boston University First Exon Activity in Liver
priority 5

track encodeBuFirstExonLung
subTrack encodeBuFirstExon
longLabel Boston University First Exon Activity in Lung
shortLabel BU Lung
priority 6

track encodeBuFirstExonSkMuscle
subTrack encodeBuFirstExon
shortLabel BU Skel. Muscle
longLabel Boston University First Exon Activity in Skeletal Muscle
priority 7

track encodeBuFirstExonSpleen
subTrack encodeBuFirstExon
longLabel Boston University First Exon Activity  in Spleen
shortLabel BU Spleen
priority 8

track encodeBuFirstExonStomach
subTrack encodeBuFirstExon
shortLabel BU Stomach
longLabel Boston University First Exon Activity in Stomach
priority 9

track encodeBuFirstExonTestis
subTrack encodeBuFirstExon
longLabel Boston University First Exon Activity in Testis
shortLabel BU Testis
priority 10

track encodeGencodeGene
shortLabel Gencode Genes
longLabel Gencode Gene Annotations 
group encode
color 73,76,73
priority 22.1
chromosomes chr1,chr10,chr11,chr12,chr13,chr14,chr15,chr16,chr18,chr19,chr2,chr20,chr21,chr22,chr4,chr5,chr6,chr7,chr8,chr9,chrX
visibility hide
type genePred
itemClassTbl gencodeGeneClass
geneClasses Antisense Antisense_val Artifact Known Novel_CDS Novel_transcript Novel_transcript_val Putative Putative_val TEC Processed_pseudogene Unprocessed_pseudogene
<<<<<<< HEAD
gClass_Putative 160,48,51 
gClass_Antisense 160,48,51 
gClass_Novel_transcript 160,48,51 
gClass_TEC 160,48,51 
gClass_Known 252,79,89
gClass_Novel_CDS 252,79,89
gClass_Antisense_val 252,79,89
gClass_Putative_val 252,79,89
gClass_Novel_transcript_val 252,79,89
=======
gClass_Known 33,91,51
gClass_Novel_CDS 33,91,51
gClass_Novel_transcript_val 33,91,51
gClass_Putative_val 33,91,51
gClass_Antisense_val 33,91,51
gClass_Novel_transcript  84,188,0
gClass_TEC  84,188,0
gClass_Putative  84,188,0
gClass_Antisense  84,188,0
>>>>>>> 8fae68b5
gClass_Artifact 163,168,163
gClass_Processed_pseudogene 0,91,191
gClass_Unprocessed_pseudogene 0,91,191

track encodeGencodeIntron
shortLabel Gencode Introns
longLabel Gencode Intron Validation 
group encode
priority 22.2
chromosomes chr1,chr10,chr11,chr12,chr13,chr14,chr15,chr16,chr18,chr19,chr2,chr20,chr21,chr22,chr4,chr5,chr6,chr7,chr8,chr9,chrX
visibility hide
type bed 6 +

track chainHg17
shortLabel Hg17 Chain
longLabel  Hg17 LiftOver Chain
group map
priority 152.2
visibility hide
color 100,50,0
altColor 255,240,200
spectrum on
type chain hg17
otherDb hg17

track encodeSangerChip
shortLabel Sanger ChIP
longLabel Sanger ChIP/Chip (H3K4me3 antibody, GM06990 cells) 
group encode
color 10,10,130
altColor 50,50,50
priority 47.3
chromosomes chr1,chr10,chr11,chr12,chr13,chr14,chr15,chr16,chr18,chr19,chr2,chr20,chr21,chr22,chr4,chr5,chr6,chr7,chr8,chr9,chrX
visibility hide
type bedGraph 4
maxHeightPixels 128:40:16
minLimit 0
maxLimit 75

track cnpSharp
shortLabel CNPs (Sharp) 
longLabel Copy Number Polymorphisms from BAC microarray analysis (Sharp)
group varRep
priority 146
visibility dense
type bed 4 +

track cnpIafrate
shortLabel CNPs (Iafrate) 
longLabel Copy Number Polymorphisms from BAC microarray analysis (Iafrate)
group varRep
priority 146.1
visibility dense
type bed 4 +

track cnpSebat
shortLabel CNPs (Sebat) 
longLabel Copy Number Polymorphisms from ROMA (Sebat)
group varRep
priority 146.1
visibility dense
type bed 4 + 

track fosmidDiscordant
shortLabel Fosmid Discordants
longLabel Fosmid Discordants
group varRep
priority 170
visibility dense
type bed 4 .

searchTable encode_NHGRI_DNaseHS
searchType bed
termRegex 500bp_[0-9]+_[0-9]+
searchMethod exact
searchPriority 50.1

<|MERGE_RESOLUTION|>--- conflicted
+++ resolved
@@ -1549,28 +1549,14 @@
 color 20,0,50
 type bed 4 .
 
-<<<<<<< HEAD
-track encode_Stanford_Promoters
-shortLabel Promoter/Stanford
-longLabel Stanford Promoter Activity in ENCODE Regions
-=======
 track encodeStanfordPromoters
 compositeTrack on
 shortLabel Stanf. Promoter
 longLabel Stanford Promoter Activity 
->>>>>>> 8fae68b5
 group encode
 priority 20.1
 chromosomes chr1,chr10,chr11,chr12,chr13,chr14,chr15,chr16,chr18,chr19,chr2,chr20,chr21,chr22,chr4,chr5,chr6,chr7,chr8,chr9,chrX
 visibility hide
-<<<<<<< HEAD
-type expRatio
-expTable encode_Stanford_PromotersExps
-expScale 999
-expStep 100
-expColorDense On
-chip x
-=======
 type bed 9 +
 itemRgb on
 exonArrowsDense on
@@ -1676,7 +1662,6 @@
 shortLabel Stan Pro Average
 longLabel Stanford Promoter Activity  (Average)
 priority 17
->>>>>>> 8fae68b5
 
 track encode_NHGRI_DNAseHS
 shortLabel NHGRI DNaseI-HS
@@ -1688,8 +1673,6 @@
 visibility hide
 type bed 4 .
 
-<<<<<<< HEAD
-=======
 track encodeNhgriDnaseHs
 compositeTrack on
 shortLabel NHGRI DNaseI-HS
@@ -2337,7 +2320,6 @@
 altColor 180,128,32
 autoScale Off
 
->>>>>>> 8fae68b5
 track encodeUcsdChipRnap
 release beta
 compositeTrack on
@@ -2428,8 +2410,6 @@
 priority 4
 color 58,119,40
 
-<<<<<<< HEAD
-=======
 track encodeUcsdNgChip
 compositeTrack on
 shortLabel LI Ng TAF1 IMR90
@@ -2507,7 +2487,6 @@
 priority 4
 color 58,119,40
 
->>>>>>> 8fae68b5
 track encodeUcsdChipAch3Imr90
 release beta
 shortLabel LI AcH3 IMR90
@@ -2546,53 +2525,35 @@
 priority 47.1
 chromosomes chr1,chr10,chr11,chr12,chr13,chr14,chr15,chr16,chr18,chr19,chr2,chr20,chr21,chr22,chr4,chr5,chr6,chr7,chr8,chr9,chrX
 visibility hide
-type wig -3.4 750
+type bedGraph 4
+minLimit -3.4
+maxLimit 750
 maxHeightPixels 128:16:16
 autoScaleDefault Off
 defaultViewLimits 0:80
 
 track encodeAffyChIpRnapHl60PvalHr00
 subTrack encodeAffyChIpRnapHl60Pval
-<<<<<<< HEAD
-shortLabel Pol2 0hr
-longLabel Affymetrix ChIP/Chip (Pol2 RA-stim HL60, 0hrs) PValue in ENCODE Regions
-=======
 shortLabel Affy Pol2 RA 0h
 longLabel Affymetrix ChIP/Chip (Pol2 retinoic acid-treated HL60, 0hrs) P Value 
->>>>>>> 8fae68b5
 priority 1
 
 track encodeAffyChIpRnapHl60PvalHr02
 subTrack encodeAffyChIpRnapHl60Pval
-<<<<<<< HEAD
-shortLabel Pol2 2hr
-longLabel Affymetrix ChIP/Chip (Pol2 RA-stim HL60, 2hrs) PValue in ENCODE Regions
-=======
 shortLabel Affy Pol2 RA 2h
 longLabel Affymetrix ChIP/Chip (Pol2 retinoic acid-treated HL60, 2hrs) P Value 
->>>>>>> 8fae68b5
 priority 2
 
 track encodeAffyChIpRnapHl60PvalHr08
 subTrack encodeAffyChIpRnapHl60Pval
-<<<<<<< HEAD
-shortLabel Pol2 8hr
-longLabel Affymetrix ChIP/Chip (Pol2 RA-stim HL60, 8hrs) PValue in ENCODE Regions
-=======
 shortLabel Affy Pol2 RA 8h
 longLabel Affymetrix ChIP/Chip (Pol2 retinoic acid-treated HL60, 8hrs) P Value 
->>>>>>> 8fae68b5
 priority 3
 
 track encodeAffyChIpRnapHl60PvalHr32
 subTrack encodeAffyChIpRnapHl60Pval
-<<<<<<< HEAD
-shortLabel Pol2 32hr
-longLabel Affymetrix ChIP/Chip (Pol2 RA-stim HL60, 32hrs) PValue in ENCODE Regions
-=======
 shortLabel Affy Pol2 RA 32h
 longLabel Affymetrix ChIP/Chip (Pol2 retinoic acid-treated HL60, 32hrs) P Value 
->>>>>>> 8fae68b5
 priority 4
 visibility hide
 
@@ -2610,35 +2571,20 @@
 
 track encodeAffyChIpRnapHl60SitesHr00
 subTrack encodeAffyChIpRnapHl60Sites
-<<<<<<< HEAD
-shortLabel Pol2 0hr
-longLabel Affymetrix ChIP/Chip (Pol2 RA-stim HL60, 0hrs) Sites in ENCODE Regions
-=======
 shortLabel Affy Pol2 RA 0h
 longLabel Affymetrix ChIP/Chip (Pol2 retinoic acid-treated HL60, 0hrs) Sites 
->>>>>>> 8fae68b5
 priority 1
 
 track encodeAffyChIpRnapHl60SitesHr02
 subTrack encodeAffyChIpRnapHl60Sites
-<<<<<<< HEAD
-shortLabel Pol2 2hr
-longLabel Affymetrix ChIP/Chip (Pol2 RA-stim HL60, 2hrs) Sites in ENCODE Regions
-=======
 shortLabel Affy Pol2 RA 2h
 longLabel Affymetrix ChIP/Chip (Pol2 retinoic acid-treated HL60, 2hrs) Sites 
->>>>>>> 8fae68b5
 priority 2
 
 track encodeAffyChIpRnapHl60SitesHr08
 subTrack encodeAffyChIpRnapHl60Sites
-<<<<<<< HEAD
-shortLabel Pol2 8hr
-longLabel Affymetrix ChIP/Chip (Pol2 RA-stim HL60, 8hrs) Sites in ENCODE Regions
-=======
 shortLabel Affy Pol2 RA 8h
 longLabel Affymetrix ChIP/Chip (Pol2 retinoic acid-treated HL60, 8hrs) Sites 
->>>>>>> 8fae68b5
 priority 3
 
 track encodeAffyChIpRnapHl60SitesHr32
@@ -2646,20 +2592,6 @@
 shortLabel Affy Pol2 RA 32h
 longLabel Affymetrix ChIP/Chip (Pol2 retinoic acid-treated HL60, 32hrs) Sites 
 priority 4
-
-track encodeSangerChip
-shortLabel ChIP/Sanger
-longLabel Sanger ChIP/Chip (H3K4me3 GM06990) in ENCODE Regions
-group encode
-color 10,10,130
-altColor 50,50,50
-priority 47.3
-chromosomes chr1,chr10,chr11,chr12,chr13,chr14,chr15,chr16,chr18,chr19,chr2,chr20,chr21,chr22,chr4,chr5,chr6,chr7,chr8,chr9,chrX
-visibility hide
-type bedGraph 4
-maxHeightPixels 128:40:16
-minLimit 0
-maxLimit 75
 
 track encodeAffyRnaHl60Sig
 compositeTrack on
@@ -2671,52 +2603,33 @@
 priority 48.1
 chromosomes chr1,chr10,chr11,chr12,chr13,chr14,chr15,chr16,chr18,chr19,chr2,chr20,chr21,chr22,chr4,chr5,chr6,chr7,chr8,chr9,chrX
 visibility hide
-type wig -3.4 750
+type bedGraph 4
+minLimit -3.4
+maxLimit 750
 maxHeightPixels 128:16:16
 autoScaleDefault Off
 defaultViewLimits 0:50
 
 track encodeAffyRnaHl60SigHr00
 subTrack encodeAffyRnaHl60Sig
-<<<<<<< HEAD
-shortLabel RNA 0hr
-longLabel Affymetrix PolyA+ RNA (RA-stim HL60, 0hrs) Signal in ENCODE Regions
-=======
 shortLabel Affy RNA RA 0h
 longLabel Affymetrix PolyA+ RNA (retinoic acid-treated HL60, 0hrs) Signal 
->>>>>>> 8fae68b5
 priority 1
 
 track encodeAffyRnaHl60SigHr02
 subTrack encodeAffyRnaHl60Sig
-<<<<<<< HEAD
-shortLabel RNA 2hr
-longLabel Affymetrix PolyA+ RNA (RA-stim HL60, 2hrs) Signal in ENCODE Regions
-=======
 shortLabel Affy RNA RA 2h
 longLabel Affymetrix PolyA+ RNA (retinoic acid-treated HL60, 2hrs) Signal 
->>>>>>> 8fae68b5
 priority 2
 
 track encodeAffyRnaHl60SigHr08
 subTrack encodeAffyRnaHl60Sig
-<<<<<<< HEAD
-shortLabel RNA 8hr
-longLabel Affymetrix PolyA+ RNA (RA-stim HL60, 8hrs) Signal in ENCODE Regions
-=======
 shortLabel Affy RNA RA 8h
 longLabel Affymetrix PolyA+ RNA (retinoic acid-treated HL60, 8hrs) Signal 
->>>>>>> 8fae68b5
 priority 3
 
 track encodeAffyRnaHl60SigHr32
 subTrack encodeAffyRnaHl60Sig
-<<<<<<< HEAD
-shortLabel RNA 32hr
-longLabel Affymetrix PolyA+ RNA (RA-stim HL60, 32hrs) Signal in ENCODE Regions
-priority 4
-
-=======
 shortLabel Affy RNA RA 32h
 longLabel Affymetrix PolyA+ RNA (retinoic acid-treated HL60, 32hrs) Signal 
 priority 4
@@ -3461,7 +3374,6 @@
 priority 8
 color 10,10,130
 
->>>>>>> 8fae68b5
 track encodeAffyRnaHl60Sites
 compositeTrack on
 shortLabel Affy RNA RA Sites
@@ -3476,46 +3388,26 @@
 
 track encodeAffyRnaHl60SitesHr00
 subTrack encodeAffyRnaHl60Sites
-<<<<<<< HEAD
-shortLabel RNA 0hr
-longLabel Affymetrix PolyA+ RNA (RA-stim HL60, 0hrs) Sites in ENCODE Regions
-=======
 shortLabel Affy RNA RA 0h
 longLabel Affymetrix PolyA+ RNA (retinoic acid-treated HL60, 0hrs) Sites 
->>>>>>> 8fae68b5
 priority 1
 
 track encodeAffyRnaHl60SitesHr02
 subTrack encodeAffyRnaHl60Sites
-<<<<<<< HEAD
-shortLabel RNA 2hr
-longLabel Affymetrix PolyA+ RNA (RA-stim HL60, 2hrs) Sites in ENCODE Regions
-=======
 shortLabel Affy RNA RA 2h
 longLabel Affymetrix PolyA+ RNA (retinoic acid-treated HL60, 2hrs) Sites 
->>>>>>> 8fae68b5
 priority 2
 
 track encodeAffyRnaHl60SitesHr08
 subTrack encodeAffyRnaHl60Sites
-<<<<<<< HEAD
-shortLabel RNA 8hr
-longLabel Affymetrix PolyA+ RNA (RA-stim HL60, 8hrs) Sites in ENCODE Regions
-=======
 shortLabel Affy RNA RA 8h
 longLabel Affymetrix PolyA+ RNA (retinoic acid-treated HL60, 8hrs) Sites 
->>>>>>> 8fae68b5
 priority 3
 
 track encodeAffyRnaHl60SitesHr32
 subTrack encodeAffyRnaHl60Sites
-<<<<<<< HEAD
-shortLabel RNA 32hr
-longLabel Affymetrix PolyA+ RNA (RA-stim HL60, 32hrs) Sites in ENCODE Regions
-=======
 shortLabel Affy RNA RA 32h
 longLabel Affymetrix PolyA+ RNA (retinoic acid-treated HL60, 32hrs) Sites 
->>>>>>> 8fae68b5
 priority 4
 
 track encodeGisChipPet
@@ -3528,11 +3420,6 @@
 visibility hide
 type bed 12
 
-<<<<<<< HEAD
-track encode_UVA_DNARep_0_2
-shortLabel DNA Rep/UVA 0-2hr
-longLabel Univ. Virginia Temporal Profiling of DNA Replication (0-2 hrs) in ENCODE Regions
-=======
 track encodeGisRnaPet
 compositeTrack on
 shortLabel GIS PET RNA
@@ -3560,55 +3447,14 @@
 compositeTrack on
 shortLabel UVa DNA Rep
 longLabel University of Virginia Temporal Profiling of DNA Replication 
->>>>>>> 8fae68b5
 group encode
-priority 50.1
+priority 50
 chromosomes chr1,chr10,chr11,chr12,chr13,chr14,chr15,chr16,chr18,chr19,chr2,chr20,chr21,chr22,chr4,chr5,chr6,chr7,chr8,chr9,chrX
 visibility hide
 color 60,75,60
-type bed 3 .
-
-<<<<<<< HEAD
-track encode_UVA_DNARep_2_4
-shortLabel DNA Rep/UVA 2-4hr
-longLabel Univ. Virginia Temporal Profiling of DNA Replication (2-4 hrs) in ENCODE Regions
-group encode
-priority 50.2
-color 45,80,45
-chromosomes chr1,chr10,chr11,chr12,chr13,chr14,chr15,chr16,chr18,chr19,chr2,chr20,chr21,chr22,chr4,chr5,chr6,chr7,chr8,chr9,chrX
-visibility hide
-type bed 3 .
-
-track encode_UVA_DNARep_4_6
-shortLabel DNA Rep/UVA 4-6hr
-longLabel Univ. Virginia Temporal Profiling of DNA Replication (4-6 hrs) in ENCODE Regions
-group encode
-priority 50.3
-chromosomes chr1,chr10,chr11,chr12,chr13,chr14,chr15,chr16,chr18,chr19,chr2,chr20,chr21,chr22,chr4,chr5,chr6,chr7,chr8,chr9,chrX
-visibility hide
-color 30,90,30
-type bed 3 .
-
-track encode_UVA_DNARep_6_8
-shortLabel DNA Rep/UVA 6-8hr
-longLabel Univ. Virginia Temporal Profiling of DNA Replication (6-8 hrs) in ENCODE Regions
-group encode
-priority 50.4
-chromosomes chr1,chr10,chr11,chr12,chr13,chr14,chr15,chr16,chr18,chr19,chr2,chr20,chr21,chr22,chr4,chr5,chr6,chr7,chr8,chr9,chrX
-visibility hide
-color 20,110,20
-type bed 3 .
-
-track encode_UVA_DNARep_8_10
-shortLabel DNA Rep/UVA 8-10hr
-longLabel Univ. Virginia Temporal Profiling of DNA Replication (8-10 hrs) in ENCODE Regions
-group encode
-priority 50.5
-chromosomes chr1,chr10,chr11,chr12,chr13,chr14,chr15,chr16,chr18,chr19,chr2,chr20,chr21,chr22,chr4,chr5,chr6,chr7,chr8,chr9,chrX
-visibility hide
-color 10,130,10
-type bed 3 .
-=======
+altColor 10,130,10
+type bed 3 .
+
 track encodeUvaDnaRep0
 subTrack encodeUvaDnaRep
 shortLabel UVa DNA Rep 0h
@@ -3638,7 +3484,6 @@
 shortLabel UVa DNA Rep 8h
 longLabel University of Virginia Temporal Profiling of DNA Replication (8-10 hrs) 
 priority 5
->>>>>>> 8fae68b5
 
 track encodeBuFirstExon
 compositeTrack on
@@ -3722,17 +3567,6 @@
 type genePred
 itemClassTbl gencodeGeneClass
 geneClasses Antisense Antisense_val Artifact Known Novel_CDS Novel_transcript Novel_transcript_val Putative Putative_val TEC Processed_pseudogene Unprocessed_pseudogene
-<<<<<<< HEAD
-gClass_Putative 160,48,51 
-gClass_Antisense 160,48,51 
-gClass_Novel_transcript 160,48,51 
-gClass_TEC 160,48,51 
-gClass_Known 252,79,89
-gClass_Novel_CDS 252,79,89
-gClass_Antisense_val 252,79,89
-gClass_Putative_val 252,79,89
-gClass_Novel_transcript_val 252,79,89
-=======
 gClass_Known 33,91,51
 gClass_Novel_CDS 33,91,51
 gClass_Novel_transcript_val 33,91,51
@@ -3742,7 +3576,6 @@
 gClass_TEC  84,188,0
 gClass_Putative  84,188,0
 gClass_Antisense  84,188,0
->>>>>>> 8fae68b5
 gClass_Artifact 163,168,163
 gClass_Processed_pseudogene 0,91,191
 gClass_Unprocessed_pseudogene 0,91,191
