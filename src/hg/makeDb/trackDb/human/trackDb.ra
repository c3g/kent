--- conflicted
+++ resolved
@@ -263,18 +263,6 @@
 visibility hide
 type bed 15 +
 expTable affyExps
-
-track gladHumES
-shortLabel hESC dataset
-longLabel Gladstone microarray data including stem cell tissue
-group regulation
-priority 85.5
-visibility hide
-type expRatio
-expScale 4.0
-expStep 0.5
-expTable gladHumESRatio
-chip GNF1M
 
 track affyRatio
 shortLabel GNF Ratio
@@ -1064,18 +1052,18 @@
 visibility hide
 type bed 4 .
 
-
-track encodeGencodeGene
+track encodeGencodeGeneOct05
+compositeTrack on
 shortLabel Gencode Genes
-longLabel Gencode Gene Annotations 
+longLabel Gencode Gene Annotations
+dataVersion ENCODE Oct 2005 Freeze
 group encodeGenes
-color 73,76,73
-priority 10.1
+priority 10.5
 chromosomes chr1,chr10,chr11,chr12,chr13,chr14,chr15,chr16,chr18,chr19,chr2,chr20,chr21,chr22,chr4,chr5,chr6,chr7,chr8,chr9,chrX
 visibility hide
 type genePred
 cdsDrawDefault genomic\ codons
-itemClassTbl gencodeGeneClass
+itemClassTbl gencodeGeneClassOct05
 geneClasses Artifact Known Novel_CDS Novel_transcript Novel_transcript_gencode_conf Putative Putative_gencode_conf TEC Processed_pseudogene Unprocessed_pseudogene
 gClass_Known 33,91,51
 gClass_Novel_CDS 33,91,51
@@ -1089,64 +1077,31 @@
 gClass_Unprocessed_pseudogene 0,91,191
 origAssembly hg17
 
-track encodeGencodeIntron
+    track encodeGencodeGeneKnownOct05
+    subTrack encodeGencodeGeneOct05
+    shortLabel Gencode Ref
+    longLabel Gencode Reference Genes
+    color 33,91,51
+    priority 1
+
+    track encodeGencodeGenePutativeOct05
+    subTrack encodeGencodeGeneOct05
+    shortLabel Gencode Putative
+    longLabel Gencode Putative Genes
+    color  84,188,0
+    priority 2
+
+    track encodeGencodeGenePseudoOct05
+    subTrack encodeGencodeGeneOct05
+    shortLabel Gencode Pseudo
+    longLabel Gencode Pseudogenes
+    color 0,91,191
+    priority 3
+
+track encodeGencodeIntronOct05
 shortLabel Gencode Introns
 longLabel Gencode Intron Validation 
-group encodeGenes
-priority 10.2
-chromosomes chr1,chr10,chr11,chr12,chr13,chr14,chr15,chr16,chr8,chr19,chr2,chr20,chr21,chr22,chr4,chr5,chr6,chr7,chr9,chrX
-visibility hide
-type bed 6 +
-origAssembly hg17
-
-track encodeGencodeGeneOct
-compositeTrack on
-shortLabel Gencode Oct Genes
-longLabel Gencode October Gene Annotations
-group encodeGenes
-priority 10.5
-chromosomes chr1,chr10,chr11,chr12,chr13,chr14,chr15,chr16,chr18,chr19,chr2,chr20,chr21,chr22,chr4,chr5,chr6,chr7,chr8,chr9,chrX
-visibility hide
-type genePred
-cdsDrawDefault genomic\ codons
-itemClassTbl gencodeGeneClassOct
-geneClasses Artifact Known Novel_CDS Novel_transcript Novel_transcript_gencode_conf Putative Putative_gencode_conf TEC Processed_pseudogene Unprocessed_pseudogene
-gClass_Known 33,91,51
-gClass_Novel_CDS 33,91,51
-gClass_Novel_transcript_gencode_conf 33,91,51
-gClass_Putative_gencode_conf 33,91,51
-gClass_Novel_transcript  84,188,0
-gClass_TEC  84,188,0
-gClass_Putative  84,188,0
-gClass_Artifact 163,168,163
-gClass_Processed_pseudogene 0,91,191
-gClass_Unprocessed_pseudogene 0,91,191
-origAssembly hg17
-
-    track encodeGencodeGeneKnown
-    subTrack encodeGencodeGeneOct
-    shortLabel Gencode Ref
-    longLabel Gencode October Freeze Reference Genes
-    color 33,91,51
-    priority 1
-
-    track encodeGencodeGenePutative
-    subTrack encodeGencodeGeneOct
-    shortLabel Gencode Putative
-    longLabel Gencode October Freeze Putative Genes
-    color  84,188,0
-    priority 2
-
-    track encodeGencodeGenePseudo
-    subTrack encodeGencodeGeneOct
-    shortLabel Gencode Pseudo
-    longLabel Gencode October Freeze Pseudogenes
-    color 0,91,191
-    priority 3
-
-track encodeGencodeIntronOct
-shortLabel Gencode Oct Introns
-longLabel Gencode October Freeze Intron Validation 
+dataVersion ENCODE Oct 2005 Freeze
 group encodeGenes
 priority 10.6
 chromosomes chr1,chr10,chr11,chr12,chr13,chr14,chr15,chr16,chr8,chr19,chr2,chr20,chr21,chr22,chr4,chr5,chr6,chr7,chr9,chrX
@@ -1821,7 +1776,7 @@
     track encodeYaleMASNB4RNANprotTMFWDMless36mer36bp
     subTrack encodeYaleMASPlacRNATransMap
     shortLabel Yale NB4 NgF RNA
-    longLabel Yale NB4 RNA Trans Map, MAS Array, Forward Direction, Nimblegen Protocol
+    longLabel Yale NB4 RNA Trans Map, MAS Array, Forward Direction, NimbleGen Protocol
     priority 1
     color 200,50,50
     altColor 50,50,200
@@ -1829,7 +1784,7 @@
     track encodeYaleMASNB4RNANprotTMREVMless36mer36bp
     subTrack encodeYaleMASPlacRNATransMap
     shortLabel Yale NB4 NgR RNA
-    longLabel Yale NB4 RNA Trans Map, MAS Array, Reverse Direction, Nimblegen Protocol
+    longLabel Yale NB4 RNA Trans Map, MAS Array, Reverse Direction, NimbleGen Protocol
     priority 2
     color 50,50,200
     altColor 200,50,50
@@ -1837,7 +1792,7 @@
     track encodeYaleMASPlacRNANprotTMFWDMless36mer36bp
     subTrack encodeYaleMASPlacRNATransMap
     shortLabel Yale Plc NgF RNA
-    longLabel Yale Placenta RNA Trans Map, MAS Array, Forward Direction, Nimblegen Protocol
+    longLabel Yale Placenta RNA Trans Map, MAS Array, Forward Direction, NimbleGen Protocol
     priority 3
     color 200,50,50
     altColor 50,50,200
@@ -1845,7 +1800,7 @@
     track encodeYaleMASPlacRNANprotTMREVMless36mer36bp
     subTrack encodeYaleMASPlacRNATransMap
     shortLabel Yale Plc NgR RNA
-    longLabel Yale Placenta RNA Trans Map, MAS Array, Reverse Direction, Nimblegen Protocol
+    longLabel Yale Placenta RNA Trans Map, MAS Array, Reverse Direction, NimbleGen Protocol
     priority 4
     color 50,50,200
     altColor 200,50,50
@@ -1880,7 +1835,7 @@
     track encodeYaleMASNB4RNANProtTarsFWDMless36mer36bp
     subTrack encodeYaleMASPlacRNATars
     shortLabel Yale NB4 NgF TAR
-    longLabel Yale NB4 RNA TARs, MAS array, Forward Direction, Nimblegen Protocol
+    longLabel Yale NB4 RNA TARs, MAS array, Forward Direction, NimbleGen Protocol
     priority 1
     color 200,50,50
     altColor 50,50,200
@@ -1888,7 +1843,7 @@
     track encodeYaleMASNB4RNANProtTarsREVMless36mer36bp
     subTrack encodeYaleMASPlacRNATars
     shortLabel Yale NB4 NgR TAR
-    longLabel Yale NB4 RNA TARs, MAS array, Reverse Direction, Nimblegen Protocol
+    longLabel Yale NB4 RNA TARs, MAS array, Reverse Direction, NimbleGen Protocol
     priority 2
     color 50,50,200
     altColor 200,50,50
@@ -1896,7 +1851,7 @@
     track encodeYaleMASPlacRNANprotTarsFWDMless36mer36bp
     subTrack encodeYaleMASPlacRNATars
     shortLabel Yale Plc NgF TAR
-    longLabel Yale Placenta RNA TARs, MAS array, Forward Direction, Nimblegen Protocol
+    longLabel Yale Placenta RNA TARs, MAS array, Forward Direction, NimbleGen Protocol
     priority 3
     color 200,50,50
     altColor 50,50,200
@@ -1904,7 +1859,7 @@
     track encodeYaleMASPlacRNANprotTarsREVMless36mer36bp
     subTrack encodeYaleMASPlacRNATars
     shortLabel Yale Plc NgR TAR
-    longLabel Yale Placenta RNA TARs, MAS array, Reverse Direction, Nimblegen Protocol
+    longLabel Yale Placenta RNA TARs, MAS array, Reverse Direction, NimbleGen Protocol
     priority 4
     color 50,50,200
     altColor 200,50,50
@@ -2283,6 +2238,7 @@
 visibility hide
 type bed 3 .
 origAssembly hg16
+dataVersion ENCODE June 2005 Freeze
 
     track encodeAffyChIpHl60SitesBrg1Hr00
     subTrack encodeAffyChIpHl60Sites
@@ -2613,8 +2569,6 @@
     priority 82
 
 
-<<<<<<< HEAD
-=======
 # ENCODE Affy ChIP/chip
 
 #October freeze (strict) data
@@ -3005,7 +2959,6 @@
     color 0,0,200
     priority 14
 
->>>>>>> c53e6761
 track encodeGisChipPet
 shortLabel GIS p53 5FU HCT116
 longLabel Genome Institute of Singapore ChIP-PET: p53 Ab on 5FU treated HCT116 cells
@@ -3253,7 +3206,7 @@
 track encodeUcsdNgChip
 compositeTrack on
 shortLabel LI Ng TAF1 IMR90
-longLabel Ludwig Institute Nimblegen ChIP/Chip: TAF1 antibody, IMR90 cells
+longLabel Ludwig Institute NimbleGen ChIP/Chip: TAF1 antibody, IMR90 cells
 group encodeChip
 priority 51.0
 visibility hide
@@ -3268,7 +3221,7 @@
     track encodeUcsdNgChipSignal
     subTrack encodeUcsdNgChip
     shortLabel LI Ng TAF1 IMR90
-    longLabel Ludwig Institute Nimblegen ChIP/Chip: TAF1 antibody, IMR90 cells 
+    longLabel Ludwig Institute NimbleGen ChIP/Chip: TAF1 antibody, IMR90 cells 
     priority 1
 
     track encodeUcsdNgChipKnownSites
@@ -3824,70 +3777,6 @@
     longLabel Stanford ChIP/chip Smoothed Score (K562 cells, Sp3 ChIP)
     priority 6
 
-<<<<<<< HEAD
-track encodeUCDavisE2F1Median
-shortLabel UCD Ng E2F1
-longLabel UC Davis ChIP/Chip Nimblegen - E2F1 ab, HeLa Cells
-group encodeChip
-priority 56.0
-chromosomes chr1,chr10,chr11,chr12,chr13,chr14,chr15,chr16,chr18,chr19,chr2,chr20,chr21,chr22,chr4,chr5,chr6,chr7,chr8,chr9,chrX
-visibility hide
-type bedGraph 4
-maxHeightPixels 128:16:16
-minLimit -2.41
-maxLimit 4.59
-viewLimits 0:2.2
-color 32,128,180
-altColor 180,128,32
-autoScale Off
-origAssembly hg16
-
-track encodeYaleChIPSTAT1Pval
-compositeTrack on
-shortLabel Yale ChIP pVal
-longLabel Yale ChIP/Chip (STAT1 ab, Hela cells, P-Values)
-group encodeChip
-priority 65.0
-chromosomes chr1,chr10,chr11,chr12,chr13,chr14,chr15,chr16,chr18,chr19,chr2,chr20,chr21,chr22,chr4,chr5,chr6,chr7,chr8,chr9,chrX
-visibility hide
-type bedGraph 4
-maxHeightPixels 128:16:16
-minLimit 0
-maxLimit 18.2
-autoScale Off
-windowingFunction mean
-viewLimits 0:10
-origAssembly hg16
-
-    track encodeYaleChIPSTAT1HeLaMaskLess36mer36bpPval
-    subTrack encodeYaleChIPSTAT1Pval
-    shortLabel Yale 36-36 PVal
-    longLabel Yale ChIP/Chip (STAT1 ab, Hela cells) Maskless 36-mer, 36bp Win, P-Values
-    priority 1
-    color 50,50,200
-
-    track encodeYaleChIPSTAT1HeLaMaskLess50mer38bpPval
-    subTrack encodeYaleChIPSTAT1Pval
-    shortLabel Yale 50-38 PVal
-    longLabel Yale ChIP/Chip (STAT1 ab, Hela cells) Maskless 50-mer, 38bp Win, P-Values
-    priority 2
-    color 50,50,200
-
-    track encodeYaleChIPSTAT1HeLaMaskLess50mer50bpPval
-    subTrack encodeYaleChIPSTAT1Pval
-    shortLabel Yale 50-50 PVal
-    longLabel Yale ChIP/Chip (STAT1 ab, Hela cells) Maskless 50-mer, 50bp Win, P-Values
-    priority 3
-    color 50,50,200
-
-    track encodeYaleChIPSTAT1HeLaBingRenPval
-    subTrack encodeYaleChIPSTAT1Pval
-    shortLabel Yale LI PVal
-    longLabel Yale ChIP/Chip (STAT1 ab, Hela cells) LI/UCSD PCR Amplicon, P-Values
-    priority 4
-    color 50,50,200
-=======
->>>>>>> c53e6761
 
 track encodeBu_ORChID1
 shortLabel BU ORChID
@@ -4006,24 +3895,28 @@
     subTrack encodeNhgriDnaseHsChip
     shortLabel DNase GM069 Chip
     longLabel NHGRI DNaseI-Hypersensitive Sites (GM06990 T-Cells, Chip method)
+    dataVersion ENCODE Oct 2005 Freeze
     priority 1
 
     track encodeNhgriDnaseHsChipCd4
     subTrack encodeNhgriDnaseHsChip
     shortLabel DNase CD4 Chip
     longLabel NHGRI DNaseI-Hypersensitive Sites (CD4+ T-Cells, Chip method)
+    dataVersion ENCODE Oct 2005 Freeze
     priority 2
 
     track encodeNhgriDnaseHsMpssCd4
     subTrack encodeNhgriDnaseHsChip
     shortLabel DNase CD4 MS 
     longLabel NHGRI DNaseI-Hypersensitive Sites (CD4+ T-Cells, MPSS method)
+    dataVersion ENCODE June 2005 Freeze
     priority 3
 
     track encodeNhgriDnaseHsMpssCd4Act
     subTrack encodeNhgriDnaseHsChip
     shortLabel DNase CD4-act MS
     longLabel NHGRI DNaseI-Hypersensitive Sites (CD4+ T-Cells Activated, MPSS method)
+    dataVersion ENCODE June 2005 Freeze
     priority 4
 
 track encodeStanfordMeth
@@ -5967,16 +5860,14 @@
     color 230,0,25
 
 track humanPhenotype
+compositeTrack on 
 shortLabel humPhen
 longLabel Human Phenotype
-group encodeGenes
-priority 63.7
-visibility hide
-color 150,0,150
+group varRep
+priority 144.7
+visibility hide
 type bed 4 +
 
-<<<<<<< HEAD
-=======
     track humanPhenotypeLSDB
     subTrack humanPhenotype
     shortLabel Hum Phen
@@ -5991,7 +5882,6 @@
     priority 2
     color 150,0,150
 
->>>>>>> c53e6761
 searchTable ccdsGene
 searchType genePred
 searchPriority 1.1
@@ -6093,42 +5983,42 @@
 termRegex EG3HTT[0-9]+
 searchPriority 50
 
-searchTable encodeGencodeGeneKnown
+searchTable encodeGencodeGeneKnownOct05
 searchType genePred
 termRegex (AC|AF|AL|AP|CT|GS|LA|LL|RP|SC|U|X|Z)[_A-Z0-9\-]+\.[0-9]+-[0-9][0-9][0-9]
 #termRegex [A-Z]+[_A-Z0-9\-]+\.[0-9]+-[0-9][0-9][0-9]
 searchPriority 1.5
 
-searchTable encodeGencodeGeneKnown
+searchTable encodeGencodeGeneKnownOct05
 searchName gencodeKnown2
 searchMethod prefix
 query select chrom, txStart,txEnd, name from %s where name like '%s%%'
 searchPriority 1.5
 
-searchTable encodeGencodeGenePseudo
+searchTable encodeGencodeGenePseudoOct05
 searchType genePred
 termRegex (AC|AF|AL|AP|CT|GS|LA|LL|RP|SC|U|X|Z)[_A-Z0-9\-]+\.[0-9]+-[0-9][0-9][0-9]
 searchPriority 50
 
-searchTable encodeGencodeGenePseudo
+searchTable encodeGencodeGenePseudoOct05
 searchName gencodePseudo2
 searchMethod prefix
 query select chrom, txStart,txEnd, name from %s where name like '%s%%'
 searchPriority 50
 
-searchTable encodeGencodeGenePutative
+searchTable encodeGencodeGenePutativeOct05
 searchType genePred
 termRegex (AC|AF|AL|AP|CT|GS|LA|LL|RP|SC|U|X|Z)[_A-Z0-9\-]+\.[0-9]+-[0-9][0-9][0-9]
 searchPriority 50
 
-searchTable encodeGencodeGenePutative
+searchTable encodeGencodeGenePutativeOct05
 searchName gencodePutative2
 searchMethod prefix
 query select chrom, txStart,txEnd, name from %s where name like '%s%%'
 searchPriority 50
 
 searchName humPhenAliasSearch
-searchTable humanPhenotype
+searchTable humanPhenotypeLSDB
 query select chrom, chromStart, chromEnd, name from %s where dbId like '%s,%%'
 xrefTable humPhenAlias
 xrefQuery select dbId, name from %s where name like '%%%s%%'
@@ -6136,7 +6026,7 @@
 padding 1000
 searchPriority 51
 
-searchTable humanPhenotype
+searchTable humanPhenotypeLSDB
 searchMethod fuzzy
 query select chrom, chromStart, chromEnd, name from %s where name like '%%%s%%'
 padding 1000
