# Genome-wide ENCODE tracks

include wgEncodeSuper.ra

# GENCODE genes (wrangler: braney,cricket)
include wgEncodeGencodeV3.ra alpha
include wgEncodeGencodeV4.ra
#include wgEncodeGencodeV5.ra alpha
include wgEncodeGencodeV7.ra

# UNC/BSU Proteogenomics (wrangler: cline,cricket)
include wgEncodeUncBsuProt.ra
include wgEncodeUncBsuProtFasp.ra alpha

# Integrated Regulation (wrangler: kent)
include wgEncodeReg.ra beta,public
include wgEncodeReg.new.ra alpha


#include wgEncodeRegNorm.ra alpha

# Nucleosome (wrangler: venkat)
include wgEncodeSydhNsome.ra

# GIS RNA PET (wrangler: cricket)
include wgEncodeGisRnaPet.ra 

# GIS DNA PET (wrangler: cricket)
include wgEncodeGisDnaPet.ra

# HAIB Genotype (CNV) (wrangler: Cricket)
include wgEncodeHaibGenotype.ra beta,public
include wgEncodeHaibGenotype.new.ra alpha

# BU Orchid (wrangler: cricket)
include wgEncodeBuOrchid.ra

# Affy Rna Chip (wrangler: cricket)
include wgEncodeAffyRnaChip.ra

# Chromatin Interactions ------

# GIS ChIA-pet (wrangler: braney)
include wgEncodeGisChiaPet.ra alpha

# UMass-Dekker 5C (wrangler: kate)
include wgEncodeUmassDekker5C.ra alpha

# UW 5C (wrangler: kate)
include wgEncodeUw5C.ra 


# Encode Affy Exon --------------------------------------------

# UW Affy Exon (wrangler: cricket)
include wgEncodeUwAffyExonArray.ra beta,public
include wgEncodeUwAffyExonArray.new.ra alpha

# Duke Affy Exon (wrangler: cricket)
include wgEncodeDukeAffyExon.ra beta,public
<<<<<<< HEAD
include wgEncodeDukeAffyExon.new.ra  alpha

=======
include wgEncodeDukeAffyExon.new.ra alpha
>>>>>>> bbb6c0d9

###Open Chromatin by DNaseI HS and FAIRE Tracks (super track: wgEncodeDNAseSuper)###
#UNC FAIRE (wrangler: Matt)
include wgEncodeOpenChromFaire.new.ra alpha
include wgEncodeOpenChromFaire.ra beta,public

#Open Chrom Synth (wrangler: Matt)
include wgEncodeOpenChromSynth.new.ra alpha
include wgEncodeOpenChromSynth.ra beta,public

#Duke DNaseI HS (wrangler: Matt)
include wgEncodeOpenChromDnase.new.ra alpha
include wgEncodeOpenChromDnase.ra beta,public

#Uw Dnase-Seq (wrangler: Venkat)
include wgEncodeUwDnase.ra 


#UW DNase DGF (wrangler: Venkat)
include wgEncodeUwDgf.new.ra alpha
include wgEncodeUwDgf.ra beta,public

###End Open Chromatin by DNaseI HS and FAIRE Tracks (super track: wgEncodeDNAseSuper)###




# ENCODE RNA SEQ -----------------------------------

# Riken CAGE (wrangler: cricket)
include wgEncodeRikenCage.ra beta,public
include wgEncodeRikenCage.new.ra alpha

# CSHL Small RNA (wrangler: cricket)
include wgEncodeCshlShortRnaSeq.ra beta,public
include wgEncodeCshlShortRnaSeq.new.ra alpha

# GIS RNA Seq (wrangler: cricket)
include wgEncodeGisRnaSeq.ra

# Caltech RNA Seq (wrangler: cricket)
include wgEncodeCaltechRnaSeq.ra beta,public
include wgEncodeCaltechRnaSeq.new.ra alpha

# CSHL Long Rna Seq (wrangler: cricket)
include wgEncodeCshlLongRnaSeq.ra beta,public
include wgEncodeCshlLongRnaSeq.new.ra alpha

# SYDH  Rna Seq (wrangler: cricket)
# used to be yale
include wgEncodeSydhRnaSeq.ra

#HAIB RNA-seq (wrangler: Cricket)
include wgEncodeHaibRnaSeq.ra alpha






# ENCODE DNA Methyl ---------------------------------------

#HAIB Methyl-Seq (wrangler: Vankat) most likely never leaving alpha
include wgEncodeHaibMethylSeq.ra
#HAIB Methyl Array (wrangler:Cricket)
#include wgEncodeHaibMethylArray.ra
include wgEncodeHaibMethyl27.ra alpha
include wgEncodeHaibMethyl450.ra alpha
#HAIB Methyl RRBS (wrangler: Cricket) replaces Methyl-Seq
include wgEncodeHaibMethylRrbs.ra







# ENCODE HISTONE --------------------------------------

#Broad Histone (wrangler: Matt)
include wgEncodeBroadHistone.new.ra alpha
include wgEncodeBroadHistone.ra beta,public

#Broad HMM (wrangler: Matt)
include wgEncodeBroadHmm.ra

#UW Histone (wrangler:Venkat)
include wgEncodeUwHistone.new.ra alpha
include wgEncodeUwHistone.ra beta,public

# SYDH Histone (wrangler: Venkat)
include wgEncodeSydhHistone.ra 

# ENCODE TFBS -------------------------------------------

# UW CTCF Binding (wrangler: Venkat)
include wgEncodeUwTfbs.new.ra alpha
include wgEncodeUwTfbs.ra beta,public

#UTA TFBS (wrangler: Matt)
include wgEncodeOpenChromChip.new.ra alpha
include wgEncodeOpenChromChip.ra beta,public

# HAIB TFBS (wrangler: Venkat)
include wgEncodeHaibTfbs.ra beta,public
include wgEncodeHaibTfbs.new.ra alpha
# SYDH TFBS (wrangler: Venkat)
include wgEncodeSydhTfbs.ra beta,public
include wgEncodeSydhTfbs.new.ra alpha

# U Chicago TFBS (wrangler: Venkat)
include wgEncodeUchicagoTfbs.ra 


# SUNY RBP -----------------------------------------

# SUNY RIP Gene ST (wrangler: cricket)
include wgEncodeSunyAlbanyGeneSt.ra

# SUNY Tiling Array (wrangler: cricket)
include wgEncodeSunyAlbanyTiling.ra
#include wgEncodeSunyAlbanyTiling.new.ra alpha

# SUNY SwitchGear (wrangler: cricket)
include wgEncodeSunySwitchgear.ra

# SUNY Rip-seq (wrangler: cricket)
include wgEncodeSunyRipSeq.ra 

# Other miscellany ------------------------------------

# Mapability - a cross lab composite   (wrangler: Tim, assisted by Rachel and Cricket)
include wgEncodeMapability.ra

<|MERGE_RESOLUTION|>--- conflicted
+++ resolved
@@ -58,12 +58,7 @@
 
 # Duke Affy Exon (wrangler: cricket)
 include wgEncodeDukeAffyExon.ra beta,public
-<<<<<<< HEAD
-include wgEncodeDukeAffyExon.new.ra  alpha
-
-=======
 include wgEncodeDukeAffyExon.new.ra alpha
->>>>>>> bbb6c0d9
 
 ###Open Chromatin by DNaseI HS and FAIRE Tracks (super track: wgEncodeDNAseSuper)###
 #UNC FAIRE (wrangler: Matt)
