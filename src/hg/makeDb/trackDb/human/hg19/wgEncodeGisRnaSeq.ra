--- conflicted
+++ resolved
@@ -1,7 +1,7 @@
 track wgEncodeGisRnaSeq
 compositeTrack on
 shortLabel GIS RNA-seq
-longLabel ENCODE RNA-seq from Genome Institute of Singapore
+longLabel ENCODE Genome Institute of Singapore RNA-seq
 group expression
 subGroup1 view Views 1-PlusRawSignal=Plus_Raw_Signal 2-MinusRawSignal=Minus_Raw_Signal 3-AllRawSignal=All_Raw_Signal 4-Alignments=Alignments 
 subGroup2 cellType Cell_Line 1-GM12878=GM12878&nbsp;(Tier_1) 2-H1hESC=H1hESC&nbsp;(Tier_1) 3-K562=K652&nbsp;(Tier_1)
@@ -33,32 +33,19 @@
         track wgEncodeGisRnaSeqK562CytosolPapPlusRawRep1
         release alpha,beta
         parent wgEncodeGisRnaSeqViewPlusRawSignal on
-<<<<<<< HEAD
-        shortLabel K562 cyto pA+ + 1
-        longLabel ENCODE RNA-seq (PolyA+ in K562 cytosol) from GIS, Plus Raw Signal Rep 1
-        subGroups view=1-PlusRawSignal cellType=2-K562 rnaExtract=longPolyA rep=rep1 localization=cytosol
-=======
         shortLabel K562 cyto S+ 1
         longLabel ENCODE GIS RNA-seq Plus Raw Signal Rep1 (longPolyA+ in K562 cytosol)
         subGroups view=1-PlusRawSignal cellType=3-K562 rnaExtract=longPolyA rep=rep1 localization=cytosol
->>>>>>> fe115c1d
         type bigWig 1.000000 169047.000000
         color 46,0,184
         # subId=1401 dateSubmitted=2010-07-01
 
         track wgEncodeGisRnaSeqK562CytosolPapPlusRawRep2
         release alpha,beta
-<<<<<<< HEAD
-        parent wgEncodeGisRnaSeqViewPlusRawSignal off
-        shortLabel K562 cyto pA+ + 2
-        longLabel ENCODE RNA-seq (PolyA+ in K562 cytosol) from GIS, Plus Raw Signal Rep 2
-        subGroups view=1-PlusRawSignal cellType=2-K562 rnaExtract=longPolyA rep=rep2 localization=cytosol
-=======
         parent wgEncodeGisRnaSeqViewPlusRawSignal on
         shortLabel K562 cyto S+ 2
         longLabel ENCODE GIS RNA-seq Plus Raw Signal Rep2 (longPolyA+ in K562 cytosol)
         subGroups view=1-PlusRawSignal cellType=3-K562 rnaExtract=longPolyA rep=rep2 localization=cytosol
->>>>>>> fe115c1d
         type bigWig 1.000000 19180.000000
         color 46,0,184
         # subId=1401 dateSubmitted=2010-07-01
@@ -66,8 +53,8 @@
         track wgEncodeGisRnaSeqGm12878CytosolPapPlusRawRep1
         release alpha,beta
         parent wgEncodeGisRnaSeqViewPlusRawSignal on 
-        shortLabel GM12 cyto pA+ + 1
-        longLabel ENCODE RNA-seq (PolyA+ in GM12878 cytosol) from GIS, Plus Raw Signal Rep 1
+        shortLabel GM878 cyto S+ 1
+        longLabel ENCODE GIS RNA-seq Plus Raw Signal Rep1 (longPolyA+ in GM12878 cytosol)
         subGroups view=1-PlusRawSignal cellType=1-GM12878  rnaExtract=longPolyA rep=rep1 localization=cytosol
         type bigWig 1.000000 25062.000000
         color 153,38,0
@@ -75,17 +62,10 @@
 
         track wgEncodeGisRnaSeqH1hescCellPapPlusRawRep1
         release alpha,beta
-<<<<<<< HEAD
-        parent wgEncodeGisRnaSeqViewPlusRawSignal off
-        shortLabel H1ES cell pA+ + 1
-        longLabel ENCODE RNA-seq (PolyA+ in H1-hESC whole cell) from GIS, Plus Raw Signal Rep 1
-        subGroups view=1-PlusRawSignal cellType=H1hESC  rnaExtract=longPolyA rep=rep1 localization=cell
-=======
         parent wgEncodeGisRnaSeqViewPlusRawSignal on
         shortLabel H1hES cell S+ 1
         longLabel ENCODE GIS RNA-seq Plus Raw Signal Rep1 (longPolyA+ in H1-hESC cell)
         subGroups view=1-PlusRawSignal cellType=2-H1hESC  rnaExtract=longPolyA rep=rep1 localization=cell
->>>>>>> fe115c1d
         type bigWig 1.000000 46751.000000
         color 0,107,27
         # subId=1400 dateSubmitted=2010-07-03
@@ -104,32 +84,19 @@
         track wgEncodeGisRnaSeqK562CytosolPapMinusRawRep1
         release alpha,beta
         parent wgEncodeGisRnaSeqViewMinusRawSignal on 
-<<<<<<< HEAD
-        shortLabel K562 cyto pA+ + 1
-        longLabel ENCODE RNA-seq (PolyA+ in K562 cytosol) from GIS, Plus Raw Signal Rep 1
-        subGroups view=2-MinusRawSignal cellType=2-K562 rnaExtract=longPolyA rep=rep1 localization=cytosol
-=======
         shortLabel K562 cyto S- 1
         longLabel ENCODE GIS RNA-seq Minus Raw Signal Rep1 (longPolyA+ in K562 cytosol)
         subGroups view=2-MinusRawSignal cellType=3-K562 rnaExtract=longPolyA rep=rep1 localization=cytosol
->>>>>>> fe115c1d
         type bigWig 1.000000 163002.000000
         color 46,0,184
         # subId=1401 dateSubmitted=2010-07-01
 
         track wgEncodeGisRnaSeqK562CytosolPapMinusRawRep2
         release alpha,beta
-<<<<<<< HEAD
-        parent wgEncodeGisRnaSeqViewMinusRawSignal off
-        shortLabel K562 cyto pA+ - 2
-        longLabel ENCODE RNA-seq (PolyA+ in K562 cytosol) from GIS, Minus Raw Signal Rep 2
-        subGroups view=2-MinusRawSignal cellType=2-K562 rnaExtract=longPolyA rep=rep2 localization=cytosol
-=======
         parent wgEncodeGisRnaSeqViewMinusRawSignal on
         shortLabel K562 cyto S- 2
         longLabel ENCODE GIS RNA-seq Minus Raw Signal Rep2 (longPolyA+ in K562 cytosol)
         subGroups view=2-MinusRawSignal cellType=3-K562 rnaExtract=longPolyA rep=rep2 localization=cytosol
->>>>>>> fe115c1d
         type bigWig 1.000000 25356.000000
         color 46,0,184
         # subId=1401 dateSubmitted=2010-07-01
@@ -137,8 +104,8 @@
         track wgEncodeGisRnaSeqGm12878CytosolPapMinusRawRep1
         release alpha,beta
         parent wgEncodeGisRnaSeqViewMinusRawSignal on 
-        shortLabel GM12 cyto pA+ - 1
-        longLabel ENCODE RNA-seq (PolyA+ in GM12878 cytosol) from GIS, Minus Raw Signal Rep 1
+        shortLabel GM878 cyto S- 1
+        longLabel ENCODE GIS RNA-seq Minus Raw Signal Rep1 (longPolyA+ in GM12878 cytosol)
         subGroups view=2-MinusRawSignal cellType=1-GM12878  rnaExtract=longPolyA rep=rep1 localization=cytosol
         type bigWig 1.000000 13939.000000
         color 153,38,0
@@ -146,17 +113,10 @@
 
         track wgEncodeGisRnaSeqH1hescCellPapMinusRawRep1
         release alpha,beta
-<<<<<<< HEAD
-        parent wgEncodeGisRnaSeqViewMinusRawSignal off
-        shortLabel H1ES cell pA+ - 1
-        longLabel ENCODE RNA-seq (PolyA+ in H1-hESC cytosol) from GIS, Minus Raw Signal Rep 1
-        subGroups view=2-MinusRawSignal cellType=H1hESC  rnaExtract=longPolyA rep=rep1 localization=cell
-=======
         parent wgEncodeGisRnaSeqViewMinusRawSignal on
         shortLabel H1hES cell S- 1
         longLabel ENCODE GIS RNA-seq Minus Raw Signal Rep1 (longPolyA+ in H1-hESC cell)
         subGroups view=2-MinusRawSignal cellType=2-H1hESC  rnaExtract=longPolyA rep=rep1 localization=cell
->>>>>>> fe115c1d
         type bigWig 1.000000 52413.000000
         color 0,107,27
         # subId=1400 dateSubmitted=2010-07-03
@@ -184,59 +144,41 @@
         track wgEncodeGisRnaSeqK562CytosolPapAlnRep1
         release alpha,beta
         parent wgEncodeGisRnaSeqViewAlignments on
-<<<<<<< HEAD
-        shortLabel K562 cyto pA+ 1
-        longLabel ENCODE RNA-seq (PolyA+ in K562 cytosol) from GIS, Alignments Rep 1
-        subGroups view=4-Alignments cellType=2-K562 rnaExtract=longPolyA rep=rep1 localization=cytosol
-=======
         shortLabel K562 cyto Al 1
         longLabel ENCODE GIS RNA-seq Alignments Rep1 (longPolyA+ in K562 cytosol)
         subGroups view=4-Alignments cellType=3-K562 rnaExtract=longPolyA rep=rep1 localization=cytosol
->>>>>>> fe115c1d
         type bam
         color 46,0,184
         # subId=1401 dateSubmitted=2010-07-01
 
         track wgEncodeGisRnaSeqK562CytosolPapAlnRep2
         release alpha,beta
-<<<<<<< HEAD
-        parent wgEncodeGisRnaSeqViewAlignments off
-        shortLabel K562 cyto pA+ 2
-        longLabel ENCODE RNA-seq (PolyA+ in K562 cytosol) from GIS, Alignments Rep 2
-        subGroups view=4-Alignments cellType=2-K562 rnaExtract=longPolyA rep=rep2 localization=cytosol
-=======
         parent wgEncodeGisRnaSeqViewAlignments on
         shortLabel K562 cyto Al 2
         longLabel ENCODE GIS RNA-seq Alignments Rep2 (longPolyA+ in K562 cytosol)
         subGroups view=4-Alignments cellType=3-K562 rnaExtract=longPolyA rep=rep2 localization=cytosol
->>>>>>> fe115c1d
         type bam
         color 46,0,184
         # subId=1401 dateSubmitted=2010-07-01
 
+
         track wgEncodeGisRnaSeqGm12878CytosolPapAlnRep1
         release alpha,beta
         parent wgEncodeGisRnaSeqViewAlignments on
-        shortLabel GM12 cyto pA+ 1
-        longLabel ENCODE RNA-seq (PolyA+ in GM12878 cytosol) from GIS, Alignments Rep 1
+        shortLabel GM878 cyto Al 1
+        longLabel ENCODE GIS RNA-seq Alignments Rep1 (longPolyA+ in GM12878 cytosol)
         subGroups view=4-Alignments cellType=1-GM12878  rnaExtract=longPolyA rep=rep1 localization=cytosol
         type bam
         color 153,38,0
         # subId=1399 dateSubmitted=2010-07-03
 
+
         track wgEncodeGisRnaSeqH1hescCellPapAlnRep1
         release alpha,beta
-<<<<<<< HEAD
-        parent wgEncodeGisRnaSeqViewAlignments off
-        shortLabel H1ES cell pA+ 1
-        longLabel ENCODE RNA-seq (PolyA+ in H1-hESC whole cell) from GIS, Alignments Rep 1
-        subGroups view=4-Alignments cellType=H1hESC  rnaExtract=longPolyA rep=rep1 localization=cell
-=======
         parent wgEncodeGisRnaSeqViewAlignments on
         shortLabel H1hES cell Al 1
         longLabel ENCODE GIS RNA-seq Alignments Rep1 (longPolyA+ in H1-hESC cell)
         subGroups view=4-Alignments cellType=2-H1hESC  rnaExtract=longPolyA rep=rep1 localization=cell
->>>>>>> fe115c1d
         type bam
         color 0,107,27
         # subId=1400 dateSubmitted=2010-07-03
