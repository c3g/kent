--- conflicted
+++ resolved
@@ -49,11 +49,7 @@
 
 track chainDm1
 shortLabel D. mel. Chain
-<<<<<<< HEAD
-longLabel Chained Blastz D. melanogaster/D. pseudoobscura Alignments
-=======
 longLabel $o_Organism ($o_date/$o_db) Chained Blastz Alignments
->>>>>>> 345c22ad
 group compGeno
 priority 133
 visibility hide
@@ -65,11 +61,7 @@
 
 track netDm1
 shortLabel D. mel. Net
-<<<<<<< HEAD
-longLabel D. melanogaster/D. pseudoobscura Alignment Net
-=======
 longLabel $o_Organism ($o_date/$o_db) Alignment Net
->>>>>>> 345c22ad
 group compGeno
 priority 134
 visibility hide
@@ -79,11 +71,7 @@
 
 track axtNetDm1
 shortLabel D. mel. Aligns
-<<<<<<< HEAD
-longLabel D. melanogaster/D. pseudoobscura Blastz Alignments from Net
-=======
 longLabel $o_Organism ($o_date/$o_db) Blastz Alignments from Net
->>>>>>> 345c22ad
 group compGeno
 priority 135
 visibility dense
