--- conflicted
+++ resolved
@@ -10,13 +10,11 @@
 track gap override
 html gap
 
-<<<<<<< HEAD
 track chainNetMm10 override
 visibility pack
-=======
+
 searchTable gold
 shortCircuit 1
 termRegex [ABCLNSTUZ_]+[0-9]+(\.[0-9]+)?
 query select chrom,chromStart,chromEnd,frag from %s where frag like '%s%%'
-searchPriority 8
->>>>>>> 19d83147
+searchPriority 8