--- conflicted
+++ resolved
@@ -521,11 +521,7 @@
 
     track t2gPmc
     shortLabel PubmedCentral
-<<<<<<< HEAD
-    longLabel Publications from PubmedCentral (Open-Access)
-=======
     longLabel Publications from PubmedCentral (OA)
->>>>>>> fe16d0f1
     parent t2g
     type bed 12
     articleTable t2gPmcArticle
