<H2>Description</H2>
<P>This track shows the Zebrafish Zv3 (Nov. 2003)  assembly 
provided by the 
<A HREF="http://www.sanger.ac.uk/Projects/D_rerio/Zv3_assembly_information.shtml" 
TARGET=_blank>The Wellcome Trust Sanger Institute</A>. 
The assembly has a sequence coverage of about 5.7X and contains 58,339 scaffolds 
(supercontigs) totaling 1.5 billion base pairs.
</P>
<P>In dense mode, this track depicts the path through the draft and
finished clones (aka the golden path) used to create the assembled sequence.
Clone boundaries are distinguished by the use of alternating gold and brown
coloration. Where gaps
exist in the path, spaces are shown between the gold and brown
blocks.  If the relative order and orientation of the contigs
between the two blocks is known, a line is drawn to bridge the
blocks.</P>
<P>
The Genome Browser depicts the zebrafish genome as 25 chromosomes consisting of
whole genome shotgun (WGS) supercontigs that were mapped to a fingerprinted
contig (FPC) and were from a known chromosome. There are also 3 unordered virtual 
chromosomes: 
<UL>
<LI><B>chrNA</B> - WGS contigs that could not be related to any FPC contig
<LI><B>chrFinished</B> - finished clones that could not be place into WGS 
supercontigs
<LI><B>chrUn</B> - WGS supercontigs that mapped to FPC contigs, but the 
chromosome is unknown
</UL>
The virtual chromosomes contain 1000 bp 
scaffold gaps that are shown in the Gap track annotation.
<P>
All components within this track are of fragment type &quot;W&quot;
(WGS contig) except for those on chrFinished, which are of type &quot;F&quot; 
(Finished).
</P>
<H2>Methods</H2>
<P>
This assembly was constructed using the assembler, Phusion, to cluster reads. 
Phrap was then used for cluster assembly and consensus generation. 
For the clone-based mapping and finishing, clones from different libraries were
fingerprinted by digestion with the HindIII restriction enzyme.  From the 
information produced in this way, overlapping clones were linked into 
fingerprinted contigs (FPCs). Next, clones from a tiling path through the FPC 
contigs were selected for high quality sequencing. The resulting 
sequence was submitted to EMBL/Genbank. 
<P>
The supercontigs tied to the FPC map create the assembly shown in this track. 
1.083 Gigabases or 74% of the sequence 
could be tied to the FPC map. The finished clone sequence was then 
analyzed via a pipeline that included repeatmasking, <em>ab initio</em> gene 
prediction and blast searches against all protein, EST and cDNA sequences that 
were available. Results from this analysis were used to manually annotate clones 
with gene structures, descriptions and poly-A features. At this point, the clone 
was submitted to EMBL/Genbank again and can be browsed in 
<A HREF="http://vega.sanger.ac.uk/Danio_rerio/" TARGET=_blank>Vega</A>.
</P>
<H2>Credits</H2>
<P>
The Zv3 Zebrafish assembly was produced by The Wellcome Trust Sanger Institute,
in collaboration with the Max Planck Institute for Developmental Biology, 
the Netherlands Institute for Developmental Biology (Hubrecht Laboratory),
<<<<<<< HEAD
Yi Zhou and Leonard Zon from the Boston Children's Hospital. 
=======
and Yi Zhou, Anthony DiBiase and Leonard Zon from the Boston Children's 
Hospital. 
>>>>>>> 618c6110
<|MERGE_RESOLUTION|>--- conflicted
+++ resolved
@@ -59,9 +59,5 @@
 The Zv3 Zebrafish assembly was produced by The Wellcome Trust Sanger Institute,
 in collaboration with the Max Planck Institute for Developmental Biology, 
 the Netherlands Institute for Developmental Biology (Hubrecht Laboratory),
-<<<<<<< HEAD
-Yi Zhou and Leonard Zon from the Boston Children's Hospital. 
-=======
 and Yi Zhou, Anthony DiBiase and Leonard Zon from the Boston Children's 
-Hospital. 
->>>>>>> 618c6110
+Hospital. 