--- conflicted
+++ resolved
@@ -522,16 +522,6 @@
 {
 char *type, *symName;
 hgSetDb(database);
-<<<<<<< HEAD
-if (strstr(raFile, "xenoRna.ra"))
-    type = "xenoRna";
-else if (strstr(raFile, "xenoEst"))
-    type = raFile;
-else if (strstr(raFile, "est.ra"))
-    type = "EST";
-else
-    type = "mRNA";
-=======
 
 type = cgiOptionalString("type");
 if (type == NULL)
@@ -545,7 +535,6 @@
     else
 	type = "mRNA";
     }
->>>>>>> 280bf2a0
 addRna(faPath, type, raFile, type);
 }
 
