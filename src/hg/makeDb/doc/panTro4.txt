--- conflicted
+++ resolved
@@ -768,33 +768,6 @@
     git push
     make etc-update
 
-<<<<<<< HEAD
-#########################################################################
-# set default position to RHO gene displays  (DONE - 2012-07-24 - Hiram)
-    hgsql -e \
-'update dbDb set defaultPos="chr3:132959918-132967918" where name="panTro4";' \
-	hgcentraltest
-
-############################################################################
-# pushQ entry (DONE - 2012-07-24 - Hiram)
-    mkdir /hive/data/genomes/panTro4/pushQ
-    cd /hive/data/genomes/panTro4/pushQ
-    # Mark says don't let the transMap track get there
-    time makePushQSql.pl panTro4 2> stderr.txt | grep -v transMap > panTro4.sql
-    #   real    3m46.246s
-    # check the stderr.txt for bad stuff, these kinds of warnings are OK:
-# WARNING: hgwdev does not have /gbdb/panTro4/wib/gc5Base.wib
-# WARNING: hgwdev does not have /gbdb/panTro4/wib/quality.wib
-# WARNING: hgwdev does not have /gbdb/panTro4/bbi/quality.bw
-# WARNING: panTro4 does not have seq
-# WARNING: panTro4 does not have extFile
-# WARNING: panTro4 does not have estOrientInfo
-
-    scp -p panTro4.sql hgwbeta:/tmp
-    ssh hgwbeta "hgsql qapushq < /tmp/panTro4.sql"
-
-############################################################################
-=======
 ############################################################################
 # LASTZ Rhesus rheMac3 run (DONE 2012-07-12 - Chin)
     mkdir /hive/data/genomes/panTro4/bed/lastzRheMac3.2012-07-19
@@ -858,4 +831,27 @@
     ln -s blastz.panTro4.swap lastz.panTro4
 
 #########################################################################
->>>>>>> 3810f618
+# set default position to RHO gene displays  (DONE - 2012-07-24 - Hiram)
+    hgsql -e \
+'update dbDb set defaultPos="chr3:132959918-132967918" where name="panTro4";' \
+	hgcentraltest
+
+############################################################################
+# pushQ entry (DONE - 2012-07-24 - Hiram)
+    mkdir /hive/data/genomes/panTro4/pushQ
+    cd /hive/data/genomes/panTro4/pushQ
+    # Mark says don't let the transMap track get there
+    time makePushQSql.pl panTro4 2> stderr.txt | grep -v transMap > panTro4.sql
+    #   real    3m46.246s
+    # check the stderr.txt for bad stuff, these kinds of warnings are OK:
+# WARNING: hgwdev does not have /gbdb/panTro4/wib/gc5Base.wib
+# WARNING: hgwdev does not have /gbdb/panTro4/wib/quality.wib
+# WARNING: hgwdev does not have /gbdb/panTro4/bbi/quality.bw
+# WARNING: panTro4 does not have seq
+# WARNING: panTro4 does not have extFile
+# WARNING: panTro4 does not have estOrientInfo
+
+    scp -p panTro4.sql hgwbeta:/tmp
+    ssh hgwbeta "hgsql qapushq < /tmp/panTro4.sql"
+
+############################################################################