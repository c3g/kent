--- conflicted
+++ resolved
@@ -2,11 +2,7 @@
 	gcc -ggdb -O -Wformat -Wimplicit -Wuninitialized -Wreturn-type -I../inc -I../../inc -I../../../inc -c $*.c
 
 L = -lm $(MYSQLLIBS)
-<<<<<<< HEAD
-MYLIBDIR = $(HOME)/src/lib/$(MACHTYPE)
-=======
 MYLIBDIR = ../../../lib/$(MACHTYPE)
->>>>>>> 179a2692
 MYLIBS =  $(MYLIBDIR)/jkhgap.a $(MYLIBDIR)/jkweb.a
 
 O = hgTrackDb.o
@@ -22,9 +18,5 @@
 update:
 	hgTrackDb hg8 ../../lib/trackDb.sql hgRoot
 	hgTrackDb hg9 ../../lib/trackDb.sql hgRoot
-<<<<<<< HEAD
 	hgTrackDb hg10 ../../lib/trackDb.sql hgRoot
-=======
-	hgTrackDb hg10 ../../lib/trackDb.sql hgRoot
-	hgTrackDb mm1 ../../lib/trackDb.sql hgRoot
->>>>>>> 179a2692
+	hgTrackDb mm1 ../../lib/trackDb.sql hgRoot