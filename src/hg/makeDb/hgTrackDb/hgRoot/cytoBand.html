<H2>Description</H2>
<P>The chromosome band track represents the approximate 
location of bands seen on Giemsa-stained chromosomes at
an 800 band resolution. </P>
<<<<<<< HEAD

=======
<H2>Methods</H2>
>>>>>>> 280bf2a0
<P>Barbara Trask, Vivian Cheung, Norma Nowak and the rest of the BAC Resource
Consortium used fluorescent in-situ
hybridization (FISH) to determine a cytogenetic location for 
large genomic clones on the chromosomes.
<<<<<<< HEAD
For more information about the BAC Resource Consortium, please see
"Integration of cytogenetic landmarks into the draft sequence of the human genome",
<A HREF="http://www.nature.com/genomics/human/papers/maps.html"><I>Nature</I>, 
vol 409, Feb. 2001, pp.953-958</A> and the accompanying web site
<A HREF="http://www.ncbi.nlm.nih.gov/genome/cyto/hbrc.shtml">Human BAC Resource</A>.
=======
For more information about the BAC Resource Consortium, please see <A
HREF="http://www.nature.com/cgi-taf/DynaPage.taf?file=/nature/journal/v409/n6822/full/409953a0_fs.html"
TARGET=_blank>"Integration of cytogenetic landmarks into the draft sequence of
the human genome"</A>, <I>Nature</I>, 409:953-958, Feb. 2001 and the accompanying web site
<A HREF="http://www.ncbi.nlm.nih.gov/genome/cyto/hbrc.shtml" TARGET=_blank>Human BAC Resource</A>.
>>>>>>> 280bf2a0

<P>Wonhee Jang and Arek Kasprzyk helped determined the location
of these clones on the October assembled draft human genome
using the clone sequence where possible and in other cases by
STS marker and BAC end sequence locations.  
Clone placements are now being determined at UCSC using the same information.</P>

<P>Terry Furey and
David Haussler developed a program which uses a hidden Markov model
(HMM) to integrate the range of bands associated with various
FISHed clones into the most probable arrangement of bands on the
sequence given the assumptions of the model.<P>
<<<<<<< HEAD

<P> We would like to thank all of the labs that have contributed to this resource:
<UL>
<LI><A HREF="http://www.fhcrc.org/">Fred Hutchinson Cancer Resource Center (FHCRC)</A></LI>
<LI><A HREF="http://cgap.nci.nih.gov/">National Cancer Institute (NCI)</A></LI>
<LI><A HREF="http://www.roswellpark.org/">Roswell Park Cancer Institute (RPCI)</A></LI>
<LI><A HREF="http://www.sanger.ac.uk/HGP/Cytogenetics/">Sanger Center (SC)</A></LI>
<LI><A HREF="http://www.csmc.edu/genetics/korenberg/int-bac-sts.html">Cedars-Sinai Medical Center (CSMC)</A></LI>
<LI><A HREF="http://www-ls.lanl.gov/index.html">Los Alamos National Laboratory (LANL)</A></LI>
<LI><A HREF="http://cc.ucsf.edu/index.html">UC San Francisco Cancer Center (UCSF)</A></LI>
=======
<H2>Credits</H2>
<P> We would like to thank all of the labs that have contributed to this resource:
<UL>
<LI><A HREF="http://www.fhcrc.org/" TARGET=_blank>Fred Hutchinson Cancer Resource Center (FHCRC)</A></LI>
<LI><A HREF="http://cgap.nci.nih.gov/" TARGET=_blank>National Cancer Institute (NCI)</A></LI>
<LI><A HREF="http://www.roswellpark.org/" TARGET=_blank>Roswell Park Cancer Institute (RPCI)</A></LI>
<LI><A HREF="http://www.sanger.ac.uk/HGP/Cytogenetics/"
TARGET=_blank>Sanger Institute (SC)</A></LI>
<LI><A HREF="http://www.csmc.edu/genetics/korenberg/int-bac-sts.html" TARGET=_blank>Cedars-Sinai Medical Center (CSMC)</A></LI>
<LI><A HREF="http://www-ls.lanl.gov/index.html" TARGET=_blank>Los Alamos National Laboratory (LANL)</A></LI>
<LI><A HREF="http://cc.ucsf.edu/index.html" TARGET=_blank>UC San Francisco Cancer Center (UCSF)</A></LI>
>>>>>>> 280bf2a0

</UL><|MERGE_RESOLUTION|>--- conflicted
+++ resolved
@@ -2,28 +2,16 @@
 <P>The chromosome band track represents the approximate 
 location of bands seen on Giemsa-stained chromosomes at
 an 800 band resolution. </P>
-<<<<<<< HEAD
-
-=======
 <H2>Methods</H2>
->>>>>>> 280bf2a0
 <P>Barbara Trask, Vivian Cheung, Norma Nowak and the rest of the BAC Resource
 Consortium used fluorescent in-situ
 hybridization (FISH) to determine a cytogenetic location for 
 large genomic clones on the chromosomes.
-<<<<<<< HEAD
-For more information about the BAC Resource Consortium, please see
-"Integration of cytogenetic landmarks into the draft sequence of the human genome",
-<A HREF="http://www.nature.com/genomics/human/papers/maps.html"><I>Nature</I>, 
-vol 409, Feb. 2001, pp.953-958</A> and the accompanying web site
-<A HREF="http://www.ncbi.nlm.nih.gov/genome/cyto/hbrc.shtml">Human BAC Resource</A>.
-=======
 For more information about the BAC Resource Consortium, please see <A
 HREF="http://www.nature.com/cgi-taf/DynaPage.taf?file=/nature/journal/v409/n6822/full/409953a0_fs.html"
 TARGET=_blank>"Integration of cytogenetic landmarks into the draft sequence of
 the human genome"</A>, <I>Nature</I>, 409:953-958, Feb. 2001 and the accompanying web site
 <A HREF="http://www.ncbi.nlm.nih.gov/genome/cyto/hbrc.shtml" TARGET=_blank>Human BAC Resource</A>.
->>>>>>> 280bf2a0
 
 <P>Wonhee Jang and Arek Kasprzyk helped determined the location
 of these clones on the October assembled draft human genome
@@ -36,18 +24,6 @@
 (HMM) to integrate the range of bands associated with various
 FISHed clones into the most probable arrangement of bands on the
 sequence given the assumptions of the model.<P>
-<<<<<<< HEAD
-
-<P> We would like to thank all of the labs that have contributed to this resource:
-<UL>
-<LI><A HREF="http://www.fhcrc.org/">Fred Hutchinson Cancer Resource Center (FHCRC)</A></LI>
-<LI><A HREF="http://cgap.nci.nih.gov/">National Cancer Institute (NCI)</A></LI>
-<LI><A HREF="http://www.roswellpark.org/">Roswell Park Cancer Institute (RPCI)</A></LI>
-<LI><A HREF="http://www.sanger.ac.uk/HGP/Cytogenetics/">Sanger Center (SC)</A></LI>
-<LI><A HREF="http://www.csmc.edu/genetics/korenberg/int-bac-sts.html">Cedars-Sinai Medical Center (CSMC)</A></LI>
-<LI><A HREF="http://www-ls.lanl.gov/index.html">Los Alamos National Laboratory (LANL)</A></LI>
-<LI><A HREF="http://cc.ucsf.edu/index.html">UC San Francisco Cancer Center (UCSF)</A></LI>
-=======
 <H2>Credits</H2>
 <P> We would like to thank all of the labs that have contributed to this resource:
 <UL>
@@ -59,6 +35,5 @@
 <LI><A HREF="http://www.csmc.edu/genetics/korenberg/int-bac-sts.html" TARGET=_blank>Cedars-Sinai Medical Center (CSMC)</A></LI>
 <LI><A HREF="http://www-ls.lanl.gov/index.html" TARGET=_blank>Los Alamos National Laboratory (LANL)</A></LI>
 <LI><A HREF="http://cc.ucsf.edu/index.html" TARGET=_blank>UC San Francisco Cancer Center (UCSF)</A></LI>
->>>>>>> 280bf2a0
 
 </UL>