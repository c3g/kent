--- conflicted
+++ resolved
@@ -2,11 +2,7 @@
 	gcc -ggdb -O -Wformat -Wimplicit -Wuninitialized -Wreturn-type -I../inc -I../../inc -I../../../inc -c $*.c
 
 L = -lm $(MYSQLLIBS)
-<<<<<<< HEAD
-MYLIBDIR = $(HOME)/src/lib/$(MACHTYPE)
-=======
 MYLIBDIR = ../../lib/$(MACHTYPE)
->>>>>>> 179a2692
 MYLIBS =  $(MYLIBDIR)/jkhgap.a $(MYLIBDIR)/jkweb.a
 
 O = cartReset.o
