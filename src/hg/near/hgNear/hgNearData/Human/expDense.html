<H3>Description</H3>
This column shows the ratio of expression of a gene in a particular
tissue to the expression of the gene overall. By default, a gene that is
more highly expressed in a tissue is colored red, and a less expressed gene
is shown in green. This coloring is standard, but is the opposite of what 
a naive user might expect: in this case, red means go, and green means stop!  
<P>
Color-blind users can switch the coloring from red/green to yellow/blue via
the <em>configure</em> button.

<<<<<<< HEAD
<H3>Methods</H3>
These data will soon be described in a paper that has not yet been published.
=======
<H3>Column Configuration</H3>
Several column configuration options are available on the Configuration page, 
which can be accessed via the <em>configure</em> button in the top menu.
<UL>
<LI>
<B>Absolute expression values:</B> The display can be configured to show 
absolute expression values rather than ratio values. To toggle the display, 
select the <em>absolute</em> option from the <em>values</em> pulldown menu. 
Absolute expression values
are shown in shades of gray, with higher expression levels shown in lighter 
shades. As with ratio values, absolute values are colored on a logarithmic 
scale.
<LI>
<B>Color scheme:</B> Color blind users can switch the coloring scheme from red/green to 
yellow/blue via the <em>Expression ratio colors</em> pulldown menu at the top
of the Configuration page.
<LI>
<B>Level of tissue detail:</B> The <em>tissue</em> pulldown menu
controls the amount and type of tissue data displayed. By default, only the 
median values for selected tissues are shown.  To display the value of all 
individual experimental replicas of all tissues, 
select the <em>all replicas</em> option. To view a single median value for each 
tissue, choose the <em>median of replicas</em> option.
<LI>
<B>Brightness:</B> To increase or decrease the brightness of the expression colors,
edit the number in the column's <em>brightness</em> text box. Values greater 
than 1.0 increase the brightness, while those less than 1.0 dim the color. 
</UL>
>>>>>>> a6210c33

<H3>Credits</H3>
The data for this column were kindly provided by Allen Day at the Stan Nelson 
lab at UCLA.<|MERGE_RESOLUTION|>--- conflicted
+++ resolved
@@ -1,17 +1,15 @@
 <H3>Description</H3>
 This column shows the ratio of expression of a gene in a particular
-tissue to the expression of the gene overall. By default, a gene that is
-more highly expressed in a tissue is colored red, and a less expressed gene
-is shown in green. This coloring is standard, but is the opposite of what 
-a naive user might expect: in this case, red means go, and green means stop!  
+tissue to the expression of the gene overall. 
 <P>
-Color-blind users can switch the coloring from red/green to yellow/blue via
-the <em>configure</em> button.
+A gene that is more highly 
+expressed in a tissue is colored red, and a less expressed gene is shown in 
+green. The values are colored on a logarithmic scale. This coloring is standard, 
+but is the opposite of what a naive user 
+might expect: in this case, red means go and green means stop!  
+Black indicates that a gene is neither over nor under expressed in the tissue. 
+Uncolored boxes (white on most browsers) represent missing data.  
 
-<<<<<<< HEAD
-<H3>Methods</H3>
-These data will soon be described in a paper that has not yet been published.
-=======
 <H3>Column Configuration</H3>
 Several column configuration options are available on the Configuration page, 
 which can be accessed via the <em>configure</em> button in the top menu.
@@ -40,7 +38,6 @@
 edit the number in the column's <em>brightness</em> text box. Values greater 
 than 1.0 increase the brightness, while those less than 1.0 dim the color. 
 </UL>
->>>>>>> a6210c33
 
 <H3>Credits</H3>
 The data for this column were kindly provided by Allen Day at the Stan Nelson 
