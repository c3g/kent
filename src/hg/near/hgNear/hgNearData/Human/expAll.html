--- conflicted
+++ resolved
@@ -1,14 +1,7 @@
 <H3>Description</H3>
-This column shows the ratio of expression of a gene in a particular
-tissue to the expression of the gene overall. By default, a gene that is
-more highly expressed in a tissue is colored red, and a less expressed gene
-is shown in green. This coloring is standard, but is the opposite of what 
-a naive user might expect: in this case, red means go, and green means stop!  
+This column shows the ratio of expression of a gene in the entire 
+tissue set to the expression of the gene overall. 
 <P>
-<<<<<<< HEAD
-Color-blind users can switch the coloring from red/green to yellow/blue via
-the <em>configure</em> button.
-=======
 A gene that is more highly 
 expressed in a tissue is colored red, and a less expressed gene is shown in 
 green. The values are colored on a logarithmic scale. This coloring is standard, 
@@ -45,7 +38,6 @@
 edit the number in the column's <em>brightness</em> text box. Values greater 
 than 1.0 increase the brightness, while those less than 1.0 dim the color. 
 </UL>
->>>>>>> a6210c33
 
 <H3>Methods</H3>
 These data will soon be described in a paper that has not yet been published.
