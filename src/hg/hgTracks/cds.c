#include "common.h"
#include "hCommon.h"
#include "hash.h"
#include "jksql.h"
#include "memalloc.h"
#include "dystring.h"
#include "memgfx.h"
#include "vGfx.h"
#include "dnaseq.h"
#include "dnautil.h"
#include "hdb.h"
#include "psl.h"
#include "genePred.h"
#include "cdsColors.h"
#include "cds.h"
#include "genbank.h"
#include "hgTracks.h"


static void drawScaledBoxSampleWithText(struct vGfx *vg, 
	int chromStart, int chromEnd, double scale, 
	int xOff, int y, int height, Color color, int score, MgFont *font, char *text,
    boolean zoomed, boolean zoomedBox, Color *cdsColor, Color textColor, int winStart, int maxPixels)
/* Draw a box scaled from chromosome to window coordinates. */
{

drawScaledBoxSample(vg, chromStart, chromEnd, scale, xOff, y, height, color, score);

/*draw text in box if space, and align properly for codons or DNA*/
if(zoomed)
    {
    int i;
    int x1, x2, w;
    x1 = round((double)(chromStart-winStart)*scale) + xOff;
    x2 = round((double)(chromEnd-winStart)*scale) + xOff;
    w = x2-x1;
    if (w < 1)
        w = 1;
    if (x2 >= maxPixels)
        x2 = maxPixels - 1;
    w = x2-x1;
    if (w < 1)
        w = 1;


    if(chromEnd - chromStart < 3)
        spreadString(vg,x1,y,w,height,cdsColor[CDS_PARTIAL_CODON],font,text,strlen(text));
    else if(chromEnd - chromStart == 3)
    {
        spreadString(vg,x1,y,w,height,textColor,font,text,strlen(text));
    }
    else
        {
        int thisX,thisX2;
        char c[2];
        for(i=0; i<strlen(text); i++)
            {
            sprintf(c,"%c",text[i]);
            thisX = round((double)(chromStart+i-winStart)*scale) + xOff;
            thisX2 = round((double)(chromStart+1+i-winStart)*scale) + xOff;
            vgTextCentered(vg,thisX+(thisX2-thisX)/2.0,y,1,height,whiteIndex(),font,c);
            }
        }
    }

//now draw the box itself
}

int convertCoordUsingPsl( int s, struct psl *psl )
/*return query position corresponding to target position in one 
 * of the coding blocks of a psl file, or return -1 if target position
 * is not in a coding exon of this psl entry or if the psl entry is
 * null*/
{
    int i;
    int idx = -1;
    unsigned *qStarts = psl->qStarts;
    unsigned *tStarts = psl->tStarts;
    unsigned *blockSizes = psl->blockSizes;


    if(psl == NULL)
        errAbort("Cannot find psl entry associated with refGene %s<br>\n",psl->qName);

    if( s < psl->tStart || s >= psl->tEnd )
        errAbort("Position %d is outside of this psl entry (%d-%d).<br>\n",s,psl->qStart,psl->qEnd);

    for( i=0; i<psl->blockCount; i++ )
    {
        if(s < tStarts[i] + blockSizes[i] && s >= tStarts[i])
        {
            idx = i;
            break;
        }
    }

    if(idx < 0)
    {
       // errAbort("Position %d is not in coding exon of psl entry for %s.<br>\n",s,psl->qName);
       return(-1);
    }

    return(qStarts[idx] + (s - tStarts[idx]));
}

void getCodonDna(char *retStr, char *chrom, int n, unsigned *exonStarts, unsigned *exonEnds, 
        int exonCount, unsigned cdsStart, unsigned cdsEnd, int startI, boolean reverse, 
        struct dnaSeq *mrnaSeq)
//get n bases from coding exons only.
{
   int i, j, thisN;
   int theStart, theEnd;

   //clear retStr
   sprintf(retStr,"   ");

   //uglyf("n = %d, startI = %d<br>\n", n, startI );

   if(!reverse)
   {
   
<<<<<<< HEAD
     thisN = 0;
     //move to next block start
     i = startI+1;
     while( thisN < n )
     {

        if( i >= exonCount )
        {
            //uglyf("Already on last block\n");
            return;
        }

        theStart = exonStarts[i];
        theEnd = exonEnds[i];
        if( cdsStart > 0 && theStart < cdsStart )
           theStart = cdsStart;

        if( cdsEnd > 0 && theEnd > cdsEnd )
           theEnd = cdsEnd;
           
        for(j=0; j<(theEnd - theStart); j++ )
        {
            if(mrnaSeq != NULL)
                retStr[thisN] = mrnaSeq->dna[theStart+j];
            else
                retStr[thisN] = hDnaFromSeq( chrom, theStart+j, theStart+j+1, dnaUpper)->dna[0];
            thisN++;
            if(thisN >= n) 
                break;
        }
        i++;
     }
   }
   else
   {
     
     thisN = n;
     //move to previous block end
     i = startI-1;
     while(thisN > 0)
     {

        if( i < 0 )
        {
            //uglyf("Neg. Strand: Already on first block\n");
            return;
        }

        theStart = exonStarts[i];
        theEnd = exonEnds[i];
        if( theStart < cdsStart )
           theStart = cdsStart;

        if( theEnd > cdsEnd )
           theEnd = cdsEnd;
           
        for(j=0; j<(theEnd - theStart); j++ )
        {
            if(mrnaSeq != NULL)
                retStr[thisN] = mrnaSeq->dna[theEnd-j-1];
            else
                retStr[thisN] = hDnaFromSeq( chrom, theEnd-j-1, theEnd-j, dnaUpper)->dna[0];
            thisN--;
            if(thisN <= 0) 
                break;
        }
        i--;
     }

   }

=======
       thisN = 0;
       //move to next block start
       i = startI+1;
       while (thisN < n)
           {

           if (i >= exonCount)
               {
               //uglyf("Already on last block\n");
               break;
               }

           theStart = exonStarts[i];
           theEnd = exonEnds[i];
           if (cdsStart > 0 && theStart < cdsStart)
               theStart = cdsStart;

           if (cdsEnd > 0 && theEnd > cdsEnd)
               theEnd = cdsEnd;
           
           for (j=0; j<(theEnd - theStart); j++)
               {
               if (mrnaSeq != NULL)
                   retStr[thisN] = mrnaSeq->dna[theStart+j];
               else
                   retStr[thisN] = hDnaFromSeq( chrom, 
                           theStart+j, theStart+j+1, dnaUpper)->dna[0];
               thisN++;
               if (thisN >= n) 
                   break;
               }
           i++;
           }
           retStr[thisN] = '\0';
       
       }
   else
       {
       retStr[n] = '\0';
       thisN = n-1;
       //move to previous block end
       i = startI-1;
       while(thisN >= 0)
           {

           if (i < 0)
               {
               //uglyf("Neg. Strand: Already on first block\n");
               break;
               }

           theStart = exonStarts[i];
           theEnd = exonEnds[i];
           if (theStart < cdsStart)
               theStart = cdsStart;

           if (theEnd > cdsEnd)
               theEnd = cdsEnd;
           
           for (j=0; j<(theEnd - theStart); j++)
               {
               if (mrnaSeq != NULL)
                   retStr[thisN] = mrnaSeq->dna[theEnd-j-1];
               else
                   retStr[thisN] = hDnaFromSeq( chrom, 
                          theEnd-j-1, theEnd-j, dnaUpper)->dna[0];
               thisN--;
               if (thisN < 0) 
                   break;
               }
               i--;
           }
       }
>>>>>>> b89dd6b6
}



void maskDiffString( char *retStr, char *s1, char *s2, char mask )
/*copies s1, masking off similar characters, and returns result into retStr.
 *if strings are of different size it stops after s1 is done.*/
{
    int i;
    for(i=0; i<strlen(s1); i++)
    {
        if( s1[i] == s2[i] )
            retStr[i] = mask;
        else 
            retStr[i] = s1[i];

        //uglyf("[%c, %c, %c]<br>", s1[i], s2[i], retStr[i] );
    }
    retStr[i] = '\0';
}


Color colorFromGrayIx(char *codon, int grayIx, Color *cdsColor)
/*convert grayIx value to color and codon which
 * are both encoded in the grayIx*/
{
    Color color = cdsColor[CDS_ERROR];
    sprintf(codon,"X");
    if( grayIx == -2 )
    {
        color = cdsColor[CDS_ERROR];
        sprintf(codon,"X");
    }
    else if( grayIx == -1 )
    {
        color = cdsColor[CDS_START];
        sprintf(codon,"M");
    }
    else if( grayIx == -3 )
    {
        color = cdsColor[CDS_STOP];
        sprintf(codon,"*");
        //uglyf("%c, %d: codon = %s<br>\n", lookupCodonByPosition(chromName,s,e),grayIx, codon );
    }
    else if( grayIx <= 26 )
    {
        color = cdsColor[CDS_ODD];
        sprintf(codon,"%c",grayIx + 'A' - 1);
    }
    else if( grayIx > 26 )
    {
        color = cdsColor[CDS_EVEN];
        sprintf(codon,"%c",grayIx - 26 + 'A' - 1);
    }
return color;
}

int setColorByCds(DNA *dna, int codon, boolean *foundStart, boolean reverse)
{
 char codonChar;

 //uglyf("        [%s]<br>\n",dna);
 if(reverse)
     reverseComplement(dna,strlen(dna));
 codonChar = lookupCodon(dna);
 if( codonChar == 0 )
     return(-3);    //stop codon
 else if( codonChar == 'X' )
     return(-2);     //bad input to lookupCodon
 else if(codonChar == 'M' && !(*foundStart) )
 {
     *foundStart = TRUE;
     return(-1);     //start codon
 }
 else if( codon == 0 )
     return(codonChar - 'A' + 1);       //odd color
 else
     return(codonChar - 'A' + 1 + 26);  //even color
}


void mustGetMrnaStartStop( char *acc, unsigned *cdsStart, unsigned *cdsEnd )
{
	char query[256];
	struct sqlConnection *conn;
	struct sqlResult *sr;
	char **row;

	/* Get cds start and stop, if available */
	conn = hAllocConn();
	sprintf(query, "select cds from mrna where acc = '%s'", acc);
	sr = sqlGetResult(conn, query);
	assert((row = sqlNextRow(sr)) != NULL);
       	sprintf(query, "select name from cds where id = '%d'", atoi(row[0]));
    	sqlFreeResult(&sr);
       	sr = sqlGetResult(conn, query);
    	assert((row = sqlNextRow(sr)) != NULL);
        genbankParseCds(row[0], cdsStart, cdsEnd);
	sqlFreeResult(&sr);
    hFreeConn(&conn);
}

void getHiddenGaps(struct psl *psl, unsigned *gaps)
    /*only for positive strand right now*/
{
    int i;
    gaps[0] = psl->qStarts[0] - psl->qStart;
    for(i=1; i<psl->blockCount; i++)
    {
        gaps[i] = psl->qStarts[i] - 
            (psl->qStarts[i-1] + psl->blockSizes[i-1]);
    }
    gaps[psl->blockCount] = psl->qSize - 
        (psl->qStarts[psl->blockCount-1] + psl->blockSizes[psl->blockCount-1]);
}




struct simpleFeature *splitPslByCodon(char *chrom, struct linkedFeatures *lf, 
        struct psl *psl, int sizeMul, boolean isXeno, int maxShade)
{
unsigned  *starts = psl->tStarts;
unsigned *sizes = psl->blockSizes;
int i,blockCount = psl->blockCount;
int grayIx = pslGrayIx(psl, isXeno, maxShade);
struct simpleFeature *sfList = NULL, *sf;
boolean rcTarget = (psl->strand[1] == '-');
struct genePred *gp = NULL;
unsigned cdsStart, cdsEnd;
unsigned *retGaps;

//get CDS from genBank
mustGetMrnaStartStop(psl->qName, &cdsStart, &cdsEnd);
gp = genePredFromPsl( psl, cdsStart, cdsEnd, -1);

//make CDS beginning and end of genePred if not in Genbank
if(gp->cdsStart == gp->cdsEnd)
    {
    gp->cdsStart = gp->txStart;
    gp->cdsEnd = gp->txEnd;
    }

retGaps = needMem(sizeof(unsigned)*(blockCount+2));
getHiddenGaps(psl,retGaps);

//printf("blockCount = (%d,%d)<br>\n", psl->blockCount, gp->exonCount );
//printf("gaps: ");
//for( i=0; i<blockCount+1; i++ )
//{
//    printf("%d, ", retGaps[i]);
//}
//printf("\n<br>");

 
lf->tallStart = gp->cdsStart;
lf->tallEnd = gp->cdsEnd;
sfList = splitGenePredByCodon(chrom, lf, gp, retGaps);
freeMem(retGaps);

return(sfList);
}



void lfSplitByCodonFromPslX(char *chromName, struct linkedFeatures *lf, 
        struct psl *psl, int sizeMul, boolean isXeno, int maxShade)
{
    unsigned tallStart, tallEnd;
    struct simpleFeature *sfList = NULL;
    sfList = splitPslByCodon(chromName, lf, psl, sizeMul,isXeno, maxShade);
    slReverse(&sfList);
    lf->components = sfList;
    tallStart = lf->tallStart;
    tallEnd = lf->tallEnd;
    linkedFeaturesBoundsAndGrays(lf);
    lf->grayIx = 8;
    lf->tallStart = tallStart;
    lf->tallEnd = tallEnd;
}


int getCdsDrawOptionNum(char *mapName)
{
    char *drawOption = NULL;
    char optionStr[128];
    snprintf( optionStr, 128,"%s.cds.draw", mapName);
    drawOption = cartUsualString(cart, optionStr, CDS_DRAW_DEFAULT);
    return(cdsColorStringToEnum(drawOption));
}



char lookupCodonByPosition(char *chrom, int start, int end )
        /*Simple wrapper for lookupCodon based on genomic position in
         *      * current database rather that given DNA*/
{
        return(lookupCodon(hDnaFromSeq( chrom, start, end, dnaUpper )->dna));
}


struct psl *genePredLookupPsl(char *db, char *chrom, struct linkedFeatures* lf, char *pslTable )
/*get the psl entry associated with this genePred entry (NOT a
conversion, must be in pslTable.*/
{
static int virgin = 0 ;
char rest[64];
char **row;
int rowOffset;
struct psl *psl = NULL;
struct sqlResult *sr = NULL;
struct sqlConnection *conn2 = sqlConnect(db);

snprintf(rest, 64, "qName='%s'", lf->name );
sr = hRangeQuery(conn2, pslTable, chromName, lf->start, lf->end, rest, &rowOffset);
if ((row = sqlNextRow(sr)) != NULL)
    psl = pslLoad(row+rowOffset);
sqlFreeResult(&sr);
sqlDisconnect(&conn2);

if(psl == NULL)
{
    uglyf("Cannot Find psl for %s\n<br>", lf->name );
}

return psl;
}

struct dnaSeq *mustGetSeqUpper(char *name, char *tableName)
{
    struct dnaSeq *mrnaSeq = NULL;
    if(sameString(tableName,"refGene"))
        mrnaSeq = hGenBankGetMrna(name, "refMrna");
    else
        mrnaSeq = hGenBankGetMrna(name, NULL);

    if( mrnaSeq == NULL )
        uglyf("Cannot find refGene mRNA sequence for %s<br>\n", name );
    touppers(mrnaSeq->dna);
    return mrnaSeq;
}




void makeCdsShades(struct vGfx *vg, Color *cdsColor )
{
    cdsColor[CDS_ERROR] = vgFindColorIx(vg,0,0,0); 
    cdsColor[CDS_ODD] = vgFindColorIx(vg,CDS_ODD_R,CDS_ODD_G,CDS_ODD_B);
    cdsColor[CDS_EVEN] = vgFindColorIx(vg,CDS_EVEN_R,CDS_EVEN_G,CDS_EVEN_B);
    cdsColor[CDS_START] = vgFindColorIx(vg,CDS_START_R,CDS_START_G,CDS_START_B);
    cdsColor[CDS_STOP] = vgFindColorIx(vg,CDS_STOP_R,CDS_STOP_G,CDS_STOP_B);
    cdsColor[CDS_SPLICE] = vgFindColorIx(vg,CDS_SPLICE_R,CDS_SPLICE_G,CDS_SPLICE_B);
    cdsColor[CDS_PARTIAL_CODON] = vgFindColorIx(vg,CDS_PARTIAL_CODON_R,CDS_PARTIAL_CODON_G, CDS_PARTIAL_CODON_B);
}






void updatePartialCodon(char *retStr, char *chrom, int start, int end, boolean reverse)
{
    char tmpStr[4];
    if(!reverse)
        snprintf(tmpStr, 4, "%s%s", retStr, 
          (char*)(hDnaFromSeq(chrom, start, end,dnaUpper)->dna));
    else
        snprintf(tmpStr, 4, "%s%s",  
          (char*)(hDnaFromSeq(chrom, start, end,dnaUpper)->dna), retStr);
    strncpy( retStr, tmpStr, 4 );
}


struct simpleFeature *splitByCodon( char *chrom, struct linkedFeatures *lf, 
        unsigned *starts, unsigned *ends, int blockCount, unsigned
        cdsStart, unsigned cdsEnd, unsigned *gaps )
{

int codon = 0;
int frame = 0;
int currentStart, currentEnd;
struct dnaSeq *codonDna;
char partialCodonSeq[4];
char partialCodonSeqTmp[4];
char theRestOfCodon[4];
char tempCodonSeq[4];

boolean foundStart = FALSE;
struct simpleFeature *sfList = NULL, *sf = NULL;
struct simpleFeature *tmp = NULL;
int i;
partialCodonSeq[0] = '\0';

//uglyf("%s: lf = (%d-%d), cds = (%d-%d), blockCount = %d<br>\n", lf->name, lf->start, lf->end, cdsStart, cdsEnd, blockCount);
//for(i=0; i<blockCount; i++ )
//    uglyf( "     %d-%d<br>\n", starts[i], ends[i]);


if(lf->orientation > 0 ) //positive strand
{
    
    for (i=0; i<blockCount; ++i)
	{

        // 3' block
        if( starts[i] < cdsStart && ends[i] <= cdsStart )
        {
            AllocVar(sf);
	        sf->start = starts[i];
	        sf->end = ends[i]; 
	        slAddHead(&sfList, sf);
            continue;
        }
        //3' to coding block
        else if( starts[i] < cdsStart && ends[i] > cdsStart )
        {
            AllocVar(sf);
            sf->start = starts[i];
            sf->end = cdsStart;
            slAddHead(&sfList, sf);
            currentStart = cdsStart;
            frame = 0; codon = 0;
        }
        else
            currentStart = starts[i];

        //break each block by codon and set color code to denote codon
        while(1)
        {
            if( frame == 0 ) 
                { codon++; codon %= 2; currentEnd = currentStart + 3; }
            else
                currentEnd = currentStart + frame;

            AllocVar(sf);
	        sf->start = currentStart;
	        sf->end = currentEnd;

            //we've gone off the end of the current block
            if( currentEnd >= ends[i] )
            {
                frame = currentEnd - ends[i];
                sf->end = currentEnd = ends[i];

                if( frame != 0 )
                    updatePartialCodon(partialCodonSeq,chrom,sf->start,sf->end,FALSE);
                else
                    snprintf( partialCodonSeq, 4, "%s", 
                            (char*)(hDnaFromSeq(chrom, sf->start, sf->end, dnaUpper)->dna));

                //get next 'frame' nt's to see what codon will be (skipping intron sequence)
                getCodonDna(theRestOfCodon, chrom, frame, starts, ends, 
                        blockCount, cdsStart, cdsEnd, i, FALSE, NULL);
<<<<<<< HEAD
                snprintf( tempCodonSeq, 4, "%s%s", partialCodonSeq, theRestOfCodon);
=======

                safef(tempCodonSeq, 4, "%s%s", partialCodonSeq, theRestOfCodon);
>>>>>>> b89dd6b6

                sf->grayIx = (currentEnd <= cdsEnd)?setColorByCds( tempCodonSeq,codon,&foundStart, FALSE):-2;
                slAddHead(&sfList, sf);
                break;
            }

            codonDna = hDnaFromSeq( chrom, sf->start, sf->end, dnaUpper );

            //inside a coding block (with 3 bases)
            if(frame == 0 && codonDna->size == 3)
            {
                sf->grayIx = (currentEnd <= cdsEnd)?setColorByCds(codonDna->dna,codon,&foundStart, FALSE):-2;
                strcpy(partialCodonSeq,"" ); //clear partalCodon we've been making
            }
            else if( codonDna->size < 3 )
            {
                //get the rest of the bases to set color.
                updatePartialCodon(partialCodonSeq,chrom,sf->start,sf->end,FALSE);

                if(strlen(partialCodonSeq) == 3)    //now see if we have a codon 
                {
                    sf->grayIx = setColorByCds(partialCodonSeq,codon,&foundStart, FALSE);
                    strcpy(partialCodonSeq,"" );
                }
                frame -= (sf->end - sf->start);     //update frame based on bases appended
            }
            else
                errAbort("%s: Too much dna (%d,%s)<br>\n", lf->name, codonDna->size, codonDna->dna );

            slAddHead(&sfList, sf);
            currentStart = currentEnd;

        }
	}
    slReverse(&sfList);

    //print sfList
//    tmp = sfList;
//    while( tmp != NULL )
//    {
//        uglyf("%s: %d-%d (%d)<br>\n", lf->name, tmp->start, tmp->end, tmp->grayIx);
//        tmp = tmp->next;
//    }

    
    return(sfList);
}
else  //negative strand
{

    for (i=blockCount-1; i>=0; --i) 
	{

        // 3' block
        if( ends[i] > cdsEnd && starts[i] >= cdsEnd )
        {
            AllocVar(sf);
	        sf->start = starts[i];
	        sf->end = ends[i]; 
	        slAddHead(&sfList, sf);
            continue;
        }
        //3' to coding block
        else if( ends[i] > cdsEnd && starts[i] < cdsEnd )
        {
            AllocVar(sf);
            sf->start = cdsEnd;
            sf->end = ends[i];
            slAddHead(&sfList, sf);
            currentEnd = cdsEnd;
            frame = 0; codon = 0;
        }
        else
            currentEnd = ends[i];

        //break each block by codon and set color code to denote codon
        while(1)
        {
            if( frame == 0 ) 
                { codon++; codon %= 2; currentStart = currentEnd - 3; }
            else
                currentStart = currentEnd - frame;

            AllocVar(sf);
	        sf->start = currentStart;
	        sf->end = currentEnd;

            //we've gone off the end of the current block
            if( currentStart <= starts[i] )
            {
                frame = starts[i] - currentStart;
                sf->start = currentStart = starts[i];

                if( frame != 0 )
                    updatePartialCodon(partialCodonSeq,chrom,sf->start,sf->end,TRUE);
                else
                    snprintf( partialCodonSeq, 4, "%s", 
                            (char*)(hDnaFromSeq(chrom, sf->start, sf->end, dnaUpper)->dna));

<<<<<<< HEAD
                //get prev 'frame' nt's to see what codon will be (skipping intron sequence)
                getCodonDna(theRestOfCodon, chrom, frame, starts, ends, blockCount, 
                        cdsStart, cdsEnd, i, TRUE, NULL );
                snprintf( tempCodonSeq, 4, "%s%s", trimSpaces(theRestOfCodon), partialCodonSeq );
=======
                /*get prev 'frame' nt's to see what codon will be 
                 * (skipping intron sequence)*/
                getCodonDna(theRestOfCodon, chrom, frame, starts, ends, 
                        blockCount, cdsStart, cdsEnd, i, TRUE, NULL );

                safef(tempCodonSeq, 4, "%s%s", trimSpaces(theRestOfCodon), 
                        partialCodonSeq );
>>>>>>> b89dd6b6

                //uglyf("(%s,%s,%s) %d-%d<br>\n", theRestOfCodon, partialCodonSeq, tempCodonSeq, sf->start, sf->end );

                sf->grayIx = (currentStart >= cdsStart)?setColorByCds( tempCodonSeq,codon,&foundStart, TRUE ):-2;
                slAddHead(&sfList, sf);
                break;
            }

            codonDna = hDnaFromSeq( chrom, sf->start, sf->end, dnaUpper );

            //inside a coding block (with 3 bases)
            if(frame == 0 && codonDna->size == 3)
            {
                sf->grayIx = (currentStart >= cdsStart)?setColorByCds(codonDna->dna,codon,&foundStart, TRUE):-2;
                strcpy(partialCodonSeq,"" ); //clear partalCodon we've been making
            }
            else if( codonDna->size < 3 )
            {
                //get the rest of the bases to set color.
                updatePartialCodon(partialCodonSeq,chrom,sf->start,sf->end,TRUE);

                if(strlen(partialCodonSeq) == 3)    //now see if we have a codon 
                {
                    sf->grayIx = setColorByCds(partialCodonSeq,codon,&foundStart, TRUE);
                    strcpy(partialCodonSeq,"" );
                }
                frame -= (sf->end - sf->start);     //update frame based on bases appended
            }
            else
                errAbort("%s(-): Too much dna (%d,%s) %d-%d, %d<br>\n", lf->name, codonDna->size, codonDna->dna, sf->start, sf->end, frame );

            slAddHead(&sfList, sf);
            currentEnd = currentStart;

        }
	}
    //slReverse(&sfList);
    return(sfList);

    
}


}

struct simpleFeature *splitGenePredByCodon( char *chrom, struct linkedFeatures *lf, 
        struct genePred *gp, unsigned *gaps )
{
    return(splitByCodon(chrom,lf,gp->exonStarts,gp->exonEnds,gp->exonCount,
                gp->cdsStart,gp->cdsEnd,gaps));
}

void convertStartStopToGenomic(struct psl *psl, unsigned *cdsStart, unsigned *cdsEnd)
{
    int thickStart = -1, thickEnd =-1;
    int baseCount = -0;
    int i=0;
    for(i=0; i<psl->blockCount; i++)
    {
        baseCount += psl->blockSizes[i];
       if(baseCount >= *cdsStart && thickStart == -1)
           thickStart = psl->tStart + psl->tStarts[i] + psl->blockSizes[i] - (baseCount - *cdsStart);
       if(baseCount >= *cdsEnd && thickEnd == -1)
           thickEnd = psl->tStart + psl->tStarts[i] + psl->blockSizes[i] - (baseCount - *cdsEnd);
    }
    *cdsStart = thickStart;
    *cdsEnd = thickEnd;
}

static void drawDiffTextBox(struct vGfx *vg, int xOff, int y, 
        double scale, int heightPer, MgFont *font, Color color, 
        char *chrom, unsigned s, unsigned e, struct psl *psl, 
        struct dnaSeq *mrnaSeq, struct linkedFeatures *lf, Color *cdsColor,
        int grayIx, boolean *foundStart, int displayOption, int maxPixels)
{
    struct dyString *ds = newDyString(256);
    struct dyString *ds2 = newDyString(256);
    char *retStrDy;
    int mrnaS;
    int startI = -1;
    int size, i;
    char retStr[4];
    unsigned *ends = needMem(sizeof(unsigned)*psl->blockCount);
    static char saveStr[4];
    char tempStr[4];
    char codon[4];
    char mrnaCodon = ' '; 
    int genomicColor;
    Color textColor = whiteIndex();

#define CDS_COLOR_BY_GENOMIC    1
#define CDS_COLOR_BY_MRNA       2

    int colorOption = CDS_COLOR_BY_GENOMIC;

    dyStringAppend( ds, (char*)hDnaFromSeq(chromName,s,e,dnaUpper)->dna);
    mrnaS = convertCoordUsingPsl( s, psl ); 
    
    if(mrnaS >= 0)
    {
        dyStringAppendN( ds2, (char*)&mrnaSeq->dna[mrnaS], e-s );
        retStrDy = needMem(sizeof(char)*(ds->stringSize+1));

        //get rest of mrna bases if we are on a block boundary
        //so we can determine if codons are different
        size = strlen(ds->string);
        if(size < 3)
        {

            for(i=0; i<psl->blockCount; i++)
            {
                if( s >= psl->tStarts[i] && s < psl->tStarts[i] + psl->blockSizes[i] )
                    startI = i;
                ends[i] = psl->qStarts[i] + psl->blockSizes[i];
            }
            
            if( psl->tStarts[startI] + psl->blockSizes[startI] == e)
            {
                getCodonDna( retStr, chrom, 3-size, psl->qStarts, ends, 
                    psl->blockCount, -1, -1, startI, (lf->orientation == -1), mrnaSeq);
                snprintf(saveStr,4,"%s%s", ds2->string,retStr);
            }

            strncpy(tempStr,saveStr,4);
        }
        else
            strncpy(tempStr,ds2->string,4);

        maskDiffString( retStrDy, ds2->string, ds->string,  ' ' );

        if( e <= lf->tallEnd )
        {

            int mrnaGrayIx;
            //compute mrna codon and get genomic codon
            //by decoding grayIx.
            if(lf->orientation == -1)
                reverseComplement(tempStr,strlen(tempStr));
            mrnaCodon = lookupCodon(tempStr);
            if(mrnaCodon == 0) mrnaCodon = '*';
            genomicColor = colorFromGrayIx( codon, grayIx, cdsColor );


            //re-set color of this block based on mrna seq rather tha
            //than genomic, but keep the odd/even cycle of dark/light
            //blue.
            if(colorOption == CDS_COLOR_BY_MRNA)
            {
                mrnaGrayIx = setColorByCds(tempStr,(grayIx > 26),foundStart,FALSE);
                color = colorFromGrayIx(codon, mrnaGrayIx, cdsColor);
            }
            //otherwise we are already colored by genomic 
            //from the split by codon into simple features.

            //make amino acid text yellow when codon would change
            if(mrnaCodon != codon[0])
                textColor = MG_YELLOW;
        }


        if(displayOption == CDS_DRAW_DIFF_BASES)
            drawScaledBoxSampleWithText(vg, s, e, scale, xOff, y, heightPer, 
                color, lf->score, font, retStrDy, zoomedToBaseLevel,
                TRUE, cdsColor, textColor, winStart, maxPixels );
        else if(displayOption == CDS_DRAW_GENOMIC_BASES)
            drawScaledBoxSampleWithText(vg, s, e, scale, xOff, y, heightPer, 
                color, lf->score, font, ds->string, zoomedToBaseLevel,
                TRUE, cdsColor, textColor, winStart, maxPixels );
        else if(displayOption == CDS_DRAW_MRNA_BASES)
            drawScaledBoxSampleWithText(vg, s, e, scale, xOff, y, heightPer, 
                color, lf->score, font, ds2->string,
                zoomedToBaseLevel, TRUE, cdsColor, textColor,
                winStart, maxPixels );
        else if(displayOption == CDS_DRAW_GENOMIC_CODONS)
            drawScaledBoxSampleWithText(vg, s, e, scale, xOff, y, heightPer, 
                color, lf->score, font, codon, zoomedToCodonLevel,
                TRUE, cdsColor, textColor, winStart, maxPixels );
        else if(displayOption == CDS_DRAW_MRNA_CODONS)
        {
            char mrnaCodonStr[2];
            snprintf(mrnaCodonStr, 2, "%c", mrnaCodon);
            drawScaledBoxSampleWithText(vg, s, e, scale, xOff, y, heightPer, 
                color, lf->score, font, mrnaCodonStr,
                zoomedToCodonLevel, TRUE, cdsColor, textColor,
                winStart, maxPixels );
        }
        else if(displayOption == CDS_DRAW_DIFF_CODONS)
        {
            if( textColor == MG_YELLOW )
            {
                char mrnaCodonStr[2];
                snprintf(mrnaCodonStr, 2, "%c", mrnaCodon);
                drawScaledBoxSampleWithText(vg, s, e, scale, xOff, y, heightPer, 
                    color, lf->score, font, mrnaCodonStr,
                    zoomedToCodonLevel, TRUE, cdsColor, textColor,
                    winStart, maxPixels );
            }
            else
                drawScaledBoxSample(vg, s, e, scale, xOff, y, heightPer, 
                    color, lf->score );
        }
            
        freeMem(retStrDy);
        freeMem(ends);
    }
    else
        drawScaledBoxSample(vg, s, e, scale, xOff, y, heightPer, 
               MG_YELLOW, lf->score );

    dyStringFree(&ds);
    dyStringFree(&ds2);
}

void drawCdsColoredBox(struct track *tg,  struct linkedFeatures *lf, int grayIx, 
        Color *cdsColor, struct vGfx *vg, int xOff, int y, double scale, 
	    MgFont *font, int s, int e, int heightPer, boolean zoomedToCodonLevel, 
        struct dnaSeq *mrnaSeq, struct psl *psl, int drawOptionNum,
        boolean errorColor, boolean *foundStart, int maxPixels,
        int winStart)
{
        char codon[2] = " ";
        Color color = colorFromGrayIx(codon, grayIx, cdsColor);

        if(sameString(tg->groupName,"genes"))
            /*any track in the genes category, with the genomic
             * coloring turned on in the options menu*/
	        drawScaledBoxSampleWithText(vg, s, e, scale, xOff, y, heightPer, 
                color, lf->score, font, codon, zoomedToCodonLevel, FALSE,
                cdsColor, whiteIndex(), winStart, maxPixels );
        else if(sameString(tg->mapName,"mrna") || 
                sameString(tg->mapName,"est") || 
                sameString(tg->mapName,"xenoMrna"))
                /*one of the chosen psl tracks with associated
                 * sequences in a database*/
                if(mrnaSeq != NULL && psl != NULL)
                    drawDiffTextBox(vg, xOff, y, scale, heightPer, font, color, chromName, 
                        s, e, psl, mrnaSeq, lf, cdsColor, grayIx, foundStart, 
                        drawOptionNum, maxPixels);
                else if(errorColor == TRUE)
                    /*make it yellow to show we have a problem*/
	                drawScaledBoxSample(vg, s, e, scale, xOff, y, 
                            heightPer, MG_YELLOW, lf->score );
                else
                    /*revert to normal coloring*/
	                drawScaledBoxSample(vg, s, e, scale, xOff, y,
                            heightPer, color, lf->score );
       else
           /*again revert to normal coloring*/
	       drawScaledBoxSample(vg, s, e, scale, xOff, y, heightPer, color, lf->score );
}


int cdsColorSetup(struct vGfx *vg, struct track *tg, Color *cdsColor, 
        struct dnaSeq *mrnaSeq, struct psl *psl, boolean *errorColor, 
        struct linkedFeatures *lf, boolean cdsColorsMade)
/*returns drawOptionNum, mrnaSeq, psl, errorColor*/
{
    //get coloring options
    int drawOptionNum = getCdsDrawOptionNum(tg->mapName);

    //allocate colors for coding coloring 
    if(!cdsColorsMade)
       { 
       makeCdsShades(vg,cdsColor);
       cdsColorsMade = TRUE;
       }
   
/*
    if(drawOptionNum>0 && zoomedToCodonLevel)
       {
       char *database = cartUsualString(cart, "db", hGetDb());

       if(sameString(tg->mapName,"mrna")   ||
       sameString(tg->mapName,"est")    ||
       sameString(tg->mapName,"xenoMrna"))
            {

            mrnaSeq = mustGetSeqUpper(lf->name,tg->mapName);
            psl = genePredLookupPsl(database, chromName, lf, tg->mapName);

            if(mrnaSeq != NULL && psl != NULL && psl->strand[0] == '-')
                reverseComplement(mrnaSeq->dna,strlen(mrnaSeq->dna));
            else
                *errorColor = TRUE;
            }

       }
       */
    return(drawOptionNum);
}




<|MERGE_RESOLUTION|>--- conflicted
+++ resolved
@@ -27,7 +27,7 @@
 drawScaledBoxSample(vg, chromStart, chromEnd, scale, xOff, y, height, color, score);
 
 /*draw text in box if space, and align properly for codons or DNA*/
-if(zoomed)
+if (zoomed)
     {
     int i;
     int x1, x2, w;
@@ -43,17 +43,17 @@
         w = 1;
 
 
-    if(chromEnd - chromStart < 3)
+    if (chromEnd - chromStart < 3)
         spreadString(vg,x1,y,w,height,cdsColor[CDS_PARTIAL_CODON],font,text,strlen(text));
-    else if(chromEnd - chromStart == 3)
-    {
+    else if (chromEnd - chromStart == 3)
+        {
         spreadString(vg,x1,y,w,height,textColor,font,text,strlen(text));
-    }
+        }
     else
         {
         int thisX,thisX2;
         char c[2];
-        for(i=0; i<strlen(text); i++)
+        for (i=0; i<strlen(text); i++)
             {
             sprintf(c,"%c",text[i]);
             thisX = round((double)(chromStart+i-winStart)*scale) + xOff;
@@ -66,7 +66,7 @@
 //now draw the box itself
 }
 
-int convertCoordUsingPsl( int s, struct psl *psl )
+static int convertCoordUsingPsl( int s, struct psl *psl )
 /*return query position corresponding to target position in one 
  * of the coding blocks of a psl file, or return -1 if target position
  * is not in a coding exon of this psl entry or if the psl entry is
@@ -79,31 +79,31 @@
     unsigned *blockSizes = psl->blockSizes;
 
 
-    if(psl == NULL)
+    if (psl == NULL)
         errAbort("Cannot find psl entry associated with refGene %s<br>\n",psl->qName);
 
-    if( s < psl->tStart || s >= psl->tEnd )
+    if (s < psl->tStart || s >= psl->tEnd)
         errAbort("Position %d is outside of this psl entry (%d-%d).<br>\n",s,psl->qStart,psl->qEnd);
 
-    for( i=0; i<psl->blockCount; i++ )
-    {
-        if(s < tStarts[i] + blockSizes[i] && s >= tStarts[i])
-        {
+    for ( i=0; i<psl->blockCount; i++ )
+        {
+        if (s < tStarts[i] + blockSizes[i] && s >= tStarts[i])
+            {
             idx = i;
             break;
-        }
-    }
-
-    if(idx < 0)
-    {
-       // errAbort("Position %d is not in coding exon of psl entry for %s.<br>\n",s,psl->qName);
-       return(-1);
-    }
+            }
+        }
+
+    if (idx < 0)
+        {
+        // errAbort("Position %d is not in coding exon of psl entry for %s.<br>\n",s,psl->qName);
+        return(-1);
+        }
 
     return(qStarts[idx] + (s - tStarts[idx]));
 }
 
-void getCodonDna(char *retStr, char *chrom, int n, unsigned *exonStarts, unsigned *exonEnds, 
+static void getCodonDna(char *retStr, char *chrom, int n, unsigned *exonStarts, unsigned *exonEnds, 
         int exonCount, unsigned cdsStart, unsigned cdsEnd, int startI, boolean reverse, 
         struct dnaSeq *mrnaSeq)
 //get n bases from coding exons only.
@@ -116,82 +116,9 @@
 
    //uglyf("n = %d, startI = %d<br>\n", n, startI );
 
-   if(!reverse)
-   {
+   if (!reverse)
+       {
    
-<<<<<<< HEAD
-     thisN = 0;
-     //move to next block start
-     i = startI+1;
-     while( thisN < n )
-     {
-
-        if( i >= exonCount )
-        {
-            //uglyf("Already on last block\n");
-            return;
-        }
-
-        theStart = exonStarts[i];
-        theEnd = exonEnds[i];
-        if( cdsStart > 0 && theStart < cdsStart )
-           theStart = cdsStart;
-
-        if( cdsEnd > 0 && theEnd > cdsEnd )
-           theEnd = cdsEnd;
-           
-        for(j=0; j<(theEnd - theStart); j++ )
-        {
-            if(mrnaSeq != NULL)
-                retStr[thisN] = mrnaSeq->dna[theStart+j];
-            else
-                retStr[thisN] = hDnaFromSeq( chrom, theStart+j, theStart+j+1, dnaUpper)->dna[0];
-            thisN++;
-            if(thisN >= n) 
-                break;
-        }
-        i++;
-     }
-   }
-   else
-   {
-     
-     thisN = n;
-     //move to previous block end
-     i = startI-1;
-     while(thisN > 0)
-     {
-
-        if( i < 0 )
-        {
-            //uglyf("Neg. Strand: Already on first block\n");
-            return;
-        }
-
-        theStart = exonStarts[i];
-        theEnd = exonEnds[i];
-        if( theStart < cdsStart )
-           theStart = cdsStart;
-
-        if( theEnd > cdsEnd )
-           theEnd = cdsEnd;
-           
-        for(j=0; j<(theEnd - theStart); j++ )
-        {
-            if(mrnaSeq != NULL)
-                retStr[thisN] = mrnaSeq->dna[theEnd-j-1];
-            else
-                retStr[thisN] = hDnaFromSeq( chrom, theEnd-j-1, theEnd-j, dnaUpper)->dna[0];
-            thisN--;
-            if(thisN <= 0) 
-                break;
-        }
-        i--;
-     }
-
-   }
-
-=======
        thisN = 0;
        //move to next block start
        i = startI+1;
@@ -265,19 +192,18 @@
                i--;
            }
        }
->>>>>>> b89dd6b6
-}
-
-
-
-void maskDiffString( char *retStr, char *s1, char *s2, char mask )
+}
+
+
+
+static void maskDiffString( char *retStr, char *s1, char *s2, char mask )
 /*copies s1, masking off similar characters, and returns result into retStr.
  *if strings are of different size it stops after s1 is done.*/
 {
     int i;
-    for(i=0; i<strlen(s1); i++)
-    {
-        if( s1[i] == s2[i] )
+    for (i=0; i<strlen(s1); i++)
+    {
+        if (s1[i] == s2[i])
             retStr[i] = mask;
         else 
             retStr[i] = s1[i];
@@ -288,34 +214,34 @@
 }
 
 
-Color colorFromGrayIx(char *codon, int grayIx, Color *cdsColor)
+static Color colorFromGrayIx(char *codon, int grayIx, Color *cdsColor)
 /*convert grayIx value to color and codon which
  * are both encoded in the grayIx*/
 {
     Color color = cdsColor[CDS_ERROR];
     sprintf(codon,"X");
-    if( grayIx == -2 )
+    if (grayIx == -2)
     {
         color = cdsColor[CDS_ERROR];
         sprintf(codon,"X");
     }
-    else if( grayIx == -1 )
+    else if (grayIx == -1)
     {
         color = cdsColor[CDS_START];
         sprintf(codon,"M");
     }
-    else if( grayIx == -3 )
+    else if (grayIx == -3)
     {
         color = cdsColor[CDS_STOP];
         sprintf(codon,"*");
         //uglyf("%c, %d: codon = %s<br>\n", lookupCodonByPosition(chromName,s,e),grayIx, codon );
     }
-    else if( grayIx <= 26 )
+    else if (grayIx <= 26)
     {
         color = cdsColor[CDS_ODD];
         sprintf(codon,"%c",grayIx + 'A' - 1);
     }
-    else if( grayIx > 26 )
+    else if (grayIx > 26)
     {
         color = cdsColor[CDS_EVEN];
         sprintf(codon,"%c",grayIx - 26 + 'A' - 1);
@@ -323,31 +249,31 @@
 return color;
 }
 
-int setColorByCds(DNA *dna, int codon, boolean *foundStart, boolean reverse)
+static int setColorByCds(DNA *dna, int codon, boolean *foundStart, boolean reverse)
 {
  char codonChar;
 
  //uglyf("        [%s]<br>\n",dna);
- if(reverse)
+ if (reverse)
      reverseComplement(dna,strlen(dna));
  codonChar = lookupCodon(dna);
- if( codonChar == 0 )
+ if (codonChar == 0)
      return(-3);    //stop codon
- else if( codonChar == 'X' )
+ else if (codonChar == 'X')
      return(-2);     //bad input to lookupCodon
- else if(codonChar == 'M' && !(*foundStart) )
- {
+ else if (codonChar == 'M' && !(*foundStart))
+     {
      *foundStart = TRUE;
      return(-1);     //start codon
- }
- else if( codon == 0 )
+     }
+ else if (codon == 0)
      return(codonChar - 'A' + 1);       //odd color
  else
      return(codonChar - 'A' + 1 + 26);  //even color
 }
 
 
-void mustGetMrnaStartStop( char *acc, unsigned *cdsStart, unsigned *cdsEnd )
+static void mustGetMrnaStartStop( char *acc, unsigned *cdsStart, unsigned *cdsEnd )
 {
 	char query[256];
 	struct sqlConnection *conn;
@@ -359,25 +285,25 @@
 	sprintf(query, "select cds from mrna where acc = '%s'", acc);
 	sr = sqlGetResult(conn, query);
 	assert((row = sqlNextRow(sr)) != NULL);
-       	sprintf(query, "select name from cds where id = '%d'", atoi(row[0]));
-    	sqlFreeResult(&sr);
-       	sr = sqlGetResult(conn, query);
-    	assert((row = sqlNextRow(sr)) != NULL);
-        genbankParseCds(row[0], cdsStart, cdsEnd);
+   	sprintf(query, "select name from cds where id = '%d'", atoi(row[0]));
+   	sqlFreeResult(&sr);
+    sr = sqlGetResult(conn, query);
+   	assert((row = sqlNextRow(sr)) != NULL);
+    genbankParseCds(row[0], cdsStart, cdsEnd);
 	sqlFreeResult(&sr);
     hFreeConn(&conn);
 }
 
-void getHiddenGaps(struct psl *psl, unsigned *gaps)
+static void getHiddenGaps(struct psl *psl, unsigned *gaps)
     /*only for positive strand right now*/
 {
     int i;
     gaps[0] = psl->qStarts[0] - psl->qStart;
-    for(i=1; i<psl->blockCount; i++)
-    {
+    for (i=1; i<psl->blockCount; i++)
+        {
         gaps[i] = psl->qStarts[i] - 
             (psl->qStarts[i-1] + psl->blockSizes[i-1]);
-    }
+        }
     gaps[psl->blockCount] = psl->qSize - 
         (psl->qStarts[psl->blockCount-1] + psl->blockSizes[psl->blockCount-1]);
 }
@@ -385,7 +311,7 @@
 
 
 
-struct simpleFeature *splitPslByCodon(char *chrom, struct linkedFeatures *lf, 
+static struct simpleFeature *splitPslByCodon(char *chrom, struct linkedFeatures *lf, 
         struct psl *psl, int sizeMul, boolean isXeno, int maxShade)
 {
 unsigned  *starts = psl->tStarts;
@@ -403,7 +329,7 @@
 gp = genePredFromPsl( psl, cdsStart, cdsEnd, -1);
 
 //make CDS beginning and end of genePred if not in Genbank
-if(gp->cdsStart == gp->cdsEnd)
+if (gp->cdsStart == gp->cdsEnd)
     {
     gp->cdsStart = gp->txStart;
     gp->cdsEnd = gp->txEnd;
@@ -433,6 +359,12 @@
 
 void lfSplitByCodonFromPslX(char *chromName, struct linkedFeatures *lf, 
         struct psl *psl, int sizeMul, boolean isXeno, int maxShade)
+/*divide a pslX record into a linkedFeature, where each simple feature
+ * is a 3-base codon (or a partial codon if on a boundary). Uses
+ * GenBank to get the CDS start/stop of the psl record and also grabs
+ * the sequence. This takes care of hidden gaps in the alignment, that
+ * alter the frame. Therefore this function relies on the mRNA
+ * sequence (rather than the genomic) to determine the frame.*/
 {
     unsigned tallStart, tallEnd;
     struct simpleFeature *sfList = NULL;
@@ -449,17 +381,19 @@
 
 
 int getCdsDrawOptionNum(char *mapName)
+/*query the cart for the current track's CDS coloring option. See
+ * cdsColors.h for return value meanings*/
 {
     char *drawOption = NULL;
     char optionStr[128];
-    snprintf( optionStr, 128,"%s.cds.draw", mapName);
+    safef(optionStr, 128,"%s.cds.draw", mapName);
     drawOption = cartUsualString(cart, optionStr, CDS_DRAW_DEFAULT);
     return(cdsColorStringToEnum(drawOption));
 }
 
 
 
-char lookupCodonByPosition(char *chrom, int start, int end )
+static char lookupCodonByPosition(char *chrom, int start, int end )
         /*Simple wrapper for lookupCodon based on genomic position in
          *      * current database rather that given DNA*/
 {
@@ -467,7 +401,8 @@
 }
 
 
-struct psl *genePredLookupPsl(char *db, char *chrom, struct linkedFeatures* lf, char *pslTable )
+static struct psl *genePredLookupPsl(char *db, char *chrom, struct linkedFeatures* lf, 
+        char *pslTable ) 
 /*get the psl entry associated with this genePred entry (NOT a
 conversion, must be in pslTable.*/
 {
@@ -479,30 +414,30 @@
 struct sqlResult *sr = NULL;
 struct sqlConnection *conn2 = sqlConnect(db);
 
-snprintf(rest, 64, "qName='%s'", lf->name );
+safef(rest, 64, "qName='%s'", lf->name );
 sr = hRangeQuery(conn2, pslTable, chromName, lf->start, lf->end, rest, &rowOffset);
 if ((row = sqlNextRow(sr)) != NULL)
     psl = pslLoad(row+rowOffset);
 sqlFreeResult(&sr);
 sqlDisconnect(&conn2);
 
-if(psl == NULL)
-{
+if (psl == NULL)
+    {
     uglyf("Cannot Find psl for %s\n<br>", lf->name );
-}
+    }
 
 return psl;
 }
 
-struct dnaSeq *mustGetSeqUpper(char *name, char *tableName)
+static struct dnaSeq *mustGetSeqUpper(char *name, char *tableName)
 {
     struct dnaSeq *mrnaSeq = NULL;
-    if(sameString(tableName,"refGene"))
+    if (sameString(tableName,"refGene"))
         mrnaSeq = hGenBankGetMrna(name, "refMrna");
     else
         mrnaSeq = hGenBankGetMrna(name, NULL);
 
-    if( mrnaSeq == NULL )
+    if (mrnaSeq == NULL)
         uglyf("Cannot find refGene mRNA sequence for %s<br>\n", name );
     touppers(mrnaSeq->dna);
     return mrnaSeq;
@@ -511,7 +446,7 @@
 
 
 
-void makeCdsShades(struct vGfx *vg, Color *cdsColor )
+static void makeCdsShades(struct vGfx *vg, Color *cdsColor )
 {
     cdsColor[CDS_ERROR] = vgFindColorIx(vg,0,0,0); 
     cdsColor[CDS_ODD] = vgFindColorIx(vg,CDS_ODD_R,CDS_ODD_G,CDS_ODD_B);
@@ -522,25 +457,20 @@
     cdsColor[CDS_PARTIAL_CODON] = vgFindColorIx(vg,CDS_PARTIAL_CODON_R,CDS_PARTIAL_CODON_G, CDS_PARTIAL_CODON_B);
 }
 
-
-
-
-
-
-void updatePartialCodon(char *retStr, char *chrom, int start, int end, boolean reverse)
+static void updatePartialCodon(char *retStr, char *chrom, int start, int end, boolean reverse)
 {
     char tmpStr[4];
-    if(!reverse)
-        snprintf(tmpStr, 4, "%s%s", retStr, 
+    if (!reverse)
+        safef(tmpStr, 4, "%s%s", retStr, 
           (char*)(hDnaFromSeq(chrom, start, end,dnaUpper)->dna));
     else
-        snprintf(tmpStr, 4, "%s%s",  
+        safef(tmpStr, 4, "%s%s",  
           (char*)(hDnaFromSeq(chrom, start, end,dnaUpper)->dna), retStr);
     strncpy( retStr, tmpStr, 4 );
 }
 
 
-struct simpleFeature *splitByCodon( char *chrom, struct linkedFeatures *lf, 
+static struct simpleFeature *splitByCodon( char *chrom, struct linkedFeatures *lf, 
         unsigned *starts, unsigned *ends, int blockCount, unsigned
         cdsStart, unsigned cdsEnd, unsigned *gaps )
 {
@@ -565,14 +495,14 @@
 //    uglyf( "     %d-%d<br>\n", starts[i], ends[i]);
 
 
-if(lf->orientation > 0 ) //positive strand
-{
+if (lf->orientation > 0 ) //positive strand
+    {
     
     for (i=0; i<blockCount; ++i)
 	{
 
         // 3' block
-        if( starts[i] < cdsStart && ends[i] <= cdsStart )
+        if (starts[i] < cdsStart && ends[i] <= cdsStart)
         {
             AllocVar(sf);
 	        sf->start = starts[i];
@@ -581,7 +511,7 @@
             continue;
         }
         //3' to coding block
-        else if( starts[i] < cdsStart && ends[i] > cdsStart )
+        else if (starts[i] < cdsStart && ends[i] > cdsStart)
         {
             AllocVar(sf);
             sf->start = starts[i];
@@ -594,9 +524,9 @@
             currentStart = starts[i];
 
         //break each block by codon and set color code to denote codon
-        while(1)
-        {
-            if( frame == 0 ) 
+        while (TRUE)
+        {
+            if (frame == 0) 
                 { codon++; codon %= 2; currentEnd = currentStart + 3; }
             else
                 currentEnd = currentStart + frame;
@@ -606,28 +536,26 @@
 	        sf->end = currentEnd;
 
             //we've gone off the end of the current block
-            if( currentEnd >= ends[i] )
+            if (currentEnd >= ends[i])
             {
                 frame = currentEnd - ends[i];
                 sf->end = currentEnd = ends[i];
 
-                if( frame != 0 )
-                    updatePartialCodon(partialCodonSeq,chrom,sf->start,sf->end,FALSE);
+                if (frame != 0)
+                    updatePartialCodon(partialCodonSeq, chrom, sf->start,
+                            sf->end, FALSE);
                 else
-                    snprintf( partialCodonSeq, 4, "%s", 
-                            (char*)(hDnaFromSeq(chrom, sf->start, sf->end, dnaUpper)->dna));
+                    safef(partialCodonSeq, 4, "%s", (char*)(hDnaFromSeq(chrom, 
+                                    sf->start, sf->end, dnaUpper)->dna));
 
                 //get next 'frame' nt's to see what codon will be (skipping intron sequence)
                 getCodonDna(theRestOfCodon, chrom, frame, starts, ends, 
                         blockCount, cdsStart, cdsEnd, i, FALSE, NULL);
-<<<<<<< HEAD
-                snprintf( tempCodonSeq, 4, "%s%s", partialCodonSeq, theRestOfCodon);
-=======
 
                 safef(tempCodonSeq, 4, "%s%s", partialCodonSeq, theRestOfCodon);
->>>>>>> b89dd6b6
-
-                sf->grayIx = (currentEnd <= cdsEnd)?setColorByCds( tempCodonSeq,codon,&foundStart, FALSE):-2;
+
+                sf->grayIx = (currentEnd <= cdsEnd)?
+                    setColorByCds( tempCodonSeq,codon,&foundStart, FALSE):-2;
                 slAddHead(&sfList, sf);
                 break;
             }
@@ -635,25 +563,31 @@
             codonDna = hDnaFromSeq( chrom, sf->start, sf->end, dnaUpper );
 
             //inside a coding block (with 3 bases)
-            if(frame == 0 && codonDna->size == 3)
-            {
-                sf->grayIx = (currentEnd <= cdsEnd)?setColorByCds(codonDna->dna,codon,&foundStart, FALSE):-2;
-                strcpy(partialCodonSeq,"" ); //clear partalCodon we've been making
+            if (frame == 0 && codonDna->size == 3)
+            {
+                sf->grayIx = (currentEnd <= cdsEnd)?
+                    setColorByCds(codonDna->dna,codon,&foundStart, FALSE):-2;
+                strcpy(partialCodonSeq,"" ); 
+                //clear partalCodon we've been making
             }
-            else if( codonDna->size < 3 )
+            else if (codonDna->size < 3)
             {
                 //get the rest of the bases to set color.
-                updatePartialCodon(partialCodonSeq,chrom,sf->start,sf->end,FALSE);
-
-                if(strlen(partialCodonSeq) == 3)    //now see if we have a codon 
+                updatePartialCodon(partialCodonSeq,chrom,sf->start,
+                        sf->end,FALSE);
+
+                if (strlen(partialCodonSeq) == 3)  //now see if we have a codon 
                 {
-                    sf->grayIx = setColorByCds(partialCodonSeq,codon,&foundStart, FALSE);
+                    sf->grayIx = setColorByCds(partialCodonSeq,codon,
+                            &foundStart, FALSE);
                     strcpy(partialCodonSeq,"" );
                 }
-                frame -= (sf->end - sf->start);     //update frame based on bases appended
+                frame -= (sf->end - sf->start);     
+                //update frame based on bases appended
             }
             else
-                errAbort("%s: Too much dna (%d,%s)<br>\n", lf->name, codonDna->size, codonDna->dna );
+                errAbort("%s: Too much dna (%d,%s)<br>\n", lf->name, 
+                        codonDna->size, codonDna->dna );
 
             slAddHead(&sfList, sf);
             currentStart = currentEnd;
@@ -672,15 +606,15 @@
 
     
     return(sfList);
-}
+    }
 else  //negative strand
-{
+    {
 
     for (i=blockCount-1; i>=0; --i) 
-	{
+	    {
 
         // 3' block
-        if( ends[i] > cdsEnd && starts[i] >= cdsEnd )
+        if (ends[i] > cdsEnd && starts[i] >= cdsEnd)
         {
             AllocVar(sf);
 	        sf->start = starts[i];
@@ -689,7 +623,7 @@
             continue;
         }
         //3' to coding block
-        else if( ends[i] > cdsEnd && starts[i] < cdsEnd )
+        else if (ends[i] > cdsEnd && starts[i] < cdsEnd)
         {
             AllocVar(sf);
             sf->start = cdsEnd;
@@ -702,9 +636,9 @@
             currentEnd = ends[i];
 
         //break each block by codon and set color code to denote codon
-        while(1)
-        {
-            if( frame == 0 ) 
+        while (1)
+            {
+            if (frame == 0) 
                 { codon++; codon %= 2; currentStart = currentEnd - 3; }
             else
                 currentStart = currentEnd - frame;
@@ -715,22 +649,17 @@
 
             //we've gone off the end of the current block
             if( currentStart <= starts[i] )
-            {
+                {
                 frame = starts[i] - currentStart;
                 sf->start = currentStart = starts[i];
 
                 if( frame != 0 )
-                    updatePartialCodon(partialCodonSeq,chrom,sf->start,sf->end,TRUE);
+                    updatePartialCodon(partialCodonSeq,chrom,sf->start,
+                            sf->end,TRUE);
                 else
-                    snprintf( partialCodonSeq, 4, "%s", 
-                            (char*)(hDnaFromSeq(chrom, sf->start, sf->end, dnaUpper)->dna));
-
-<<<<<<< HEAD
-                //get prev 'frame' nt's to see what codon will be (skipping intron sequence)
-                getCodonDna(theRestOfCodon, chrom, frame, starts, ends, blockCount, 
-                        cdsStart, cdsEnd, i, TRUE, NULL );
-                snprintf( tempCodonSeq, 4, "%s%s", trimSpaces(theRestOfCodon), partialCodonSeq );
-=======
+                    safef(partialCodonSeq, 4, "%s", (char*)(hDnaFromSeq(chrom, 
+                                    sf->start, sf->end, dnaUpper)->dna));
+
                 /*get prev 'frame' nt's to see what codon will be 
                  * (skipping intron sequence)*/
                 getCodonDna(theRestOfCodon, chrom, frame, starts, ends, 
@@ -738,60 +667,68 @@
 
                 safef(tempCodonSeq, 4, "%s%s", trimSpaces(theRestOfCodon), 
                         partialCodonSeq );
->>>>>>> b89dd6b6
 
                 //uglyf("(%s,%s,%s) %d-%d<br>\n", theRestOfCodon, partialCodonSeq, tempCodonSeq, sf->start, sf->end );
 
-                sf->grayIx = (currentStart >= cdsStart)?setColorByCds( tempCodonSeq,codon,&foundStart, TRUE ):-2;
+                sf->grayIx = (currentStart >= cdsStart)?
+                    setColorByCds( tempCodonSeq,codon,&foundStart, TRUE ):-2;
                 slAddHead(&sfList, sf);
                 break;
-            }
+                }
 
             codonDna = hDnaFromSeq( chrom, sf->start, sf->end, dnaUpper );
 
             //inside a coding block (with 3 bases)
-            if(frame == 0 && codonDna->size == 3)
-            {
-                sf->grayIx = (currentStart >= cdsStart)?setColorByCds(codonDna->dna,codon,&foundStart, TRUE):-2;
-                strcpy(partialCodonSeq,"" ); //clear partalCodon we've been making
-            }
-            else if( codonDna->size < 3 )
-            {
+            if (frame == 0 && codonDna->size == 3)
+                {
+                sf->grayIx = (currentStart >= cdsStart)?
+                    setColorByCds(codonDna->dna,codon,&foundStart, TRUE):-2;
+                strcpy(partialCodonSeq,"" ); 
+                //clear partalCodon we've been making
+                }
+            else if (codonDna->size < 3)
+                {
                 //get the rest of the bases to set color.
-                updatePartialCodon(partialCodonSeq,chrom,sf->start,sf->end,TRUE);
-
-                if(strlen(partialCodonSeq) == 3)    //now see if we have a codon 
-                {
-                    sf->grayIx = setColorByCds(partialCodonSeq,codon,&foundStart, TRUE);
+                updatePartialCodon(partialCodonSeq,chrom,sf->start,
+                        sf->end,TRUE);
+
+                if(strlen(partialCodonSeq) == 3) //now see if we have a codon 
+                    {
+                    sf->grayIx = setColorByCds(partialCodonSeq,codon,
+                            &foundStart, TRUE);
                     strcpy(partialCodonSeq,"" );
+                    }
+                frame -= (sf->end - sf->start);     
+                //update frame based on bases appended
                 }
-                frame -= (sf->end - sf->start);     //update frame based on bases appended
-            }
             else
-                errAbort("%s(-): Too much dna (%d,%s) %d-%d, %d<br>\n", lf->name, codonDna->size, codonDna->dna, sf->start, sf->end, frame );
-
+                errAbort("%s(-): Too much dna (%d,%s) %d-%d, %d<br>\n", 
+                        lf->name, codonDna->size, codonDna->dna, 
+                        sf->start, sf->end, frame );
             slAddHead(&sfList, sf);
             currentEnd = currentStart;
-
-        }
-	}
+            }
+	    }
     //slReverse(&sfList);
     return(sfList);
 
-    
-}
-
-
-}
-
-struct simpleFeature *splitGenePredByCodon( char *chrom, struct linkedFeatures *lf, 
-        struct genePred *gp, unsigned *gaps )
+    }
+}
+
+struct simpleFeature *splitGenePredByCodon( char *chrom,
+        struct linkedFeatures *lf, struct genePred *gp, unsigned *gaps )
+/*divide a genePred record into a linkedFeature, where each simple
+  feature is a 3-base codon (or a partial codon if on a gap boundary).
+  It starts at the cdsStarts position on the genome and goes to 
+  cdsEnd. It only relies on the genomic sequence to determine the
+  frame so it works with any gene prediction track*/
 {
     return(splitByCodon(chrom,lf,gp->exonStarts,gp->exonEnds,gp->exonCount,
                 gp->cdsStart,gp->cdsEnd,gaps));
 }
 
-void convertStartStopToGenomic(struct psl *psl, unsigned *cdsStart, unsigned *cdsEnd)
+static void convertStartStopToGenomic(struct psl *psl, unsigned *cdsStart, 
+        unsigned *cdsEnd)
 {
     int thickStart = -1, thickEnd =-1;
     int baseCount = -0;
@@ -800,9 +737,11 @@
     {
         baseCount += psl->blockSizes[i];
        if(baseCount >= *cdsStart && thickStart == -1)
-           thickStart = psl->tStart + psl->tStarts[i] + psl->blockSizes[i] - (baseCount - *cdsStart);
+           thickStart = psl->tStart + psl->tStarts[i] + psl->blockSizes[i] 
+               - (baseCount - *cdsStart);
        if(baseCount >= *cdsEnd && thickEnd == -1)
-           thickEnd = psl->tStart + psl->tStarts[i] + psl->blockSizes[i] - (baseCount - *cdsEnd);
+           thickEnd = psl->tStart + psl->tStarts[i] + psl->blockSizes[i] 
+               - (baseCount - *cdsEnd);
     }
     *cdsStart = thickStart;
     *cdsEnd = thickEnd;
@@ -838,7 +777,7 @@
     mrnaS = convertCoordUsingPsl( s, psl ); 
     
     if(mrnaS >= 0)
-    {
+        {
         dyStringAppendN( ds2, (char*)&mrnaSeq->dna[mrnaS], e-s );
         retStrDy = needMem(sizeof(char)*(ds->stringSize+1));
 
@@ -846,104 +785,107 @@
         //so we can determine if codons are different
         size = strlen(ds->string);
         if(size < 3)
-        {
-
-            for(i=0; i<psl->blockCount; i++)
-            {
-                if( s >= psl->tStarts[i] && s < psl->tStarts[i] + psl->blockSizes[i] )
+            {
+
+            for (i=0; i<psl->blockCount; i++)
+                {
+                if (s >= psl->tStarts[i] && 
+                    s < psl->tStarts[i] + psl->blockSizes[i])
                     startI = i;
                 ends[i] = psl->qStarts[i] + psl->blockSizes[i];
-            }
+                }
             
-            if( psl->tStarts[startI] + psl->blockSizes[startI] == e)
-            {
+            if (psl->tStarts[startI] + psl->blockSizes[startI] == e)
+                {
                 getCodonDna( retStr, chrom, 3-size, psl->qStarts, ends, 
-                    psl->blockCount, -1, -1, startI, (lf->orientation == -1), mrnaSeq);
-                snprintf(saveStr,4,"%s%s", ds2->string,retStr);
-            }
+                    psl->blockCount, -1, -1, startI, (lf->orientation == -1), 
+                    mrnaSeq);
+                safef(saveStr,4,"%s%s", ds2->string,retStr);
+                }
 
             strncpy(tempStr,saveStr,4);
         }
         else
             strncpy(tempStr,ds2->string,4);
 
-        maskDiffString( retStrDy, ds2->string, ds->string,  ' ' );
-
-        if( e <= lf->tallEnd )
-        {
+        maskDiffString(retStrDy, ds2->string, ds->string,  ' ' );
+
+        if (e <= lf->tallEnd)
+            {
 
             int mrnaGrayIx;
             //compute mrna codon and get genomic codon
             //by decoding grayIx.
-            if(lf->orientation == -1)
+            if (lf->orientation == -1)
                 reverseComplement(tempStr,strlen(tempStr));
             mrnaCodon = lookupCodon(tempStr);
-            if(mrnaCodon == 0) mrnaCodon = '*';
+            if (mrnaCodon == 0) mrnaCodon = '*';
             genomicColor = colorFromGrayIx( codon, grayIx, cdsColor );
 
 
             //re-set color of this block based on mrna seq rather tha
             //than genomic, but keep the odd/even cycle of dark/light
             //blue.
-            if(colorOption == CDS_COLOR_BY_MRNA)
-            {
-                mrnaGrayIx = setColorByCds(tempStr,(grayIx > 26),foundStart,FALSE);
+            if (colorOption == CDS_COLOR_BY_MRNA)
+                {
+                mrnaGrayIx = setColorByCds(tempStr,(grayIx > 26),foundStart
+                        ,FALSE);
                 color = colorFromGrayIx(codon, mrnaGrayIx, cdsColor);
-            }
+                }
             //otherwise we are already colored by genomic 
             //from the split by codon into simple features.
 
             //make amino acid text yellow when codon would change
-            if(mrnaCodon != codon[0])
+            if (mrnaCodon != codon[0])
                 textColor = MG_YELLOW;
-        }
-
-
-        if(displayOption == CDS_DRAW_DIFF_BASES)
+            }
+
+
+        if (displayOption == CDS_DRAW_DIFF_BASES)
             drawScaledBoxSampleWithText(vg, s, e, scale, xOff, y, heightPer, 
                 color, lf->score, font, retStrDy, zoomedToBaseLevel,
                 TRUE, cdsColor, textColor, winStart, maxPixels );
-        else if(displayOption == CDS_DRAW_GENOMIC_BASES)
+        else if (displayOption == CDS_DRAW_GENOMIC_BASES)
             drawScaledBoxSampleWithText(vg, s, e, scale, xOff, y, heightPer, 
                 color, lf->score, font, ds->string, zoomedToBaseLevel,
                 TRUE, cdsColor, textColor, winStart, maxPixels );
-        else if(displayOption == CDS_DRAW_MRNA_BASES)
+        else if (displayOption == CDS_DRAW_MRNA_BASES)
             drawScaledBoxSampleWithText(vg, s, e, scale, xOff, y, heightPer, 
                 color, lf->score, font, ds2->string,
                 zoomedToBaseLevel, TRUE, cdsColor, textColor,
                 winStart, maxPixels );
-        else if(displayOption == CDS_DRAW_GENOMIC_CODONS)
+        else if (displayOption == CDS_DRAW_GENOMIC_CODONS)
             drawScaledBoxSampleWithText(vg, s, e, scale, xOff, y, heightPer, 
                 color, lf->score, font, codon, zoomedToCodonLevel,
                 TRUE, cdsColor, textColor, winStart, maxPixels );
-        else if(displayOption == CDS_DRAW_MRNA_CODONS)
-        {
+        else if (displayOption == CDS_DRAW_MRNA_CODONS)
+            {
             char mrnaCodonStr[2];
-            snprintf(mrnaCodonStr, 2, "%c", mrnaCodon);
+            safef(mrnaCodonStr, 2, "%c", mrnaCodon);
             drawScaledBoxSampleWithText(vg, s, e, scale, xOff, y, heightPer, 
                 color, lf->score, font, mrnaCodonStr,
                 zoomedToCodonLevel, TRUE, cdsColor, textColor,
                 winStart, maxPixels );
-        }
-        else if(displayOption == CDS_DRAW_DIFF_CODONS)
-        {
-            if( textColor == MG_YELLOW )
-            {
-                char mrnaCodonStr[2];
-                snprintf(mrnaCodonStr, 2, "%c", mrnaCodon);
-                drawScaledBoxSampleWithText(vg, s, e, scale, xOff, y, heightPer, 
-                    color, lf->score, font, mrnaCodonStr,
+            }
+        else if (displayOption == CDS_DRAW_DIFF_CODONS)
+            {
+                if (textColor == MG_YELLOW)
+                {
+                    char mrnaCodonStr[2];
+                    safef(mrnaCodonStr, 2, "%c", mrnaCodon);
+                    drawScaledBoxSampleWithText(vg, s, e, scale, xOff, y, 
+                        heightPer, color, lf->score, font, mrnaCodonStr,
                     zoomedToCodonLevel, TRUE, cdsColor, textColor,
-                    winStart, maxPixels );
-            }
+                        winStart, maxPixels );
+                }
             else
                 drawScaledBoxSample(vg, s, e, scale, xOff, y, heightPer, 
                     color, lf->score );
-        }
+            }
             
         freeMem(retStrDy);
         freeMem(ends);
-    }
+        }
     else
         drawScaledBoxSample(vg, s, e, scale, xOff, y, heightPer, 
                MG_YELLOW, lf->score );
@@ -952,32 +894,36 @@
     dyStringFree(&ds2);
 }
 
-void drawCdsColoredBox(struct track *tg,  struct linkedFeatures *lf, int grayIx, 
-        Color *cdsColor, struct vGfx *vg, int xOff, int y, double scale, 
-	    MgFont *font, int s, int e, int heightPer, boolean zoomedToCodonLevel, 
-        struct dnaSeq *mrnaSeq, struct psl *psl, int drawOptionNum,
-        boolean errorColor, boolean *foundStart, int maxPixels,
-        int winStart)
+void drawCdsColoredBox(struct track *tg,  struct linkedFeatures *lf, 
+        int grayIx, Color *cdsColor, struct vGfx *vg, int xOff, int y, 
+        double scale, MgFont *font, int s, int e, int heightPer, 
+        boolean zoomedToCodonLevel, struct dnaSeq *mrnaSeq, struct psl *psl, 
+        int drawOptionNum, boolean errorColor, boolean *foundStart, 
+        int maxPixels, int winStart)
+/*draw a box that is colored by the bases inside it and its
+ * orientation. Stop codons are red, start are green, otherwise they
+ * alternate light/dark blue colors. These are defined in
+ * cdsColors.h*/
 {
         char codon[2] = " ";
         Color color = colorFromGrayIx(codon, grayIx, cdsColor);
 
-        if(sameString(tg->groupName,"genes"))
+        if (sameString(tg->groupName,"genes"))
             /*any track in the genes category, with the genomic
              * coloring turned on in the options menu*/
 	        drawScaledBoxSampleWithText(vg, s, e, scale, xOff, y, heightPer, 
                 color, lf->score, font, codon, zoomedToCodonLevel, FALSE,
                 cdsColor, whiteIndex(), winStart, maxPixels );
-        else if(sameString(tg->mapName,"mrna") || 
-                sameString(tg->mapName,"est") || 
-                sameString(tg->mapName,"xenoMrna"))
+        else if (sameString(tg->mapName,"mrna") || 
+                 sameString(tg->mapName,"est") || 
+                 sameString(tg->mapName,"xenoMrna"))
                 /*one of the chosen psl tracks with associated
                  * sequences in a database*/
-                if(mrnaSeq != NULL && psl != NULL)
-                    drawDiffTextBox(vg, xOff, y, scale, heightPer, font, color, chromName, 
-                        s, e, psl, mrnaSeq, lf, cdsColor, grayIx, foundStart, 
-                        drawOptionNum, maxPixels);
-                else if(errorColor == TRUE)
+                if (mrnaSeq != NULL && psl != NULL)
+                    drawDiffTextBox(vg, xOff, y, scale, heightPer, font, 
+                            color, chromName, s, e, psl, mrnaSeq, lf, cdsColor,
+                            grayIx, foundStart, drawOptionNum, maxPixels);
+                else if (errorColor == TRUE)
                     /*make it yellow to show we have a problem*/
 	                drawScaledBoxSample(vg, s, e, scale, xOff, y, 
                             heightPer, MG_YELLOW, lf->score );
@@ -987,46 +933,50 @@
                             heightPer, color, lf->score );
        else
            /*again revert to normal coloring*/
-	       drawScaledBoxSample(vg, s, e, scale, xOff, y, heightPer, color, lf->score );
+	       drawScaledBoxSample(vg, s, e, scale, xOff, y, heightPer, 
+                   color, lf->score );
 }
 
 
 int cdsColorSetup(struct vGfx *vg, struct track *tg, Color *cdsColor, 
-        struct dnaSeq *mrnaSeq, struct psl *psl, boolean *errorColor, 
+        struct dnaSeq **mrnaSeq, struct psl **psl, boolean *errorColor, 
         struct linkedFeatures *lf, boolean cdsColorsMade)
-/*returns drawOptionNum, mrnaSeq, psl, errorColor*/
+/*gets the CDS coloring option, allocates colors, and returns the
+ * sequence and psl record for the given lf->name (only returns
+ * sequence and psl for mRNA, EST, or xenoMrna.
+ * returns drawOptionNum, mrnaSeq, psl, errorColor*/
 {
     //get coloring options
     int drawOptionNum = getCdsDrawOptionNum(tg->mapName);
 
     //allocate colors for coding coloring 
-    if(!cdsColorsMade)
+    if (!cdsColorsMade)
        { 
        makeCdsShades(vg,cdsColor);
        cdsColorsMade = TRUE;
        }
    
-/*
     if(drawOptionNum>0 && zoomedToCodonLevel)
        {
        char *database = cartUsualString(cart, "db", hGetDb());
 
-       if(sameString(tg->mapName,"mrna")   ||
+       if (sameString(tg->mapName,"mrna")   ||
        sameString(tg->mapName,"est")    ||
        sameString(tg->mapName,"xenoMrna"))
             {
 
-            mrnaSeq = mustGetSeqUpper(lf->name,tg->mapName);
-            psl = genePredLookupPsl(database, chromName, lf, tg->mapName);
-
-            if(mrnaSeq != NULL && psl != NULL && psl->strand[0] == '-')
-                reverseComplement(mrnaSeq->dna,strlen(mrnaSeq->dna));
+            *mrnaSeq = mustGetSeqUpper(lf->name,tg->mapName);
+            *psl = genePredLookupPsl(database, chromName, lf, tg->mapName);
+
+            if(*mrnaSeq != NULL && *psl != NULL && (*psl)->strand[0] == '-')
+                reverseComplement((*mrnaSeq)->dna,strlen((*mrnaSeq)->dna));
             else
                 *errorColor = TRUE;
             }
 
        }
-       */
+
+
     return(drawOptionNum);
 }
 
