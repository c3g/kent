/* hgTracks - Human Genome browser main cgi script. */
#include "common.h"
#include "hCommon.h"
#include "linefile.h"
#include "portable.h"
#include "memalloc.h"
#include "obscure.h"
#include "dystring.h"
#include "hash.h"
#include "jksql.h"
#include "memgfx.h"
#include "cheapcgi.h"
#include "htmshell.h"
#include "cart.h"
#include "hdb.h"
#include "hui.h"
#include "hgFind.h"
#include "spaceSaver.h" 
#include "wormdna.h"
#include "aliType.h"
#include "psl.h"
#include "agpFrag.h"
#include "agpGap.h"
#include "cgh.h"
#include "ctgPos.h"
#include "clonePos.h"
#include "genePred.h"
#include "glDbRep.h"
#include "rmskOut.h"
#include "bed.h"
#include "isochores.h"
#include "simpleRepeat.h"
#include "cpgIsland.h"
#include "cytoBand.h"
#include "gcPercent.h"
#include "genomicDups.h"
#include "mapSts.h"
#include "est3.h"
#include "exoFish.h"
#include "roughAli.h"
#include "snp.h"
#include "rnaGene.h"
#include "fishClones.h"
#include "stsMarker.h"
#include "stsMap.h"
#include "mouseSyn.h"
#include "knownMore.h"
#include "estPair.h"
#include "customTrack.h"
#include "trackDb.h"
#include "pslWScore.h"
#include "lfs.h"
#include "mcnBreakpoints.h"
#include "expRecord.h"
#include "altGraph.h"
#include "geneGraph.h"
<<<<<<< HEAD
=======
#include "sample.h"
>>>>>>> 179a2692

#define ROGIC_CODE 1	/* Please take these out.  It's *everyone's* code now. -jk */
#define FUREY_CODE 1
#define MAX_CONTROL_COLUMNS 5

#define EXPR_DATA_SHADES 16
boolean hgDebug = FALSE;      /* Activate debugging code. Set to true by hgDebug=on in command line*/

/* Declare our color gradients and the the number of colors in them */
Color shadesOfGreen[EXPR_DATA_SHADES];
Color shadesOfRed[EXPR_DATA_SHADES];
Color shadesOfBlue[EXPR_DATA_SHADES];
boolean exprBedColorsMade = FALSE; /* Have the shades of Green, Red, and Blue been allocated? */
int maxRGBShade = EXPR_DATA_SHADES - 1;

int maxItemsInFullTrack = 300;  /* Maximum number of items displayed in full */
int guidelineSpacing = 10;	/* Pixels between guidelines. */

struct cart *cart;	/* The cart where we keep persistent variables. */

/* These variables persist from one incarnation of this program to the
 * next - living mostly in the cart. */
char *chromName;		/* Name of chromosome sequence . */
char *database;			/* Name of database we're using. */
char *organism;			/* Name of organism we're working on. */
char *position; 		/* Name of position. */
int winStart;			/* Start of window in sequence. */
int winEnd;			/* End of window in sequence. */
char *userSeqString = NULL;	/* User sequence .fa/.psl file. */
char *ctFileName = NULL;	/* Custom track file. */

boolean withLeftLabels = TRUE;		/* Display left labels? */
boolean withCenterLabels = TRUE;	/* Display center labels? */
boolean withGuidelines = TRUE;		/* Display guidelines? */
boolean withRuler = TRUE;		/* Display ruler? */
boolean hideControls = FALSE;		/* Hide all controls? */

struct trackLayout
/* This structure controls the basic dimensions of display. */
    {
    MgFont *font;		/* What font to use. */
    int leftLabelWidth;		/* Width of left labels. */
    int trackWidth;		/* Width of tracks. */
    int picWidth;		/* Width of entire picture. */
    } tl;


<<<<<<< HEAD

=======
>>>>>>> 179a2692
void setPicWidth(char *s)
/* Set pixel width from ascii string. */
{
if (s != NULL && isdigit(s[0]))
    {
    tl.picWidth = atoi(s);
    if (tl.picWidth > 5000)
        tl.picWidth = 5000;
    if (tl.picWidth < 320)
        tl.picWidth = 320;
    }
tl.trackWidth = tl.picWidth - tl.leftLabelWidth;
}

void initTl()
/* Initialize layout around small font and a picture about 600 pixels
 * wide. */
{
MgFont *font;
char *s;

font = tl.font = mgSmallFont();
tl.leftLabelWidth = 110;
tl.picWidth = 620;
setPicWidth(cartOptionalString(cart, "pix"));
}


char *offOn[] =
/* Off/on control. */
    {
    "off",
    "on",
    };

/* Other global variables. */
int seqBaseCount;	/* Number of bases in sequence. */
int winBaseCount;	/* Number of bases in window. */

int maxShade = 9;	/* Highest shade in a color gradient. */
Color shadesOfGray[10+1];	/* 10 shades of gray from white to black
                                 * Red is put at end to alert overflow. */
Color shadesOfBrown[10+1];	/* 10 shades of brown from tan to tar. */
static struct rgbColor brownColor = {100, 50, 0};
static struct rgbColor tanColor = {255, 240, 200};

<<<<<<< HEAD

=======
>>>>>>> 179a2692
Color shadesOfSea[10+1];       /* Ten sea shades. */
static struct rgbColor darkSeaColor = {0, 60, 120};
static struct rgbColor lightSeaColor = {200, 220, 255};

struct trackGroup
/* Structure that displays a group of tracks. */
{
    struct trackGroup *next;   /* Next on list. */
    char *mapName;             /* Name on image map and for ui buttons. */
    enum trackVisibility visibility; /* How much of this to see if possible. */
    enum trackVisibility limitedVis; /* How much of this actually see. */
    boolean limitedVisSet;	     /* Is limited visibility set? */

    char *longLabel;           /* Long label to put in center. */
    char *shortLabel;          /* Short label to put on side. */

    bool mapsSelf;          /* True if system doesn't need to do map box. */
    bool drawName;          /* True if BED wants name drawn in box. */

    Color *colorShades;	       /* Color scale (if any) to use. */
    struct rgbColor color;     /* Main color. */
    Color ixColor;             /* Index of main color. */
    struct rgbColor altColor;  /* Secondary color. */
    Color ixAltColor;

    void (*loadItems)(struct trackGroup *tg);
    /* loadItems loads up items for the chromosome range indicated.  It also usually sets the
     * following variables.  */ 
    void *items;               /* Some type of slList of items. */

    char *(*itemName)(struct trackGroup *tg, void *item);
    /* Return name of one of a member of items above to display on left side. */

    char *(*mapItemName)(struct trackGroup *tg, void *item);
    /* Return name to associate on map. */

    int (*totalHeight)(struct trackGroup *tg, enum trackVisibility vis);
        /* Return total height. Called before and after drawItems. 
         * Must set the following variables. */
    int height;                /* Total height - must be set by above call. */
    int lineHeight;            /* Height per track including border. */
    int heightPer;             /* Height per track minus border. */

    int (*itemHeight)(struct trackGroup *tg, void *item);
    /* Return height of one item. */

    void (*drawItems)(struct trackGroup *tg, int seqStart, int seqEnd,
        struct memGfx *mg, int xOff, int yOff, int width, 
        MgFont *font, Color color, enum trackVisibility vis);
    /* Draw item list, one per track. */

    int (*itemStart)(struct trackGroup *tg, void *item);
    /* Return start of item in base pairs. */

    int (*itemEnd)(struct trackGroup *tg, void *item);
    /* Return start of item in base pairs. */

    void (*freeItems)(struct trackGroup *tg);
    /* Free item list. */

    Color (*itemColor)(struct trackGroup *tg, void *item, struct memGfx *mg);
    /* Get color of item (optional). */


    void (*mapItem)(struct trackGroup *tg, void *item, char *itemName, int start, int end, 
		    int x, int y, int width, int height); 
    /* Write out image mapping for a given item */

    boolean hasUi;		/* True if has an extended UI page. */
    void *extraUiData;		/* Pointer for track specific filter etc. data. */
    void (*trackFilter)(struct trackGroup *tg);	
    /* Stuff to handle user interface parts. */

    void *customPt;            /* Misc pointer variable unique to group. */
    int customInt;             /* Misc int variable unique to group. */
    int subType;               /* Variable to say what subtype this is for similar groups
                                * to share code. */
    unsigned short private;	/* True(1) if private, false(0) otherwise. */
    int bedSize;		/* Number of fields if a bed file. */
    float priority;	/* Priority to load tracks in, i.e. order to load tracks in. */
};

struct trackGroup *tGroupList = NULL;  /* List of all tracks. */

static boolean tgLoadNothing(){return TRUE;}
static void tgDrawNothing(){}
static void tgFreeNothing(){}
static char *tgNoName(){return"";}

int tgCmpPriority(const void *va, const void *vb)
/* Compare to sort based on priority. */
{
const struct trackGroup *a = *((struct trackGroup **)va);
const struct trackGroup *b = *((struct trackGroup **)vb);
float dif = a->priority - b->priority;
if (dif < 0)
   return -1;
else if (dif == 0.0)
   return 0;
else
   return 1;
}

static int tgFixedItemHeight(struct trackGroup *tg, void *item)
/* Return item height for fixed height track. */
{
return tg->lineHeight;
}

static int tgFixedTotalHeight(struct trackGroup *tg, enum trackVisibility vis)
/* Most fixed height track groups will use this to figure out the height they use. */
{
tg->lineHeight = mgFontLineHeight(tl.font)+1;
tg->heightPer = tg->lineHeight - 1;
switch (vis)
    {
    case tvFull:
	tg->height = slCount(tg->items) * tg->lineHeight;
	break;
    case tvDense:
	tg->height = tg->lineHeight;
	break;
    }
return tg->height;
}


static int tgUserDefinedTotalHeight(struct trackGroup *tg, enum trackVisibility vis)
/* Wiggle track groups will use this to figure out the height they use
as defined in the cart */
{

int heightFromCart;
char o1[128];

sprintf( o1, "%s.heightPer", tg->mapName);
heightFromCart = atoi(cartUsualString(cart, o1, "10"));

tg->lineHeight = max(mgFontLineHeight(tl.font)+1, heightFromCart);
tg->heightPer = tg->lineHeight - 1;
switch (vis)
    {
    case tvFull:
	tg->height = slCount(tg->items) * tg->lineHeight;
	break;
    case tvDense:
	tg->height = tg->lineHeight;
	break;
    }

return tg->height;
}

int tgWeirdItemStart(struct trackGroup *tg, void *item)
/* Space filler function for tracks without regular items. */
{
return -1;
}

int tgWeirdItemEnd(struct trackGroup *tg, void *item)
/* Space filler function for tracks without regular items. */
{
return -1;
}

int orientFromChar(char c)
/* Return 1 or -1 in place of + or - */
{
if (c == '-')
    return -1;
else
    return 1;
}

char charFromOrient(int orient)
/* Return + or - in place of 1 or -1 */
{
if (orient < 0)
    return '-';
else
    return '+';
}

enum trackVisibility limitVisibility(struct trackGroup *tg, void *items)
/* Return default visibility limited by number of items. */
{
if (!tg->limitedVisSet)
    {
    enum trackVisibility vis = tg->visibility;
    tg->limitedVisSet = TRUE;
    if (vis == tvFull)
	{
	if (slCount(items) > maxItemsInFullTrack)
	    vis = tvDense;
	}
    tg->limitedVis = vis;
    }
return tg->limitedVis;
}

static struct dyString *uiStateUrlPart(struct trackGroup *toggleGroup)
/* Return a string that contains all the UI state in CGI var
 * format.  If toggleGroup is non-null the visibility of that
 * group will be toggled in the string. */
{
struct dyString *dy = newDyString(512);
struct trackGroup *tg;

dyStringPrintf(dy, "%s=%u", cartSessionVarName(), cartSessionId(cart));
for (tg = tGroupList; tg != NULL; tg = tg->next)
    {
    int vis = tg->visibility;
    if (tg == toggleGroup)
	{
	if (vis == tvDense)
	    vis = tvFull;
	else if (vis == tvFull)
	    vis = tvDense;
	dyStringPrintf(dy, "&%s=%s", tg->mapName, hStringFromTv(vis));
	}
    }
return dy;
}


void mapBoxTrackUi(int x, int y, int width, int height, struct trackGroup *tg)
/* Print out image map rectangle that invokes hgTrackUi. */
{
char *track = tg->mapName;
printf("<AREA SHAPE=RECT COORDS=\"%d,%d,%d,%d\" ", x, y, x+width, y+height);
printf("HREF=\"%s?%s=%u&c=%s&g=%s\"", hgTrackUiName(), 
	    cartSessionVarName(), cartSessionId(cart),
	    chromName, tg->mapName);
printf(" ALT=\"%s controls\">\n", tg->shortLabel);
}

void mapBoxReinvoke(int x, int y, int width, int height, 
	struct trackGroup *toggleGroup, char *chrom,
	int start, int end, char *message)
/* Print out image map rectangle that would invoke this program again.
 * If toggleGroup is non-NULL then toggle that track between full and dense.
 * If chrom is non-null then jump to chrom:start-end. */
{
struct dyString *ui = uiStateUrlPart(toggleGroup);

printf("<AREA SHAPE=RECT COORDS=\"%d,%d,%d,%d\" ", x, y, x+width, y+height);
if (chrom == NULL)
    {
    chrom = chromName;
    start = winStart;
    end = winEnd;
    }
printf("HREF=\"%s?position=%s:%d-%d",
	hgTracksName(), chrom, start+1, end);
printf("&%s\"", ui->string);
freeDyString(&ui);

if (toggleGroup)
    printf(" ALT=\"Change between dense and full view of %s track\">\n", 
           toggleGroup->shortLabel);
else
    printf(" ALT=\"jump to %s\">\n", message);
}


void mapBoxToggleVis(int x, int y, int width, int height, struct trackGroup *curGroup)
/* Print out image map rectangle that would invoke this program again.
 * program with the current track expanded. */
{
mapBoxReinvoke(x, y, width, height, curGroup, NULL, 0, 0, NULL);
}

void mapBoxJumpTo(int x, int y, int width, int height, char *newChrom, int newStart, int newEnd, char *message)
/* Print out image map rectangle that would invoke this program again
 * at a different window. */
{
mapBoxReinvoke(x, y, width, height, NULL, newChrom, newStart, newEnd, message);
}


char *hgcNameAndSettings()
/* Return path to hgc with variables to store UI settings. */
{
static struct dyString *dy = NULL;
if (dy == NULL)
    {
    dy = newDyString(128);
    dyStringPrintf(dy, "%s?%s", hgcName(), cartSidUrlString(cart));
    }
return dy->string;
}

void mapBoxHc(int start, int end, int x, int y, int width, int height, 
	char *group, char *item, char *statusLine)
/* Print out image map rectangle that would invoke the htc (human track click)
 * program. */
{
char *encodedItem = cgiEncode(item);
printf("<AREA SHAPE=RECT COORDS=\"%d,%d,%d,%d\" ", x, y, x+width, y+height);
printf("HREF=\"%s&o=%d&t=%d&g=%s&i=%s&c=%s&l=%d&r=%d&db=%s&pix=%d\" ", 
    hgcNameAndSettings(), start, end, group, encodedItem, chromName, winStart, winEnd, 
    database, tl.picWidth);
printf("ALT=\"%s\">\n", statusLine); 
freeMem(encodedItem);
}

boolean chromTableExists(char *tabSuffix)
/* Return true if chromosome specific version of table exists. */
{
char table[256];
sprintf(table, "%s%s", chromName, tabSuffix);
return hTableExists(table);
}

void drawScaledBox(struct memGfx *mg, int chromStart, int chromEnd, double scale, 
	int xOff, int y, int height, Color color)
/* Draw a box scaled from chromosome to window coordinates. */
{
int x1 = round((double)(chromStart-winStart)*scale) + xOff;
int x2 = round((double)(chromEnd-winStart)*scale) + xOff;
int w = x2-x1;
if (w < 1)
    w = 1;
mgDrawBox(mg, x1, y, w, height, color);
}

void filterItems(struct trackGroup *tg, 
    boolean (*filter)(struct trackGroup *tg, void *item),
    char *filterType)
/* Filter out items from trackGroup->itemList. */
{
struct slList *newList = NULL, *oldList = NULL, *el, *next;
boolean exclude = FALSE;
boolean color = FALSE;
boolean isFull;

if (sameWord(filterType, "none"))
    return;

isFull = (limitVisibility(tg, tg->items) == tvFull);
if (sameWord(filterType, "include"))
    exclude = FALSE;
else if (sameWord(filterType, "exclude"))
    exclude = TRUE;
else
    color = TRUE;
for (el = tg->items; el != NULL; el = next)
    {
    next = el->next;
    if (filter(tg, el) ^ exclude)
        {
	slAddHead(&newList, el);
	}
    else
        {
	slAddHead(&oldList, el);
	}
    }
slReverse(&newList);
if (color)
   {
   slReverse(&oldList);
   /* Draw stuff that passes filter first in full mode, last in dense. */
   if (isFull)
       newList = slCat(newList, oldList);
   else
       newList = slCat(oldList, newList);
   }
tg->items = newList;
}

int getFilterColor(char *type, int colorIx)
/* Get color corresponding to filter. */
{
/* int colorIx = MG_BLACK;*/
if (sameString(type, "red"))
    colorIx = MG_RED;
else if (sameString(type, "green"))
    colorIx = MG_GREEN;
else if (sameString(type, "blue"))
    colorIx = MG_BLUE;
return colorIx;
}

struct simpleFeature
/* Minimal feature - just stores position in browser coordinates. */
    {
    struct simpleFeature *next;
    int start, end;			/* Start/end in browser coordinates. */
    int grayIx;                         /* Level of gray usually. */
    };

enum {lfSubXeno = 1};

struct linkedFeatures
{
    struct linkedFeatures *next;
    int start, end;			/* Start/end in browser coordinates. */
    int tallStart, tallEnd;		/* Start/end of fat display. */
    int grayIx;				/* Average of components. */
    int filterColor;			/* Filter color (-1 for none) */
    float score;                        /* score for this feature */
    char name[32];			/* Accession of query seq. */
    int orientation;                    /* Orientation. */
    struct simpleFeature *components;   /* List of component simple features. */
    void *extra;			/* Extra info that varies with type. */
    };

#ifdef ROGIC_CODE

struct linkedFeaturesPair
    {
      struct linkedFeaturesPair *next;
      char *cloneName;                /*clone name for est pair */
      struct linkedFeatures *lf5prime;   /*linked features for 5 prime est */
      struct linkedFeatures *lf3prime;   /*linked features for 5 prime est */
    };

#endif /* ROGIC_CODE */


int linkedFeaturesCmp(const void *va, const void *vb)
/* Compare to sort based on chrom,chromStart. */
{
const struct linkedFeatures *a = *((struct linkedFeatures **)va);
const struct linkedFeatures *b = *((struct linkedFeatures **)vb);
return a->start - b->start;
}


char *linkedFeaturesName(struct trackGroup *tg, void *item)
/* Return name of item. */
{
struct linkedFeatures *lf = item;
return lf->name;
}

void freeLinkedFeatures(struct linkedFeatures **pList)
/* Free up a linked features list. */
{
struct linkedFeatures *lf;
for (lf = *pList; lf != NULL; lf = lf->next)
    slFreeList(&lf->components);
slFreeList(pList);
}

void freeLinkedFeaturesItems(struct trackGroup *tg)
/* Free up linkedFeaturesTrack items. */
{
freeLinkedFeatures((struct linkedFeatures**)(&tg->items));
}

enum {blackShadeIx=9,whiteShadeIx=0};

#ifdef FUREY_CODE

struct linkedFeaturesSeries
/* series of linked features that are comprised of multiple linked features */
{
    struct linkedFeaturesSeries *next; 
    char *name;                      /* name for series of linked features */
    int start, end;                     /* Start/end in browser coordinates. */
    int orientation;                    /* Orientation. */
    int grayIx;				/* Gray index (average of features) */
    boolean noLine;                     /* if true don't draw line connecting features */
    struct linkedFeatures *features;    /* linked features for a series */
};

char *linkedFeaturesSeriesName(struct trackGroup *tg, void *item)
/* Return name of item */
{
struct linkedFeaturesSeries *lfs = item;
return lfs->name;
}

void freeLinkedFeaturesSeries(struct linkedFeaturesSeries **pList)
/* Free up a linked features series list. */
{
struct linkedFeaturesSeries *lfs;
for (lfs = *pList; lfs != NULL; lfs = lfs->next)
    freeLinkedFeatures(&lfs->features);
slFreeList(pList);
}

void freeLinkedFeaturesSeriesItems(struct trackGroup *tg)
/* Free up linkedFeaturesSeriesTrack items. */
{
freeLinkedFeaturesSeries((struct linkedFeaturesSeries**)(&tg->items));
}

void linkedFeaturesToLinkedFeaturesSeries(struct trackGroup *tg)
/* Convert a linked features struct to a linked features series struct */
{
struct linkedFeaturesSeries *lfsList = NULL, *lfs;
struct linkedFeatures *lf;
for (lf = tg->items; lf != NULL; lf = lf->next) 
    { 
    AllocVar(lfs);
    lfs->features = lf;
    lfs->grayIx = lf->grayIx;
    lfs->start = lf->start;
    lfs->end = lf->end;
    slAddHead(&lfsList, lfs)
    }
slReverse(&lfsList);
for (lfs = lfsList; lfs != NULL; lfs = lfs->next) 
    lfs->features->next = NULL;
tg->items = lfsList;
}

void linkedFeaturesSeriesToLinkedFeatures(struct trackGroup *tg)
/* Convert a linked features series struct to a linked features struct */
{
struct linkedFeaturesSeries *lfs;
struct linkedFeatures *lfList = NULL, *lf;
for (lfs = tg->items; lfs != NULL; lfs = lfs->next) 
    {
    slAddHead(&lfList, lfs->features)
    lfs->features = NULL;
    }
slReverse(&lfList);
freeLinkedFeaturesSeriesItems(tg);
tg->items = lfList;
}

#endif /* FUREY_CODE */

Color whiteIndex()
/* Return index of white. */
{
return shadesOfGray[0];
}

Color blackIndex()
/* Return index of black. */
{
return shadesOfGray[maxShade];
}

Color grayIndex()
/* Return index of gray. */
{
return shadesOfGray[(maxShade+1)/2];
}

Color lightGrayIndex()
/* Return index of light gray. */
{
return shadesOfGray[3];
}

void makeGrayShades(struct memGfx *mg)
/* Make eight shades of gray in display. */
{
int i;
for (i=0; i<=maxShade; ++i)
    {
    struct rgbColor rgb;
    int level = 255 - (255*i/maxShade);
    if (level < 0) level = 0;
    rgb.r = rgb.g = rgb.b = level;
    shadesOfGray[i] = mgFindColor(mg, rgb.r, rgb.g, rgb.b);
    }
shadesOfGray[maxShade+1] = MG_RED;
}

void mgMakeColorGradient(struct memGfx *mg, 
    struct rgbColor *start, struct rgbColor *end,
    int steps, Color *colorIxs)
/* Make a color gradient that goes smoothly from start
 * to end colors in given number of steps.  Put indices
 * in color table in colorIxs */
{
double scale = 0, invScale;
double invStep;
int i;
int r,g,b;

steps -= 1;	/* Easier to do the calculation in an inclusive way. */
invStep = 1.0/steps;
for (i=0; i<=steps; ++i)
    {
    invScale = 1.0 - scale;
    r = invScale * start->r + scale * end->r;
    g = invScale * start->g + scale * end->g;
    b = invScale * start->b + scale * end->b;
    colorIxs[i] = mgFindColor(mg, r, g, b);
    scale += invStep;
    }
}

void makeBrownShades(struct memGfx *mg)
/* Make some shades of brown in display. */
{
mgMakeColorGradient(mg, &tanColor, &brownColor, maxShade+1, shadesOfBrown);
}

void makeSeaShades(struct memGfx *mg)
<<<<<<< HEAD
/* Make some shades of brown in display. */
=======
/* Make some shades of blue in display. */
>>>>>>> 179a2692
{
mgMakeColorGradient(mg, &lightSeaColor, &darkSeaColor, maxShade+1, shadesOfSea);
}

int grayInRange(int val, int minVal, int maxVal)
/* Return gray shade corresponding to a number from minVal - maxVal */
{
int range = maxVal - minVal;
int level;
level = ((val-minVal)*maxShade + (range>>1))/range;
if (level <= 0) level = 1;
if (level > maxShade) level = maxShade;
return level;
}


int percentGrayIx(int percent)
/* Return gray shade corresponding to a number from 50 - 100 */
{
return grayInRange(percent, 50, 100);
}


int pslGrayIx(struct psl *psl, boolean isXeno)
/* Figure out gray level for an RNA block. */
{
double misFactor;
double hitFactor;
int res;

if (isXeno)
    {
    misFactor = (psl->misMatch + psl->qNumInsert + psl->tNumInsert)*2.5;
    }
else
    {
    misFactor = (psl->misMatch + psl->qNumInsert)*5;
    }
misFactor /= (psl->match + psl->misMatch + psl->repMatch);
hitFactor = 1.0 - misFactor;
res = round(hitFactor * maxShade);
if (res < 1) res = 1;
if (res >= maxShade) res = maxShade-1;
return res;
}


static int cmpLfWhiteToBlack(const void *va, const void *vb)
/* Help sort from white to black. */
{
const struct linkedFeaturesSeries *a = *((struct linkedFeaturesSeries **)va);
const struct linkedFeaturesSeries *b = *((struct linkedFeaturesSeries **)vb);
return a->grayIx - b->grayIx;
}

static int cmpLfBlackToWhite(const void *va, const void *vb)
/* Help sort from white to black. */
{
const struct linkedFeaturesSeries *a = *((struct linkedFeaturesSeries **)va);
const struct linkedFeaturesSeries *b = *((struct linkedFeaturesSeries **)vb);
return b->grayIx - a->grayIx;
}

static int linkedFeaturesCmpStart(const void *va, const void *vb)
/* Help sort linkedFeatures by starting pos. */
{
const struct linkedFeatures *a = *((struct linkedFeatures **)va);
const struct linkedFeatures *b = *((struct linkedFeatures **)vb);
return a->start - b->start;
}


static void linkedFeaturesSeriesDraw(struct trackGroup *tg, int seqStart, int seqEnd,
        struct memGfx *mg, int xOff, int yOff, int width, 
        MgFont *font, Color color, enum trackVisibility vis)
/* Draw linked features items. */
{
int baseWidth = seqEnd - seqStart;
struct linkedFeaturesSeries *lfs;
struct linkedFeatures *lf;
struct simpleFeature *sf;
int y = yOff;
int heightPer = tg->heightPer;
int lineHeight = tg->lineHeight;
int x1,x2;
int midLineOff = heightPer/2;
int shortOff = 2, shortHeight = heightPer-4;
int tallStart, tallEnd, s, e, e2, s2;
int itemOff, itemHeight;
boolean isFull = (vis == tvFull);
Color *shades = tg->colorShades;
Color bColor = tg->ixAltColor;
double scale = width/(double)baseWidth;
boolean isXeno = tg->subType == lfSubXeno;
boolean hideLine = (vis == tvDense && tg->subType == lfSubXeno);

if (tg->itemColor)	/* Item color overrides spectrum processing. */
    shades = NULL;

if (vis == tvDense && shades)
    slSort(&tg->items, cmpLfWhiteToBlack);
for (lfs = tg->items; lfs != NULL; lfs = lfs->next)
    {
    int midY = y + midLineOff;
    int compCount = 0;
    int w;
    int prevEnd = -1;
    
    for (lf = lfs->features; lf != NULL; lf = lf->next)
        {
	if (lf->filterColor > 0)
	    color = lf->filterColor;
	else if (tg->itemColor)
	    color = tg->itemColor(tg, lf, mg);
	else if (shades) 
	    color =  shades[lf->grayIx+isXeno];
	tallStart = lf->tallStart;
	tallEnd = lf->tallEnd;

	x1 = round((double)((int)prevEnd-winStart)*scale) + xOff;
	x2 = round((double)((int)lf->start-winStart)*scale) + xOff;
	w = x2-x1;
	bColor = mgFindColor(mg,0,0,0);
	if ((isFull) && (prevEnd != -1) && !lfs->noLine) 
	    {
	    mgBarbedHorizontalLine(mg, x1, midY, w, 2, 5, 
		 		     lfs->orientation, color, TRUE);
	    }
	if (prevEnd != -1 && !lfs->noLine) 
	    {
	    mgDrawBox(mg, x1, midY, w, 1, color);
	    }
	prevEnd = lf->end;

	bColor = color;
	if (lf->components != NULL && !hideLine)
	    {
	    x1 = round((double)((int)lf->start-winStart)*scale) + xOff;
	    x2 = round((double)((int)lf->end-winStart)*scale) + xOff;
	    w = x2-x1;
	    if(tg->mapsSelf && tg->mapItem)
		tg->mapItem(tg, lfs, lf->name, lf->start, lf->end, x1, y, (x1 == x2 ? 1 : x2-x1), lineHeight);
	    if (isFull)
	        {
	        if (shades) bColor =  shades[(lf->grayIx>>1)];
		mgBarbedHorizontalLine(mg, x1, midY, x2-x1, 2, 5, 
		 		     lf->orientation, bColor, FALSE);
		}
	    mgDrawBox(mg, x1, midY, w, 1, color);
	    }
	for (sf = lf->components; sf != NULL; sf = sf->next)
	    {
	    s = sf->start;
	    e = sf->end;
	    if (s < tallStart)
	        {
		e2 = e;
		if (e2 > tallStart) e2 = tallStart;
		drawScaledBox(mg, s, e2, scale, xOff, y+shortOff, shortHeight, color);
		s = e2;
		}
	    if (e > tallEnd)
	        {
		s2 = s;
		if (s2 < tallEnd) s2 = tallEnd;
		drawScaledBox(mg, s2, e, scale, xOff, y+shortOff, shortHeight, color);
		e = s2;
		}
	    if (e > s)
	        {
	        drawScaledBox(mg, s, e, scale, xOff, y, heightPer, color);
		++compCount;
		}
	    if(hgDebug)
		{
		char buff[16];
		int textWidth;
		int sx1 = roundingScale(sf->start-winStart, width, baseWidth)+xOff;
		int sx2 = roundingScale(sf->end-winStart, width, baseWidth)+xOff;
		int sw = sx2 - sx1;
		snprintf(buff, sizeof(buff), "%.2f", lf->score);
		textWidth = mgFontStringWidth(font, buff);
		if (textWidth <= sw )
		    mgTextCentered(mg, sx1, y, sw, heightPer, MG_WHITE, font, buff);
		}
	    }
	}
    if (isFull)
	y += lineHeight;
    } 
<<<<<<< HEAD
}

static void linkedFeaturesDraw(struct trackGroup *tg, int seqStart, int seqEnd,
        struct memGfx *mg, int xOff, int yOff, int width, 
        MgFont *font, Color color, enum trackVisibility vis)
/* Draw linked features items. */
/* Integrated with linkedFeaturesSeriesDraw */
{
/* Convert to a linked features series object */
linkedFeaturesToLinkedFeaturesSeries(tg);
/* Draw items */
linkedFeaturesSeriesDraw(tg, seqStart, seqEnd, mg, xOff, yOff, width, font, color, vis);
/* Convert Back */
linkedFeaturesSeriesToLinkedFeatures(tg);
=======
>>>>>>> 179a2692
}


boolean sameRgbColor( struct rgbColor *c1, struct rgbColor *c2 )
{
    if( c1->r == c2->r  &&
        c1->g == c2->g  &&
        c1->b == c2->b )
        return(TRUE);
    return(FALSE);
}

Color *shadesFromBaseColor( struct rgbColor *rgb )
{
   if( sameRgbColor( rgb, &darkSeaColor ))
        return( shadesOfSea );
   if( sameRgbColor( rgb, &brownColor ))
        return( shadesOfBrown );
   else         
        return( shadesOfGray );
}


static void wiggleLinkedFeaturesDraw(struct trackGroup *tg, int seqStart, int seqEnd,
        struct memGfx *mg, int xOff, int yOff, int width, 
        MgFont *font, Color color, enum trackVisibility vis)
/* currently this routine is adapted from Terry's linkedFeatureSeriesDraw() routine.
 * it could be cleaned up some but more importantly it should be integrated back 
 * into the main draw routine */
{
int baseWidth = seqEnd - seqStart;
struct linkedFeatures *lf;
struct simpleFeature *sf;
int y = yOff;
int heightPer = tg->heightPer;
int lineHeight = tg->lineHeight;
int x1,x2;
double y1, y2;
int midLineOff = heightPer/2;
int shortOff = 2, shortHeight = heightPer-4;
int s, e2, s2;
double e;
int itemOff, itemHeight;
boolean isFull = (vis == tvFull);
Color *shades = tg->colorShades;
Color bColor = tg->ixAltColor;
double scale = width/(double)baseWidth;
boolean isXeno = tg->subType == lfSubXeno;
boolean hideLine = (vis == tvDense && tg->subType == lfSubXeno);
int midY = y + midLineOff;
int compCount = 0;
int w;
int prevEnd = -1;
double prevY = -1;
int ybase;


/*process cart options*/

enum wiggleOptEnum wiggleType;
char *interpolate;
char *aa; 
int fill; 

char o1[128];
char o2[128];
char o3[128];

tg->colorShades = shadesFromBaseColor( &tg->color );
shades = tg->colorShades;

lf=tg->items;    
if(lf==NULL) return;
sprintf( o1, "%s.linear.interp", tg->mapName);
sprintf( o2, "%s.anti.alias", tg->mapName);
sprintf( o3, "%s.fill", tg->mapName);

interpolate = cartUsualString(cart, o1, "Linear Interpolation");
wiggleType = wiggleStringToEnum(interpolate);
aa = cartUsualString(cart, o2, "on");
fill = atoi(cartUsualString(cart, o3, "0"));


//errAbort( "(%s)", lf->name );
for(lf = tg->items; lf != NULL; lf = lf->next) 
    {
    
    for (sf = lf->components; sf != NULL; sf = sf->next)
	    {
	    heightPer = tg->heightPer+1;
	    s = sf->start;
	    e = sf->end;

        //errAbort( "heightPer = %d\n", heightPer );
        x1 = round((double)((int)s+1-winStart)*scale) + xOff;
        y1 = (int)((double)y+((double)s-e)*(double)heightPer/1000.0+(double)heightPer);

        ybase = (int)((double)y+(double)heightPer/1000.0+(double)heightPer);

        if (prevEnd > 0)
	        {
            y2 = prevY;
	        x2 = round((double)((int)prevEnd-winStart)*scale) + xOff;

            if( (x2-x1) > 0)
                {
                if( wiggleType == wiggleLinearInterpolation ) /*connect samples*/
                    {
                    if( sameString( aa, "on" )) /*use anti-aliasing*/
                        mgConnectingLine( mg, x1, y1, x2, y2,
                            shades, ybase, 1, fill );
                    else
                        mgConnectingLine( mg, x1, y1, x2, y2,
                            shades, ybase, 0, fill );
                    }
                else if( wiggleType == wiggleNoInterpolation )
                    {
                        /*do nothing*/
                    }
                }

	        }


    /*draw the points themselves*/
    //mgDrawPointAntiAlias( mg, x1, y1, shadesOfGray );
	drawScaledBox(mg, s, s+1, scale, xOff, (int)y1-1, 3, bColor);
    if( fill )
	    drawScaledBox(mg, s, s+1, scale, xOff, (int)y1+2, ybase, shades[3]);

    prevEnd = s;
    prevY = y1;


	}
    if (isFull)
	y += lineHeight;
    }
}


static void linkedFeaturesDraw(struct trackGroup *tg, int seqStart, int seqEnd,
        struct memGfx *mg, int xOff, int yOff, int width, 
        MgFont *font, Color color, enum trackVisibility vis)
/* Draw linked features items. */
/* Integrated with linkedFeaturesSeriesDraw */
{
/* Convert to a linked features series object */
linkedFeaturesToLinkedFeaturesSeries(tg);
/* Draw items */
linkedFeaturesSeriesDraw(tg, seqStart, seqEnd, mg, xOff, yOff, width, font, color, vis);
/* Convert Back */
linkedFeaturesSeriesToLinkedFeatures(tg);
}

void incRange(UBYTE *start, int size)
/* Add one to range of bytes, taking care to not overflow. */
{
int i;
UBYTE b;
for (i=0; i<size; ++i)
    {
    b = start[i];
    if (b < 254)
	start[i] = b+2;
    }
}

void resampleBytes(UBYTE *s, int sct, UBYTE *d, int dct)
/* Shrink or stretch an line of bytes. */
{
#define WHOLESCALE 256
if (sct > dct)	/* going to do some averaging */
	{
	int i;
	int j, jend, lj;
	long lasts, ldiv;
	long acc, div;
	long t1,t2;

	ldiv = WHOLESCALE;
	lasts = s[0];
	lj = 0;
	for (i=0; i<dct; i++)
		{
		acc = lasts*ldiv;
		div = ldiv;
		t1 = (i+1)*(long)sct;
		jend = t1/dct;
		for (j = lj+1; j<jend; j++)
			{
			acc += s[j]*WHOLESCALE;
			div += WHOLESCALE;
			}
		t2 = t1 - jend*(long)dct;
		lj = jend;
		lasts = s[lj];
		if (t2 == 0)
			{
			ldiv = WHOLESCALE;
			}
		else
			{
			ldiv = WHOLESCALE*t2/dct;
			div += ldiv;
			acc += lasts*ldiv;
			ldiv = WHOLESCALE-ldiv;
			}
		*d++ = acc/div;
		}
	}
else if (dct == sct)	/* they's the same */
	{
	while (--dct >= 0)
		*d++ = *s++;
	}
else if (sct == 1)
	{
	while (--dct >= 0)
		*d++ = *s;
	}
else/* going to do some interpolation */
	{
	int i;
	long t1;
	long p1;
	long err;
	int dct2;

	dct -= 1;
	sct -= 1;
	dct2 = dct/2;
	t1 = 0;
	for (i=0; i<=dct; i++)
		{
		p1 = t1/dct;
		err =  t1 - p1*dct;
		if (err == 0)
			*d++ = s[p1];
		else
			*d++ = (s[p1]*(dct-err)+s[p1+1]*err+dct2)/dct;
		t1 += sct;
		}
	}
}

void grayThreshold(UBYTE *pt, int count)
/* Convert from 0-4 representation to gray scale rep. */
{
UBYTE b;
int i;

for (i=0; i<count; ++i)
    {
    b = pt[i];
    if (b == 0)
	pt[i] = shadesOfGray[0];
    else if (b == 1)
	pt[i] = shadesOfGray[2];
    else if (b == 2)
	pt[i] = shadesOfGray[4];
    else if (b == 3)
	pt[i] = shadesOfGray[6];
    else if (b >= 4)
	pt[i] = shadesOfGray[9];
    }
}

#ifdef FUREY_CODE 

static void linkedFeaturesSeriesDrawAverage(struct trackGroup *tg, int seqStart, int seqEnd,
        struct memGfx *mg, int xOff, int yOff, int width, 
        MgFont *font, Color color, enum trackVisibility vis)
/* Draw dense clone items. */
{
int baseWidth = seqEnd - seqStart;
double scale = width/(double)baseWidth;
UBYTE *useCounts;
int i;
int lineHeight = mgFontLineHeight(font);
struct simpleFeature *sf;
struct linkedFeatures *lf;
struct linkedFeaturesSeries *lfs;
int x1, x2, w;

AllocArray(useCounts, width);
memset(useCounts, 0, width * sizeof(useCounts[0]));
for (lfs = tg->items; lfs != NULL; lfs = lfs->next) 
    {
    int prevEnd = -1;
    for (lf = lfs->features; lf != NULL; lf = lf->next)
        {
	if (prevEnd != -1)
	    {
	    x1 = round((double)((int)prevEnd-winStart)*scale) + xOff;
	    x2 = round((double)((int)lf->start-winStart)*scale) + xOff;
            w = x2 - x1;
            if (w > 0)
	        mgDrawBox(mg, x1, yOff + tg->heightPer/2, w, 1, mgFindColor(mg,0,0,0));
            }
        prevEnd = lf->end;
        for (sf = lf->components; sf != NULL; sf = sf->next)
	    {
	    x1 = roundingScale(sf->start-winStart, width, baseWidth);
	    if (x1 < 0)
	      x1 = 0;
	    x2 = roundingScale(sf->end-winStart, width, baseWidth);
	    if (x2 >= width)
	      x2 = width-1;
	    w = x2-x1;
	    if (w >= 0)
	      {
		if (w == 0)
		  w = 1;
		incRange(useCounts+x1, w); 
	      }
	    }
	}
    }
grayThreshold(useCounts, width);
for (i=0; i<lineHeight; ++i)
    mgPutSegZeroClear(mg, xOff, yOff+i, width, useCounts);
freeMem(useCounts);
}

static void linkedFeaturesDrawAverage(struct trackGroup *tg, int seqStart, int seqEnd,
        struct memGfx *mg, int xOff, int yOff, int width, 
        MgFont *font, Color color, enum trackVisibility vis)
/* Draw dense clone items. */
{
/* Convert to a linked features series object */
linkedFeaturesToLinkedFeaturesSeries(tg);
/* Draw items */
linkedFeaturesSeriesDrawAverage(tg, seqStart, seqEnd, mg, xOff, yOff, width, font, color, vis);
/* Convert Back */
linkedFeaturesSeriesToLinkedFeatures(tg);
}

static void linkedFeaturesAverageDense(struct trackGroup *tg, int seqStart, int seqEnd,
        struct memGfx *mg, int xOff, int yOff, int width, 
        MgFont *font, Color color, enum trackVisibility vis)
/* Draw dense linked features items. */
{
/* Draw items */
if (vis == tvFull)
    {
    linkedFeaturesDraw(tg, seqStart, seqEnd, mg, xOff, yOff, width, font, color, vis);
    }
else if (vis == tvDense)
    {
    linkedFeaturesDrawAverage(tg, seqStart, seqEnd, mg, xOff, yOff, width, font, color, vis);
    }
}

static void linkedFeaturesSeriesAverageDense(struct trackGroup *tg, int seqStart, int seqEnd,
        struct memGfx *mg, int xOff, int yOff, int width, 
        MgFont *font, Color color, enum trackVisibility vis)
/* Draw dense linked features series items. */
<<<<<<< HEAD
=======
{
  /*if (vis == tvFull)
    {*/
    linkedFeaturesSeriesDraw(tg, seqStart, seqEnd, mg, xOff, yOff, width, font, color, vis);
    /*    }
else if (vis == tvDense)
    {
    linkedFeaturesSeriesDrawAverage(tg, seqStart, seqEnd, mg, xOff, yOff, width, font, color, vis);
    }*/
}
#endif /* FUREY_CODE */


#ifdef ROGIC_CODE

static void linkedFeaturesDrawPair(struct trackGroup *tg, int seqStart, int seqEnd,
        struct memGfx *mg, int xOff, int yOff, int width, 
        MgFont *font, Color color, enum trackVisibility vis)
/* Draw linked features items for EST pairs. */
{
int baseWidth = seqEnd - seqStart;
struct linkedFeaturesPair *lfPair;
struct linkedFeatures *lf;
struct simpleFeature *sf;
int y = yOff;
int heightPer = tg->heightPer;
int lineHeight = tg->lineHeight;
int x1,x2;
int midLineOff = heightPer/2;
int shortOff = 2, shortHeight = heightPer-4;
int tallStart, tallEnd, s, e, e2, s2;
int itemOff, itemHeight;
boolean isFull = (vis == tvFull);
Color *shades = tg->colorShades;
Color bColor = tg->ixAltColor;
double scale = width/(double)baseWidth;
boolean isXeno = tg->subType == lfSubXeno;
boolean hideLine = (vis == tvDense && tg->subType == lfSubXeno);
 
struct rgbColor color5prime = tg->color;
struct rgbColor color3prime = tg->altColor;
shades = NULL;

for (lfPair = tg->items; lfPair != NULL; lfPair = lfPair->next)
    {   
    int midY = y + midLineOff;
    int compCount = 0;
    int w, i;
    
    for(i=1;i<=2;++i){/*  drawing has to be done twice for each pair */
      if(i==1){
	lf = lfPair->lf5prime;
	color = mgFindColor(mg,color5prime.r,color5prime.g,color5prime.b);
	bColor = color;
      }
      else{
	lf = lfPair->lf3prime;
	lf->orientation = -lf->orientation;
	color = mgFindColor(mg,color3prime.r,color3prime.g,color3prime.b);
	bColor = color;
      } 
      if(lf != NULL) 
	  {
	  if (tg->itemColor && shades == NULL)
	      color = tg->itemColor(tg, lf, mg);
	  tallStart = lf->tallStart;
	  tallEnd = lf->tallEnd;
	  if (lf->components != NULL && !hideLine)
	      {
	      x1 = round((double)((int)lf->start-winStart)*scale) + xOff;
	      x2 = round((double)((int)lf->end-winStart)*scale) + xOff;
	      w = x2-x1;
	      if (isFull)
		  {
		  if (shades) bColor =  shades[(lf->grayIx>>1)];
		  mgBarbedHorizontalLine(mg, x1, midY, x2-x1, 2, 5, 
					 lf->orientation, bColor, FALSE);
		  }
	      if (shades) color =  shades[lf->grayIx+isXeno];
	      mgDrawBox(mg, x1, midY, w, 1, color);
	      }
	  for (sf = lf->components; sf != NULL; sf = sf->next)
	      {
	      if (shades) color =  shades[lf->grayIx+isXeno];
	      s = sf->start;
	      e = sf->end;
	      if (s < tallStart)
		  {
		  e2 = e;
		  if (e2 > tallStart) e2 = tallStart;
		  drawScaledBox(mg, s, e2, scale, xOff, y+shortOff, shortHeight, color);
		  s = e2;
		  }
	      if (e > tallEnd)
		  {
		  s2 = s;
		  if (s2 < tallEnd) s2 = tallEnd;
		  drawScaledBox(mg, s2, e, scale, xOff, y+shortOff, shortHeight, color);
		  e = s2;
		  }
	      if (e > s)
		  {
		  drawScaledBox(mg, s, e, scale, xOff, y, heightPer, color);
		  ++compCount;
		  }
	      }
	  }
    }
    if (isFull)
	y += lineHeight;
    }
}
static void linkedFeaturesDrawAveragePair(struct trackGroup *tg, int seqStart, int seqEnd,
        struct memGfx *mg, int xOff, int yOff, int width, 
        MgFont *font, Color color, enum trackVisibility vis)
/* Draw dense clone items for EST pairs. */
{
int baseWidth = seqEnd - seqStart;
UBYTE *useCounts;
int i, j;
int lineHeight = mgFontLineHeight(font);
struct simpleFeature *sf;
struct linkedFeaturesPair *lfPair;
struct linkedFeatures *lf;
int x1, x2, w, allCount;
 
AllocArray(useCounts, width);
memset(useCounts, 0, width * sizeof(useCounts[0]));
for (lfPair = tg->items; lfPair != NULL; lfPair = lfPair->next)
    {
     
      for(j=1;j<=2;++j)
	{  /* drawing has to be done twice for each pair */
	  if(j==1){
	    lf = lfPair->lf5prime;
	  }
	  else{
	    lf = lfPair->lf3prime;
	  }
	  if(lf != NULL) 
	      {
	      for (sf = lf->components; sf != NULL; sf = sf->next)
		  {
		  x1 = roundingScale(sf->start-winStart, width, baseWidth);
		  if (x1 < 0)
		      x1 = 0;
		  x2 = roundingScale(sf->end-winStart, width, baseWidth);
		  if (x2 >= width)
		      x2 = width-1;
		  w = x2-x1;
		  if (w >= 0)
		      {
		      if (w == 0)
			  w = 1;
		      incRange(useCounts+x1, w); 
		      }
		  }
	      }
	}
    }
grayThreshold(useCounts, width);
for (i=0; i<lineHeight; ++i)
    mgPutSegZeroClear(mg, xOff, yOff+i, width, useCounts);
freeMem(useCounts);
}
static void linkedFeaturesAverageDensePair(struct trackGroup *tg, int seqStart, int seqEnd,
        struct memGfx *mg, int xOff, int yOff, int width, 
        MgFont *font, Color color, enum trackVisibility vis)
/* Draw dense linked features items. */
{
  if (vis == tvFull)
    {
      linkedFeaturesDrawPair(tg, seqStart, seqEnd, mg, xOff, yOff, width, font, color, vis);
    }
  else if (vis == tvDense)
    {
      linkedFeaturesDrawAveragePair(tg, seqStart, seqEnd, mg, xOff, yOff, width, font, color, vis);
    }
}

#endif /* ROGIC_CODE */

int lfCalcGrayIx(struct linkedFeatures *lf)
/* Calculate gray level from components. */
>>>>>>> 179a2692
{
  /*if (vis == tvFull)
    {*/
    linkedFeaturesSeriesDraw(tg, seqStart, seqEnd, mg, xOff, yOff, width, font, color, vis);
    /*    }
else if (vis == tvDense)
    {
    linkedFeaturesSeriesDrawAverage(tg, seqStart, seqEnd, mg, xOff, yOff, width, font, color, vis);
    }*/
}
#endif /* FUREY_CODE */


#ifdef ROGIC_CODE

static void linkedFeaturesDrawPair(struct trackGroup *tg, int seqStart, int seqEnd,
        struct memGfx *mg, int xOff, int yOff, int width, 
        MgFont *font, Color color, enum trackVisibility vis)
/* Draw linked features items for EST pairs. */
{
int baseWidth = seqEnd - seqStart;
struct linkedFeaturesPair *lfPair;
struct linkedFeatures *lf;
struct simpleFeature *sf;
int y = yOff;
int heightPer = tg->heightPer;
int lineHeight = tg->lineHeight;
int x1,x2;
int midLineOff = heightPer/2;
int shortOff = 2, shortHeight = heightPer-4;
int tallStart, tallEnd, s, e, e2, s2;
int itemOff, itemHeight;
boolean isFull = (vis == tvFull);
Color *shades = tg->colorShades;
Color bColor = tg->ixAltColor;
double scale = width/(double)baseWidth;
boolean isXeno = tg->subType == lfSubXeno;
boolean hideLine = (vis == tvDense && tg->subType == lfSubXeno);
 
struct rgbColor color5prime = tg->color;
struct rgbColor color3prime = tg->altColor;
shades = NULL;

for (lfPair = tg->items; lfPair != NULL; lfPair = lfPair->next)
    {   
    int midY = y + midLineOff;
    int compCount = 0;
    int w, i;
    
    for(i=1;i<=2;++i){/*  drawing has to be done twice for each pair */
      if(i==1){
	lf = lfPair->lf5prime;
	color = mgFindColor(mg,color5prime.r,color5prime.g,color5prime.b);
	bColor = color;
      }
      else{
	lf = lfPair->lf3prime;
	lf->orientation = -lf->orientation;
	color = mgFindColor(mg,color3prime.r,color3prime.g,color3prime.b);
	bColor = color;
      } 
      if(lf != NULL) 
	  {
	  if (tg->itemColor && shades == NULL)
	      color = tg->itemColor(tg, lf, mg);
	  tallStart = lf->tallStart;
	  tallEnd = lf->tallEnd;
	  if (lf->components != NULL && !hideLine)
	      {
	      x1 = round((double)((int)lf->start-winStart)*scale) + xOff;
	      x2 = round((double)((int)lf->end-winStart)*scale) + xOff;
	      w = x2-x1;
	      if (isFull)
		  {
		  if (shades) bColor =  shades[(lf->grayIx>>1)];
		  mgBarbedHorizontalLine(mg, x1, midY, x2-x1, 2, 5, 
					 lf->orientation, bColor, FALSE);
		  }
	      if (shades) color =  shades[lf->grayIx+isXeno];
	      mgDrawBox(mg, x1, midY, w, 1, color);
	      }
	  for (sf = lf->components; sf != NULL; sf = sf->next)
	      {
	      if (shades) color =  shades[lf->grayIx+isXeno];
	      s = sf->start;
	      e = sf->end;
	      if (s < tallStart)
		  {
		  e2 = e;
		  if (e2 > tallStart) e2 = tallStart;
		  drawScaledBox(mg, s, e2, scale, xOff, y+shortOff, shortHeight, color);
		  s = e2;
		  }
	      if (e > tallEnd)
		  {
		  s2 = s;
		  if (s2 < tallEnd) s2 = tallEnd;
		  drawScaledBox(mg, s2, e, scale, xOff, y+shortOff, shortHeight, color);
		  e = s2;
		  }
	      if (e > s)
		  {
		  drawScaledBox(mg, s, e, scale, xOff, y, heightPer, color);
		  ++compCount;
		  }
	      }
	  }
    }
    if (isFull)
	y += lineHeight;
    }
}
static void linkedFeaturesDrawAveragePair(struct trackGroup *tg, int seqStart, int seqEnd,
        struct memGfx *mg, int xOff, int yOff, int width, 
        MgFont *font, Color color, enum trackVisibility vis)
/* Draw dense clone items for EST pairs. */
{
int baseWidth = seqEnd - seqStart;
UBYTE *useCounts;
int i, j;
int lineHeight = mgFontLineHeight(font);
struct simpleFeature *sf;
struct linkedFeaturesPair *lfPair;
struct linkedFeatures *lf;
int x1, x2, w, allCount;
 
AllocArray(useCounts, width);
memset(useCounts, 0, width * sizeof(useCounts[0]));
for (lfPair = tg->items; lfPair != NULL; lfPair = lfPair->next)
    {
     
      for(j=1;j<=2;++j)
	{  /* drawing has to be done twice for each pair */
	  if(j==1){
	    lf = lfPair->lf5prime;
	  }
	  else{
	    lf = lfPair->lf3prime;
	  }
	  if(lf != NULL) 
	      {
	      for (sf = lf->components; sf != NULL; sf = sf->next)
		  {
		  x1 = roundingScale(sf->start-winStart, width, baseWidth);
		  if (x1 < 0)
		      x1 = 0;
		  x2 = roundingScale(sf->end-winStart, width, baseWidth);
		  if (x2 >= width)
		      x2 = width-1;
		  w = x2-x1;
		  if (w >= 0)
		      {
		      if (w == 0)
			  w = 1;
		      incRange(useCounts+x1, w); 
		      }
		  }
	      }
	}
    }
grayThreshold(useCounts, width);
for (i=0; i<lineHeight; ++i)
    mgPutSegZeroClear(mg, xOff, yOff+i, width, useCounts);
freeMem(useCounts);
}
static void linkedFeaturesAverageDensePair(struct trackGroup *tg, int seqStart, int seqEnd,
        struct memGfx *mg, int xOff, int yOff, int width, 
        MgFont *font, Color color, enum trackVisibility vis)
/* Draw dense linked features items. */
{
  if (vis == tvFull)
    {
      linkedFeaturesDrawPair(tg, seqStart, seqEnd, mg, xOff, yOff, width, font, color, vis);
    }
  else if (vis == tvDense)
    {
      linkedFeaturesDrawAveragePair(tg, seqStart, seqEnd, mg, xOff, yOff, width, font, color, vis);
    }
}

#endif /* ROGIC_CODE */

int lfCalcGrayIx(struct linkedFeatures *lf)
/* Calculate gray level from components. */
{
struct simpleFeature *sf;
int count = 0;
int total = 0;

for (sf = lf->components; sf != NULL; sf = sf->next)
    {
    ++count;
    total += sf->grayIx;
    }
if (count == 0)
    return whiteShadeIx;
return (total+(count>>1))/count;
}

void finishLf(struct linkedFeatures *lf)
/* Calculate beginning and end of lf from components, etc. */
{
struct simpleFeature *sf;

slReverse(&lf->components);
if ((sf = lf->components) != NULL)
    {
    int start = sf->start;
    int end = sf->end;

    for (sf = sf->next; sf != NULL; sf = sf->next)
	{
	if (sf->start < start)
	    start = sf->start;
	if (sf->end > end)
	    end = sf->end;
	}
    lf->start = lf->tallStart = start;
    lf->end = lf->tallEnd = end;
    }
lf->grayIx = lfCalcGrayIx(lf);
}

int linkedFeaturesItemStart(struct trackGroup *tg, void *item)
/* Return start chromosome coordinate of item. */
{
struct linkedFeatures *lf = item;
return lf->start;
}

int linkedFeaturesItemEnd(struct trackGroup *tg, void *item)
/* Return end chromosome coordinate of item. */
{
struct linkedFeatures *lf = item;
return lf->end;
}

void linkedFeaturesMethods(struct trackGroup *tg)
/* Fill in track group methods for linked features. */
{
tg->freeItems = freeLinkedFeaturesItems;
tg->drawItems = linkedFeaturesDraw;
tg->itemName = linkedFeaturesName;
tg->mapItemName = linkedFeaturesName;
tg->totalHeight = tgFixedTotalHeight;
tg->itemHeight = tgFixedItemHeight;
tg->itemStart = linkedFeaturesItemStart;
tg->itemEnd = linkedFeaturesItemEnd;
<<<<<<< HEAD
}

#ifdef FUREY_CODE
int linkedFeaturesSeriesItemStart(struct trackGroup *tg, void *item)
/* Return start chromosome coordinate of item. */
{
struct linkedFeaturesSeries *lfs = item;
return lfs->start;
}

int linkedFeaturesSeriesItemEnd(struct trackGroup *tg, void *item)
/* Return end chromosome coordinate of item. */
{
struct linkedFeaturesSeries *lfs = item;
return lfs->end;
}

void linkedFeaturesSeriesMethods(struct trackGroup *tg)
/* Fill in track group methods for linked features.series */
{
tg->freeItems = freeLinkedFeaturesSeriesItems;
tg->drawItems = linkedFeaturesSeriesAverageDense;
tg->itemName = linkedFeaturesSeriesName;
tg->mapItemName = linkedFeaturesSeriesName;
tg->totalHeight = tgFixedTotalHeight;
tg->itemHeight = tgFixedItemHeight;
tg->itemStart = linkedFeaturesSeriesItemStart;
tg->itemEnd = linkedFeaturesSeriesItemEnd;
}
#endif /* FUREY_CODE */

struct trackGroup *linkedFeaturesTg()
/* Return generic track group for linked features. */
{
struct trackGroup *tg = NULL;
AllocVar(tg);
linkedFeaturesMethods(tg);
tg->colorShades = shadesOfGray;
return tg;
}

struct linkedFeatures *lfFromBed(struct bed *bed)
/* Return a linked feature from a (full) bed. */
{
struct linkedFeatures *lf;
struct simpleFeature *sf, *sfList = NULL;
int grayIx = grayInRange(bed->score, 0, 1000);
int *starts = bed->chromStarts, start;
int *sizes = bed->blockSizes;
int blockCount = bed->blockCount, i;

assert(starts != NULL && sizes != NULL && blockCount > 0);
AllocVar(lf);
lf->grayIx = grayIx;
strncpy(lf->name, bed->name, sizeof(lf->name));
lf->orientation = orientFromChar(bed->strand[0]);
for (i=0; i<blockCount; ++i)
    {
    AllocVar(sf);
    start = starts[i] + bed->chromStart;
    sf->start = start;
    sf->end = start + sizes[i];
    sf->grayIx = grayIx;
    slAddHead(&sfList, sf);
    }
slReverse(&sfList);
lf->components = sfList;
finishLf(lf);
lf->tallStart = bed->thickStart;
lf->tallEnd = bed->thickEnd;
return lf;
}



void setTgDarkLightColors(struct trackGroup *tg, int r, int g, int b)
/* Set track group color to r,g,b.  Set altColor to a lighter version
 * of the same. */
{
tg->colorShades = NULL;
tg->color.r = r;
tg->color.g = g;
tg->color.b = b;
tg->altColor.r = (r+255)/2;
tg->altColor.g = (g+255)/2;
tg->altColor.b = (b+255)/2;
}


struct linkedFeatures *lfFromPslx(struct psl *psl, int sizeMul, boolean isXeno)
/* Create a linked feature item from pslx.  Pass in sizeMul=1 for DNA, 
 * sizeMul=3 for protein. */
{
unsigned *starts = psl->tStarts;
unsigned *sizes = psl->blockSizes;
int i, blockCount = psl->blockCount;
int grayIx = pslGrayIx(psl, isXeno);
struct simpleFeature *sfList = NULL, *sf;
struct linkedFeatures *lf;
boolean rcTarget = (psl->strand[1] == '-');

AllocVar(lf);
lf->grayIx = grayIx;
strncpy(lf->name, psl->qName, sizeof(lf->name));
lf->orientation = orientFromChar(psl->strand[0]);
if (rcTarget)
    lf->orientation = -lf->orientation;
for (i=0; i<blockCount; ++i)
    {
    AllocVar(sf);
    sf->start = sf->end = starts[i];
    sf->end += sizes[i]*sizeMul;
    if (rcTarget)
        {
	int s, e;
	s = psl->tSize - sf->end;
	e = psl->tSize - sf->start;
	sf->start = s;
	sf->end = e;
	}
    sf->grayIx = grayIx;
    slAddHead(&sfList, sf);
    }
slReverse(&sfList);
lf->components = sfList;
finishLf(lf);
lf->start = psl->tStart;	/* Correct for rounding errors... */
lf->end = psl->tEnd;
return lf;
}

struct linkedFeatures *lfFromPsl(struct psl *psl, boolean isXeno)
/* Create a linked feature item from psl. */
{
return lfFromPslx(psl, 1, isXeno);
}

void filterMrna(struct trackGroup *tg, struct linkedFeatures **pLfList)
/* Apply filters if any to mRNA linked features. */
{
struct linkedFeatures *lf, *next, *newList = NULL, *oldList = NULL;
struct mrnaUiData *mud = tg->extraUiData;
struct mrnaFilter *fil;
char *type;
int i = 0;
boolean anyFilter = FALSE;
boolean colorIx = 0;
boolean isExclude = FALSE;
boolean andLogic = TRUE;
char query[256];
struct sqlResult *sr;
char **row;
struct sqlConnection *conn = NULL;
boolean isFull;

if (*pLfList == NULL || mud == NULL)
    return;

/* First make a quick pass through to see if we actually have
 * to do the filter. */
for (fil = mud->filterList; fil != NULL; fil = fil->next)
    {
    fil->pattern = cartUsualString(cart, fil->key, "");
    if (fil->pattern[0] != 0)
        anyFilter = TRUE;
    }
if (!anyFilter)
    return;

isFull = (limitVisibility(tg, tg->items) == tvFull);

type = cartUsualString(cart, mud->filterTypeVar, "red");
if (sameString(type, "exclude"))
    isExclude = TRUE;
else if (sameString(type, "include"))
    isExclude = FALSE;
else
    colorIx = getFilterColor(type, MG_BLACK);
type = cartUsualString(cart, mud->logicTypeVar, "and");
andLogic = sameString(type, "and");


/* Make a pass though each filter, and start setting up search for
 * those that have some text. */
conn = hAllocConn();
for (fil = mud->filterList; fil != NULL; fil = fil->next)
    {
    fil->pattern = cartUsualString(cart, fil->key, "");
    if (fil->pattern[0] != 0)
	{
	fil->hash = newHash(10);
	if ((fil->mrnaTableIx = sqlFieldIndex(conn, "mrna", fil->table)) < 0)
	    internalErr();
	}
    }

/* Scan tables id/name tables to build up hash of matching id's. */
for (fil = mud->filterList; fil != NULL; fil = fil->next)
    {
    struct hash *hash = fil->hash;
    int wordIx, wordCount;
    char *words[128];

    if (hash != NULL)
	{
	boolean anyWild;
	char *dupPat = cloneString(fil->pattern);
	wordCount = chopLine(dupPat, words);
	for (wordIx=0; wordIx <wordCount; ++wordIx)
	    {
	    char *pattern = cloneString(words[wordIx]);
	    if (lastChar(pattern) != '*')
		{
		int len = strlen(pattern)+1;
		pattern = needMoreMem(pattern, len, len+1);
		pattern[len-1] = '*';
		}
	    anyWild = (strchr(pattern, '*') != NULL || strchr(pattern, '?') != NULL);
	    sprintf(query, "select * from %s", fil->table);
	    touppers(pattern);
	    sr = sqlGetResult(conn, query);
	    while ((row = sqlNextRow(sr)) != NULL)
		{
		boolean gotMatch;
		touppers(row[1]);
		if (anyWild)
		    gotMatch = wildMatch(pattern, row[1]);
		else
		    gotMatch = sameString(pattern, row[1]);
		if (gotMatch)
		    {
		    hashAdd(hash, row[0], NULL);
		    }
		}
	    sqlFreeResult(&sr);
	    freez(&pattern);
	    }
	freez(&dupPat);
	}
    }

/* Scan through linked features coloring and or including/excluding ones that 
 * match filter. */
for (lf = *pLfList; lf != NULL; lf = next)
    {
    boolean passed = andLogic;
    next = lf->next;
    sprintf(query, "select * from mrna where acc = '%s'", lf->name);
    sr = sqlGetResult(conn, query);
    if ((row = sqlNextRow(sr)) != NULL)
	{
	for (fil = mud->filterList; fil != NULL; fil = fil->next)
	    {
	    if (fil->hash != NULL)
		{
		if (hashLookup(fil->hash, row[fil->mrnaTableIx]) == NULL)
		    {
		    if (andLogic)    
			passed = FALSE;
		    }
		else
		    {
		    if (!andLogic)
		        passed = TRUE;
		    }
		}
	    }
	}
    sqlFreeResult(&sr);
    if (passed ^ isExclude)
	{
	slAddHead(&newList, lf);
	if (colorIx > 0)
	    lf->filterColor = colorIx;
	}
    else
        {
	slAddHead(&oldList, lf);
	}
    }

slReverse(&newList);
slReverse(&oldList);
if (colorIx > 0)
   {
   /* Draw stuff that passes filter first in full mode, last in dense. */
   if (isFull)
       {
       newList = slCat(newList, oldList);
       }
   else
       {
       newList = slCat(oldList, newList);
       }
   }
*pLfList = newList;

/* Free up hashes, etc. */
for (fil = mud->filterList; fil != NULL; fil = fil->next)
    {
    hashFree(&fil->hash);
    }
hFreeConn(&conn);
}

void lfFromPslsInRange(struct trackGroup *tg, int start, int end, 
	char *chromName, boolean isXeno)
/* Return linked features from range of table. */
{
char *track = tg->mapName;
struct sqlConnection *conn = hAllocConn();
struct sqlResult *sr = NULL;
char **row;
int rowOffset;
struct linkedFeatures *lfList = NULL, *lf;

sr = hRangeQuery(conn, track, chromName, start, end, NULL, &rowOffset);
while ((row = sqlNextRow(sr)) != NULL)
    {
    struct psl *psl = pslLoad(row+rowOffset);
    lf = lfFromPsl(psl, isXeno);
    slAddHead(&lfList, lf);
    pslFree(&psl);
    }
slReverse(&lfList);
if (limitVisibility(tg, lfList) == tvFull)
    slSort(&lfList, linkedFeaturesCmpStart);
if (tg->extraUiData)
    filterMrna(tg, &lfList);
sqlFreeResult(&sr);
hFreeConn(&conn);
tg->items = lfList;
}

#ifdef FUREY_CODE

struct linkedFeaturesSeries *lfsFromBed(struct lfs *lfsbed)
/* Create linked feature series object from database bed record */ 
{
struct sqlConnection *conn = hAllocConn();
struct sqlResult *sr = NULL;
char **row, rest[32];
int rowOffset, i;
struct linkedFeaturesSeries *lfs; 
struct linkedFeatures *lfList = NULL, *lf; 

AllocVar(lfs);
lfs->name = cloneString(lfsbed->name);
lfs->start = lfsbed->chromStart;
lfs->end = lfsbed->chromEnd;
lfs->orientation = orientFromChar(lfsbed->strand[0]);

/* Get linked features */
for (i = 0; i < lfsbed->lfCount; i++)  
{
  AllocVar(lf);
  sprintf(rest, "qName = '%s'", lfsbed->lfNames[i]);
  sr = hRangeQuery(conn, lfsbed->pslTable, lfsbed->chrom, lfsbed->lfStarts[i], lfsbed->lfStarts[i] + lfsbed->lfSizes[i], rest, &rowOffset);
  if ((row = sqlNextRow(sr)) != NULL)
  {
    struct psl *psl = pslLoad(row);
    lf = lfFromPsl(psl, FALSE);
    slAddHead(&lfList, lf);
    pslFree(&psl);
  }
  sqlFreeResult(&sr);
}
slReverse(&lfList);
sqlFreeResult(&sr);
hFreeConn(&conn);
lfs->features = lfList;
return lfs;
} 

struct linkedFeaturesSeries *lfsFromBedsInRange(char *table, int start, int end, char *chromName)
/* Return linked features from range of table. */
{
struct sqlConnection *conn = hAllocConn();
struct sqlResult *sr = NULL;
char **row;
int rowOffset;
struct linkedFeaturesSeries *lfsList = NULL, *lfs; 

sr = hOrderedRangeQuery(conn, table, chromName, start, end, NULL, &rowOffset);
while ((row = sqlNextRow(sr)) != NULL)
    {
    struct lfs *lfsbed = lfsLoad(row+rowOffset);
    lfs = lfsFromBed(lfsbed);
    slAddHead(&lfsList, lfs);
    lfsFree(&lfsbed);
    }
slReverse(&lfsList);
sqlFreeResult(&sr);
hFreeConn(&conn);
return lfsList;
}

void loadBacEndPairs(struct trackGroup *tg)
/* Load up bac end pairs from table into trackGroup items. */
{
tg->items = lfsFromBedsInRange("bacEndPairs", winStart, winEnd, chromName);
}

void bacEndPairsMethods(struct trackGroup *tg)
/* Fill in track group methods for linked features.series */
{
linkedFeaturesSeriesMethods(tg);
tg->loadItems = loadBacEndPairs;
}

#endif /* FUREY_CODE */

#ifdef ROGIC_CODE

struct linkedFeaturesPair *lfFromPslsInRangeForEstPair(char *table, char *chrom, int start, int end, boolean isXeno)
/* Return a linked list of structures that have a pair of linked features for 5' and 3' ESTs from range of table. */
{
  char query[256], query1[256], query2[256];
  struct sqlConnection *conn = hAllocConn();
  struct sqlConnection *conn1 = hAllocConn();
  struct sqlResult *sr = NULL, *sr1 = NULL;
  char **row, **row1, **row2;
  struct linkedFeaturesPair *lfListPair = NULL, *lf=NULL;
  struct estPair *ep = NULL;
  char mytable[64];
  boolean hasBin;
  int rowOffset;

  hFindSplitTable(chrom, "all_est", mytable, &hasBin);
  sprintf(query, "select * from %s where chrom='%s' and chromStart<%u and chromEnd>%u",
	  table, chrom, winEnd, winStart);

  sr = sqlGetResult(conn, query); 
  while ((row = sqlNextRow(sr)) != NULL)
    {
      AllocVar(lf);
      ep = estPairLoad(row);
      lf->cloneName = ep->mrnaClone;
          sprintf(query1, "select * from all_est where qName='%s' and tStart=%u and tEnd=%u",
	      ep->acc5, ep->start5, ep->end5);
      sr1 = sqlGetResult(conn1, query1);
      if((row1 = sqlNextRow(sr1)) != NULL)
	{
	  struct psl *psl;
	  if (hasBin) {
	    psl = pslLoad(row1 + 1);
	  } else {
	    psl = pslLoad(row1);
	  }
	  lf->lf5prime = lfFromPsl(psl, isXeno);
	  pslFree(&psl);
	}
	sqlFreeResult(&sr1);
     
        sprintf(query2, "select * from all_est where qName = '%s' and tStart=%u and tEnd=%u", 
  	      ep->acc3, ep->start3, ep->end3); 
        sr1 = sqlGetResult(conn1, query2); 
        if((row2 = sqlNextRow(sr1)) != NULL) 
  	{ 
	  struct psl *psl;
	  if (hasBin) {
	    psl = pslLoad(row2 + 1);
	  } else {
	    psl = pslLoad(row2);
	  }
  	  lf->lf3prime = lfFromPsl(psl, isXeno); 
  	  pslFree(&psl); 
	} 
      sqlFreeResult(&sr1);
      slSafeAddHead(&lfListPair, lf);
    }
  hFreeConn(&conn1);
  slReverse(&lfListPair);
  sqlFreeResult(&sr);
  hFreeConn(&conn);
  return lfListPair;
}

void loadEstPairAli(struct trackGroup *tg)
/* Load up est pairs from table into trackGroup items. */
{
  tg->items = lfFromPslsInRangeForEstPair("estPair", chromName, winStart, winEnd, FALSE);
}

void freeLinkedFeaturesPair(struct linkedFeaturesPair **pList)
/* Free up a linked features pair list. */
{
  struct linkedFeaturesPair *lf;
  for (lf = *pList; lf != NULL; lf = lf->next){
    slFreeList(&lf->lf5prime->components);
    slFreeList(&lf->lf3prime->components);
  }
  slFreeList(pList);
}

void estFreePair(struct trackGroup *tg)
/* Free up linkedFeaturesPairTrack items. */
{
//  freeLinkedFeaturesPair((struct linkedFeaturesPair**)(&tg->items)); 
}

char *getEstPairName(struct trackGroup *tg, void *item)
{
  struct linkedFeaturesPair *lf = item;
  return lf->cloneName;
}

void estPairMethods(struct trackGroup *tg)
/* Make track group of est pairs. */
{
linkedFeaturesMethods(tg);
tg->freeItems = estFreePair;
tg->itemName = getEstPairName;
tg->mapItemName = getEstPairName;
tg->loadItems = loadEstPairAli;
tg->drawItems = linkedFeaturesAverageDensePair;
}

#endif /* ROGIC_CODE */



char *usrPslMapName(struct trackGroup *tg, void *item)
/* Return name of item. */
{
struct linkedFeatures *lf = item;
return lf->extra;
}

void parseSs(char *ss, char **retPsl, char **retFa)
/* Parse out ss variable into components. */
{
static char buf[1024];
char *words[2];
int wordCount;

strcpy(buf, ss);
wordCount = chopLine(buf, words);
if (wordCount < 2)
    errAbort("Badly formated ss variable");
*retPsl = words[0];
*retFa = words[1];
}

boolean ssFilesExist(char *ss)
/* Return TRUE if both files in ss exist. */
{
char *faFileName, *pslFileName;
parseSs(ss, &pslFileName, &faFileName);
return fileExists(pslFileName) && fileExists(faFileName);
}

void loadUserPsl(struct trackGroup *tg)
/* Load up rnas from table into trackGroup items. */
{
char *ss = userSeqString;
char buf2[3*512];
char *faFileName, *pslFileName;
struct lineFile *f;
struct psl *psl;
struct linkedFeatures *lfList = NULL, *lf;
enum gfType qt, tt;
int sizeMul = 1;

parseSs(ss, &pslFileName, &faFileName);
pslxFileOpen(pslFileName, &qt, &tt, &f);
if (qt == gftProt)
    {
    setTgDarkLightColors(tg, 0, 80, 150);
    tg->colorShades = NULL;
    sizeMul = 3;
    }
tg->itemName = linkedFeaturesName;
while ((psl = pslNext(f)) != NULL)
    {
    if (sameString(psl->tName, chromName) && psl->tStart < winEnd && psl->tEnd > winStart)
	{
	lf = lfFromPslx(psl, sizeMul, TRUE);
	sprintf(buf2, "%s %s", ss, psl->qName);
	lf->extra = cloneString(buf2);
	slAddHead(&lfList, lf);
	}
    pslFree(&psl);
    }
slReverse(&lfList);
lineFileClose(&f);
tg->items = lfList;
}


struct trackGroup *userPslTg()
/* Make track group of user pasted sequence. */
{
struct trackGroup *tg = linkedFeaturesTg();
tg->mapName = "hgUserPsl";
tg->visibility = tvFull;
tg->longLabel = "Your Sequence from BLAT Search";
tg->shortLabel = "BLAT Sequence";
tg->loadItems = loadUserPsl;
tg->mapItemName = usrPslMapName;
tg->priority = 11;
return tg;
}



struct linkedFeatures *lfFromGenePredInRange(char *table, 
	char *chrom, int start, int end)
/* Return linked features from range of a gene prediction table. */
{
struct sqlConnection *conn = hAllocConn();
struct sqlResult *sr = NULL;
char **row;
struct linkedFeatures *lfList = NULL, *lf;
int grayIx = maxShade;
int rowOffset;

=======
}

void sampleLinkedFeaturesMethods(struct trackGroup *tg)
/* Fill in track group methods for 'sample' tracks. */
{
tg->freeItems = freeLinkedFeaturesItems;
tg->drawItems = wiggleLinkedFeaturesDraw;
tg->itemName = linkedFeaturesName;
tg->mapItemName = linkedFeaturesName;
tg->totalHeight = tgUserDefinedTotalHeight;
tg->itemHeight = tgFixedItemHeight;
tg->itemStart = linkedFeaturesItemStart;
tg->itemEnd = linkedFeaturesItemEnd;
}

#ifdef FUREY_CODE
int linkedFeaturesSeriesItemStart(struct trackGroup *tg, void *item)
/* Return start chromosome coordinate of item. */
{
struct linkedFeaturesSeries *lfs = item;
return lfs->start;
}

int linkedFeaturesSeriesItemEnd(struct trackGroup *tg, void *item)
/* Return end chromosome coordinate of item. */
{
struct linkedFeaturesSeries *lfs = item;
return lfs->end;
}

void linkedFeaturesSeriesMethods(struct trackGroup *tg)
/* Fill in track group methods for linked features.series */
{
tg->freeItems = freeLinkedFeaturesSeriesItems;
tg->drawItems = linkedFeaturesSeriesAverageDense;
tg->itemName = linkedFeaturesSeriesName;
tg->mapItemName = linkedFeaturesSeriesName;
tg->totalHeight = tgFixedTotalHeight;
tg->itemHeight = tgFixedItemHeight;
tg->itemStart = linkedFeaturesSeriesItemStart;
tg->itemEnd = linkedFeaturesSeriesItemEnd;
}
#endif /* FUREY_CODE */

struct trackGroup *linkedFeaturesTg()
/* Return generic track group for linked features. */
{
struct trackGroup *tg = NULL;
AllocVar(tg);
linkedFeaturesMethods(tg);
tg->colorShades = shadesOfGray;
return tg;
}

struct linkedFeatures *lfFromBed(struct bed *bed)
/* Return a linked feature from a (full) bed. */
{
struct linkedFeatures *lf;
struct simpleFeature *sf, *sfList = NULL;
int grayIx = grayInRange(bed->score, 0, 1000);
int *starts = bed->chromStarts, start;
int *sizes = bed->blockSizes;
int blockCount = bed->blockCount, i;

assert(starts != NULL && sizes != NULL && blockCount > 0);
AllocVar(lf);
lf->grayIx = grayIx;
strncpy(lf->name, bed->name, sizeof(lf->name));
lf->orientation = orientFromChar(bed->strand[0]);
for (i=0; i<blockCount; ++i)
    {
    AllocVar(sf);
    start = starts[i] + bed->chromStart;
    sf->start = start;
    sf->end = start + sizes[i];
    sf->grayIx = grayIx;
    slAddHead(&sfList, sf);
    }
slReverse(&sfList);
lf->components = sfList;
finishLf(lf);
lf->tallStart = bed->thickStart;
lf->tallEnd = bed->thickEnd;
return lf;
}


struct linkedFeatures *lfFromSample(struct sample *sample)
/* Return a linked feature from a full sample (wiggle) track. */
{
struct linkedFeatures *lf;
struct simpleFeature *sf, *sfList = NULL;
int grayIx = grayInRange(sample->score, 0, 1000);
int *X = sample->samplePosition, start;
int *Y = sample->sampleHeight;
int sampleCount = sample->sampleCount, i;

assert(X != NULL && Y != NULL && sampleCount > 0);
AllocVar(lf);
lf->grayIx = grayIx;
strncpy(lf->name, sample->name, sizeof(lf->name));
lf->orientation = orientFromChar(sample->strand[0]);
for (i=0; i<sampleCount; ++i)
    {
    AllocVar(sf);
    start = X[i] + sample->chromStart;
    sf->start = start;
    sf->end = start + Y[i];
    sf->grayIx = grayIx;
    slAddHead(&sfList, sf);
    }
slReverse(&sfList);
lf->components = sfList;
finishLf(lf);
return lf;
}


void setTgDarkLightColors(struct trackGroup *tg, int r, int g, int b)
/* Set track group color to r,g,b.  Set altColor to a lighter version
 * of the same. */
{
tg->colorShades = NULL;
tg->color.r = r;
tg->color.g = g;
tg->color.b = b;
tg->altColor.r = (r+255)/2;
tg->altColor.g = (g+255)/2;
tg->altColor.b = (b+255)/2;
}


struct linkedFeatures *lfFromPslx(struct psl *psl, int sizeMul, boolean isXeno)
/* Create a linked feature item from pslx.  Pass in sizeMul=1 for DNA, 
 * sizeMul=3 for protein. */
{
unsigned *starts = psl->tStarts;
unsigned *sizes = psl->blockSizes;
int i, blockCount = psl->blockCount;
int grayIx = pslGrayIx(psl, isXeno);
struct simpleFeature *sfList = NULL, *sf;
struct linkedFeatures *lf;
boolean rcTarget = (psl->strand[1] == '-');

AllocVar(lf);
lf->grayIx = grayIx;
strncpy(lf->name, psl->qName, sizeof(lf->name));
lf->orientation = orientFromChar(psl->strand[0]);
if (rcTarget)
    lf->orientation = -lf->orientation;
for (i=0; i<blockCount; ++i)
    {
    AllocVar(sf);
    sf->start = sf->end = starts[i];
    sf->end += sizes[i]*sizeMul;
    if (rcTarget)
        {
	int s, e;
	s = psl->tSize - sf->end;
	e = psl->tSize - sf->start;
	sf->start = s;
	sf->end = e;
	}
    sf->grayIx = grayIx;
    slAddHead(&sfList, sf);
    }
slReverse(&sfList);
lf->components = sfList;
finishLf(lf);
lf->start = psl->tStart;	/* Correct for rounding errors... */
lf->end = psl->tEnd;
return lf;
}

struct linkedFeatures *lfFromPsl(struct psl *psl, boolean isXeno)
/* Create a linked feature item from psl. */
{
return lfFromPslx(psl, 1, isXeno);
}

void filterMrna(struct trackGroup *tg, struct linkedFeatures **pLfList)
/* Apply filters if any to mRNA linked features. */
{
struct linkedFeatures *lf, *next, *newList = NULL, *oldList = NULL;
struct mrnaUiData *mud = tg->extraUiData;
struct mrnaFilter *fil;
char *type;
int i = 0;
boolean anyFilter = FALSE;
boolean colorIx = 0;
boolean isExclude = FALSE;
boolean andLogic = TRUE;
char query[256];
struct sqlResult *sr;
char **row;
struct sqlConnection *conn = NULL;
boolean isFull;

if (*pLfList == NULL || mud == NULL)
    return;

/* First make a quick pass through to see if we actually have
 * to do the filter. */
for (fil = mud->filterList; fil != NULL; fil = fil->next)
    {
    fil->pattern = cartUsualString(cart, fil->key, "");
    if (fil->pattern[0] != 0)
        anyFilter = TRUE;
    }
if (!anyFilter)
    return;

isFull = (limitVisibility(tg, tg->items) == tvFull);

type = cartUsualString(cart, mud->filterTypeVar, "red");
if (sameString(type, "exclude"))
    isExclude = TRUE;
else if (sameString(type, "include"))
    isExclude = FALSE;
else
    colorIx = getFilterColor(type, MG_BLACK);
type = cartUsualString(cart, mud->logicTypeVar, "and");
andLogic = sameString(type, "and");


/* Make a pass though each filter, and start setting up search for
 * those that have some text. */
conn = hAllocConn();
for (fil = mud->filterList; fil != NULL; fil = fil->next)
    {
    fil->pattern = cartUsualString(cart, fil->key, "");
    if (fil->pattern[0] != 0)
	{
	fil->hash = newHash(10);
	if ((fil->mrnaTableIx = sqlFieldIndex(conn, "mrna", fil->table)) < 0)
	    internalErr();
	}
    }

/* Scan tables id/name tables to build up hash of matching id's. */
for (fil = mud->filterList; fil != NULL; fil = fil->next)
    {
    struct hash *hash = fil->hash;
    int wordIx, wordCount;
    char *words[128];

    if (hash != NULL)
	{
	boolean anyWild;
	char *dupPat = cloneString(fil->pattern);
	wordCount = chopLine(dupPat, words);
	for (wordIx=0; wordIx <wordCount; ++wordIx)
	    {
	    char *pattern = cloneString(words[wordIx]);
	    if (lastChar(pattern) != '*')
		{
		int len = strlen(pattern)+1;
		pattern = needMoreMem(pattern, len, len+1);
		pattern[len-1] = '*';
		}
	    anyWild = (strchr(pattern, '*') != NULL || strchr(pattern, '?') != NULL);
	    sprintf(query, "select * from %s", fil->table);
	    touppers(pattern);
	    sr = sqlGetResult(conn, query);
	    while ((row = sqlNextRow(sr)) != NULL)
		{
		boolean gotMatch;
		touppers(row[1]);
		if (anyWild)
		    gotMatch = wildMatch(pattern, row[1]);
		else
		    gotMatch = sameString(pattern, row[1]);
		if (gotMatch)
		    {
		    hashAdd(hash, row[0], NULL);
		    }
		}
	    sqlFreeResult(&sr);
	    freez(&pattern);
	    }
	freez(&dupPat);
	}
    }

/* Scan through linked features coloring and or including/excluding ones that 
 * match filter. */
for (lf = *pLfList; lf != NULL; lf = next)
    {
    boolean passed = andLogic;
    next = lf->next;
    sprintf(query, "select * from mrna where acc = '%s'", lf->name);
    sr = sqlGetResult(conn, query);
    if ((row = sqlNextRow(sr)) != NULL)
	{
	for (fil = mud->filterList; fil != NULL; fil = fil->next)
	    {
	    if (fil->hash != NULL)
		{
		if (hashLookup(fil->hash, row[fil->mrnaTableIx]) == NULL)
		    {
		    if (andLogic)    
			passed = FALSE;
		    }
		else
		    {
		    if (!andLogic)
		        passed = TRUE;
		    }
		}
	    }
	}
    sqlFreeResult(&sr);
    if (passed ^ isExclude)
	{
	slAddHead(&newList, lf);
	if (colorIx > 0)
	    lf->filterColor = colorIx;
	}
    else
        {
	slAddHead(&oldList, lf);
	}
    }

slReverse(&newList);
slReverse(&oldList);
if (colorIx > 0)
   {
   /* Draw stuff that passes filter first in full mode, last in dense. */
   if (isFull)
       {
       newList = slCat(newList, oldList);
       }
   else
       {
       newList = slCat(oldList, newList);
       }
   }
*pLfList = newList;

/* Free up hashes, etc. */
for (fil = mud->filterList; fil != NULL; fil = fil->next)
    {
    hashFree(&fil->hash);
    }
hFreeConn(&conn);
}

void lfFromPslsInRange(struct trackGroup *tg, int start, int end, 
	char *chromName, boolean isXeno)
/* Return linked features from range of table. */
{
char *track = tg->mapName;
struct sqlConnection *conn = hAllocConn();
struct sqlResult *sr = NULL;
char **row;
int rowOffset;
struct linkedFeatures *lfList = NULL, *lf;

sr = hRangeQuery(conn, track, chromName, start, end, NULL, &rowOffset);
while ((row = sqlNextRow(sr)) != NULL)
    {
    struct psl *psl = pslLoad(row+rowOffset);
    lf = lfFromPsl(psl, isXeno);
    slAddHead(&lfList, lf);
    pslFree(&psl);
    }
slReverse(&lfList);
if (limitVisibility(tg, lfList) == tvFull)
    slSort(&lfList, linkedFeaturesCmpStart);
if (tg->extraUiData)
    filterMrna(tg, &lfList);
sqlFreeResult(&sr);
hFreeConn(&conn);
tg->items = lfList;
}

#ifdef FUREY_CODE

struct linkedFeaturesSeries *lfsFromBed(struct lfs *lfsbed)
/* Create linked feature series object from database bed record */ 
{
struct sqlConnection *conn = hAllocConn();
struct sqlResult *sr = NULL;
char **row, rest[32];
int rowOffset, i;
struct linkedFeaturesSeries *lfs; 
struct linkedFeatures *lfList = NULL, *lf; 

AllocVar(lfs);
lfs->name = cloneString(lfsbed->name);
lfs->start = lfsbed->chromStart;
lfs->end = lfsbed->chromEnd;
lfs->orientation = orientFromChar(lfsbed->strand[0]);

/* Get linked features */
for (i = 0; i < lfsbed->lfCount; i++)  
{
  AllocVar(lf);
  sprintf(rest, "qName = '%s'", lfsbed->lfNames[i]);
  sr = hRangeQuery(conn, lfsbed->pslTable, lfsbed->chrom, lfsbed->lfStarts[i], lfsbed->lfStarts[i] + lfsbed->lfSizes[i], rest, &rowOffset);
  if ((row = sqlNextRow(sr)) != NULL)
  {
    struct psl *psl = pslLoad(row);
    lf = lfFromPsl(psl, FALSE);
    slAddHead(&lfList, lf);
    pslFree(&psl);
  }
  sqlFreeResult(&sr);
}
slReverse(&lfList);
sqlFreeResult(&sr);
hFreeConn(&conn);
lfs->features = lfList;
return lfs;
} 

struct linkedFeaturesSeries *lfsFromBedsInRange(char *table, int start, int end, char *chromName)
/* Return linked features from range of table. */
{
struct sqlConnection *conn = hAllocConn();
struct sqlResult *sr = NULL;
char **row;
int rowOffset;
struct linkedFeaturesSeries *lfsList = NULL, *lfs; 

sr = hOrderedRangeQuery(conn, table, chromName, start, end, NULL, &rowOffset);
while ((row = sqlNextRow(sr)) != NULL)
    {
    struct lfs *lfsbed = lfsLoad(row+rowOffset);
    lfs = lfsFromBed(lfsbed);
    slAddHead(&lfsList, lfs);
    lfsFree(&lfsbed);
    }
slReverse(&lfsList);
sqlFreeResult(&sr);
hFreeConn(&conn);
return lfsList;
}

void loadBacEndPairs(struct trackGroup *tg)
/* Load up bac end pairs from table into trackGroup items. */
{
tg->items = lfsFromBedsInRange("bacEndPairs", winStart, winEnd, chromName);
}

void bacEndPairsMethods(struct trackGroup *tg)
/* Fill in track group methods for linked features.series */
{
linkedFeaturesSeriesMethods(tg);
tg->loadItems = loadBacEndPairs;
}

void loadUPennBacEndPairs(struct trackGroup *tg)
/* Load up bac end pairs from table into trackGroup items. */
{
tg->items = lfsFromBedsInRange("uPennBacEndPairs", winStart, winEnd, chromName);
}

void uPennBacEndPairsMethods(struct trackGroup *tg)
/* Fill in track group methods for linked features.series */
{
linkedFeaturesSeriesMethods(tg);
tg->loadItems = loadUPennBacEndPairs;
}

#endif /* FUREY_CODE */

#ifdef ROGIC_CODE

struct linkedFeaturesPair *lfFromPslsInRangeForEstPair(char *table, char *chrom, int start, int end, boolean isXeno)
/* Return a linked list of structures that have a pair of linked features for 5' and 3' ESTs from range of table. */
{
  char query[256], query1[256], query2[256];
  struct sqlConnection *conn = hAllocConn();
  struct sqlConnection *conn1 = hAllocConn();
  struct sqlResult *sr = NULL, *sr1 = NULL;
  char **row, **row1, **row2;
  struct linkedFeaturesPair *lfListPair = NULL, *lf=NULL;
  struct estPair *ep = NULL;
  char mytable[64];
  boolean hasBin;
  int rowOffset;

  hFindSplitTable(chrom, "all_est", mytable, &hasBin);
  sprintf(query, "select * from %s where chrom='%s' and chromStart<%u and chromEnd>%u",
	  table, chrom, winEnd, winStart);

  sr = sqlGetResult(conn, query); 
  while ((row = sqlNextRow(sr)) != NULL)
    {
      AllocVar(lf);
      ep = estPairLoad(row);
      lf->cloneName = ep->mrnaClone;
          sprintf(query1, "select * from all_est where qName='%s' and tStart=%u and tEnd=%u",
	      ep->acc5, ep->start5, ep->end5);
      sr1 = sqlGetResult(conn1, query1);
      if((row1 = sqlNextRow(sr1)) != NULL)
	{
	  struct psl *psl;
	  if (hasBin) {
	    psl = pslLoad(row1 + 1);
	  } else {
	    psl = pslLoad(row1);
	  }
	  lf->lf5prime = lfFromPsl(psl, isXeno);
	  pslFree(&psl);
	}
	sqlFreeResult(&sr1);
     
        sprintf(query2, "select * from all_est where qName = '%s' and tStart=%u and tEnd=%u", 
  	      ep->acc3, ep->start3, ep->end3); 
        sr1 = sqlGetResult(conn1, query2); 
        if((row2 = sqlNextRow(sr1)) != NULL) 
  	{ 
	  struct psl *psl;
	  if (hasBin) {
	    psl = pslLoad(row2 + 1);
	  } else {
	    psl = pslLoad(row2);
	  }
  	  lf->lf3prime = lfFromPsl(psl, isXeno); 
  	  pslFree(&psl); 
	} 
      sqlFreeResult(&sr1);
      slSafeAddHead(&lfListPair, lf);
    }
  hFreeConn(&conn1);
  slReverse(&lfListPair);
  sqlFreeResult(&sr);
  hFreeConn(&conn);
  return lfListPair;
}

void loadEstPairAli(struct trackGroup *tg)
/* Load up est pairs from table into trackGroup items. */
{
  tg->items = lfFromPslsInRangeForEstPair("estPair", chromName, winStart, winEnd, FALSE);
}

void freeLinkedFeaturesPair(struct linkedFeaturesPair **pList)
/* Free up a linked features pair list. */
{
  struct linkedFeaturesPair *lf;
  for (lf = *pList; lf != NULL; lf = lf->next){
    slFreeList(&lf->lf5prime->components);
    slFreeList(&lf->lf3prime->components);
  }
  slFreeList(pList);
}

void estFreePair(struct trackGroup *tg)
/* Free up linkedFeaturesPairTrack items. */
{
//  freeLinkedFeaturesPair((struct linkedFeaturesPair**)(&tg->items)); 
}

char *getEstPairName(struct trackGroup *tg, void *item)
{
  struct linkedFeaturesPair *lf = item;
  return lf->cloneName;
}

void estPairMethods(struct trackGroup *tg)
/* Make track group of est pairs. */
{
linkedFeaturesMethods(tg);
tg->freeItems = estFreePair;
tg->itemName = getEstPairName;
tg->mapItemName = getEstPairName;
tg->loadItems = loadEstPairAli;
tg->drawItems = linkedFeaturesAverageDensePair;
}

#endif /* ROGIC_CODE */



char *usrPslMapName(struct trackGroup *tg, void *item)
/* Return name of item. */
{
struct linkedFeatures *lf = item;
return lf->extra;
}

void parseSs(char *ss, char **retPsl, char **retFa)
/* Parse out ss variable into components. */
{
static char buf[1024];
char *words[2];
int wordCount;

strcpy(buf, ss);
wordCount = chopLine(buf, words);
if (wordCount < 2)
    errAbort("Badly formated ss variable");
*retPsl = words[0];
*retFa = words[1];
}

boolean ssFilesExist(char *ss)
/* Return TRUE if both files in ss exist. */
{
char *faFileName, *pslFileName;
parseSs(ss, &pslFileName, &faFileName);
return fileExists(pslFileName) && fileExists(faFileName);
}

void loadUserPsl(struct trackGroup *tg)
/* Load up rnas from table into trackGroup items. */
{
char *ss = userSeqString;
char buf2[3*512];
char *faFileName, *pslFileName;
struct lineFile *f;
struct psl *psl;
struct linkedFeatures *lfList = NULL, *lf;
enum gfType qt, tt;
int sizeMul = 1;

parseSs(ss, &pslFileName, &faFileName);
pslxFileOpen(pslFileName, &qt, &tt, &f);
if (qt == gftProt)
    {
    setTgDarkLightColors(tg, 0, 80, 150);
    tg->colorShades = NULL;
    sizeMul = 3;
    }
tg->itemName = linkedFeaturesName;
while ((psl = pslNext(f)) != NULL)
    {
    if (sameString(psl->tName, chromName) && psl->tStart < winEnd && psl->tEnd > winStart)
	{
	lf = lfFromPslx(psl, sizeMul, TRUE);
	sprintf(buf2, "%s %s", ss, psl->qName);
	lf->extra = cloneString(buf2);
	slAddHead(&lfList, lf);
	}
    pslFree(&psl);
    }
slReverse(&lfList);
lineFileClose(&f);
tg->items = lfList;
}


struct trackGroup *userPslTg()
/* Make track group of user pasted sequence. */
{
struct trackGroup *tg = linkedFeaturesTg();
tg->mapName = "hgUserPsl";
tg->visibility = tvFull;
tg->longLabel = "Your Sequence from BLAT Search";
tg->shortLabel = "BLAT Sequence";
tg->loadItems = loadUserPsl;
tg->mapItemName = usrPslMapName;
tg->priority = 11;
return tg;
}



struct linkedFeatures *lfFromGenePredInRange(char *table, 
	char *chrom, int start, int end)
/* Return linked features from range of a gene prediction table. */
{
struct sqlConnection *conn = hAllocConn();
struct sqlResult *sr = NULL;
char **row;
struct linkedFeatures *lfList = NULL, *lf;
int grayIx = maxShade;
int rowOffset;

>>>>>>> 179a2692
sr = hRangeQuery(conn, table, chrom, start, end, NULL, &rowOffset);
while ((row = sqlNextRow(sr)) != NULL)
    {
    struct simpleFeature *sfList = NULL, *sf;
    struct genePred *gp = genePredLoad(row + rowOffset);
    unsigned *starts = gp->exonStarts;
    unsigned *ends = gp->exonEnds;
    int i, blockCount = gp->exonCount;

    AllocVar(lf);
    lf->grayIx = grayIx;
    strncpy(lf->name, gp->name, sizeof(lf->name));
    lf->orientation = orientFromChar(gp->strand[0]);
    for (i=0; i<blockCount; ++i)
	{
	AllocVar(sf);
	sf->start = starts[i];
	sf->end = ends[i];
	sf->grayIx = grayIx;
	slAddHead(&sfList, sf);
	}
    slReverse(&sfList);
    lf->components = sfList;
    finishLf(lf);
    lf->tallStart = gp->cdsStart;
    lf->tallEnd = gp->cdsEnd;
    slAddHead(&lfList, lf);
    genePredFree(&gp);
    }
slReverse(&lfList);
sqlFreeResult(&sr);
hFreeConn(&conn);
return lfList;
}

void abbr(char *s, char *fluff)
/* Cut out fluff from s. */
{
int len;
s = strstr(s, fluff);
if (s != NULL)
   {
   len = strlen(fluff);
   strcpy(s, s+len);
   }
}

char *genieName(struct trackGroup *tg, void *item)
/* Return abbreviated genie name. */
{
struct linkedFeatures *lf = item;
char *full = lf->name;
static char abbrev[32];

strncpy(abbrev, full, sizeof(abbrev));
abbr(abbrev, "00000");
abbr(abbrev, "0000");
abbr(abbrev, "000");
abbr(abbrev, "ctg");
abbr(abbrev, "Affy.");
return abbrev;
}

void genieAltMethods(struct trackGroup *tg)
/* Make track group of full length mRNAs. */
{
tg->itemName = genieName;
}

void lookupKnownNames(struct linkedFeatures *lfList)
/* This converts the Genie ID to the HUGO name where possible. */
{
struct linkedFeatures *lf;
char query[256];
struct sqlConnection *conn = hAllocConn();
char *newName;

if (hTableExists("knownMore"))
    {
    struct knownMore *km;
    struct sqlResult *sr;
    char **row;

    for (lf = lfList; lf != NULL; lf = lf->next)
	{
	sprintf(query, "select * from knownMore where transId = '%s'", lf->name);
	sr = sqlGetResult(conn, query);
	if ((row = sqlNextRow(sr)) != NULL)
	    {
	    km = knownMoreLoad(row);
	    strncpy(lf->name, km->name, sizeof(lf->name));
	    if (km->omimId)
	        lf->extra = km;
	    else
	        knownMoreFree(&km);
	    }
	sqlFreeResult(&sr);
	}
    }
else if (hTableExists("knownInfo"))
    {
    for (lf = lfList; lf != NULL; lf = lf->next)
	{
	sprintf(query, "select name from knownInfo where transId = '%s'", lf->name);
	sqlQuickQuery(conn, query, lf->name, sizeof(lf->name));
	}
    }
hFreeConn(&conn);
}

void loadGenieKnown(struct trackGroup *tg)
/* Load up Genie known genes. */
{
tg->items = lfFromGenePredInRange("genieKnown", chromName, winStart, winEnd);
if (limitVisibility(tg, tg->items) == tvFull)
    {
    lookupKnownNames(tg->items);
    }
}

Color genieKnownColor(struct trackGroup *tg, void *item, struct memGfx *mg)
/* Return color to draw known gene in. */
{
struct linkedFeatures *lf = item;

if (startsWith("AK.", lf->name))
    {
    static int colIx = 0;
    if (!colIx)
	colIx = mgFindColor(mg, 0, 120, 200);
    return colIx;
    }
#ifdef SOMETIMES
else if (lf->extra)
    {
    static int colIx = 0;
    if (!colIx)
	colIx = mgFindColor(mg, 200, 0, 0);
    return colIx;
    }
#endif /* SOMETIMES */
else
    {
    return tg->ixColor;
    }
}

void genieKnownMethods(struct trackGroup *tg)
/* Make track group of known genes. */
{
tg->loadItems = loadGenieKnown;
tg->itemName = genieName;
tg->itemColor = genieKnownColor;
<<<<<<< HEAD
}

char *refGeneName(struct trackGroup *tg, void *item)
/* Return abbreviated genie name. */
{
struct linkedFeatures *lf = item;
if (lf->extra != NULL) return lf->extra;
else return lf->name;
}

char *refGeneMapName(struct trackGroup *tg, void *item)
/* Return un-abbreviated genie name. */
{
struct linkedFeatures *lf = item;
return lf->name;
}

void lookupRefNames(struct linkedFeatures *lfList)
/* This converts the refSeq accession to a gene name where possible. */
{
struct linkedFeatures *lf;
char query[256];
struct sqlConnection *conn = hAllocConn();
char *newName;

if (hTableExists("refLink"))
    {
    struct knownMore *km;
    struct sqlResult *sr;
    char **row;

    for (lf = lfList; lf != NULL; lf = lf->next)
	{
	sprintf(query, "select name from refLink where mrnaAcc = '%s'", lf->name);
	sr = sqlGetResult(conn, query);
	if ((row = sqlNextRow(sr)) != NULL)
	    {
	    lf->extra = cloneString(row[0]);
	    }
	sqlFreeResult(&sr);
	}
    }
hFreeConn(&conn);
}


void loadRefGene(struct trackGroup *tg)
/* Load up RefSeq known genes. */
{
tg->items = lfFromGenePredInRange("refGene", chromName, winStart, winEnd);
if (limitVisibility(tg, tg->items) == tvFull)
    {
    lookupRefNames(tg->items);
    }
}


void refGeneMethods(struct trackGroup *tg)
/* Make track group of known genes from refSeq. */
{
tg->loadItems = loadRefGene;
tg->itemName = refGeneName;
tg->mapItemName = refGeneMapName;
}


char *ensGeneName(struct trackGroup *tg, void *item)
/* Return abbreviated ensemble gene name. */
=======
}

char *refGeneName(struct trackGroup *tg, void *item)
/* Return abbreviated genie name. */
>>>>>>> 179a2692
{
struct linkedFeatures *lf = item;
if (lf->extra != NULL) return lf->extra;
else return lf->name;
}

<<<<<<< HEAD
void ensGeneMethods(struct trackGroup *tg)
/* Make track group of Ensembl predictions. */
{
tg->itemName = ensGeneName;
}

Color estColor(struct trackGroup *tg, void *item, struct memGfx *mg)
/* Return color to draw est in. */
=======
char *refGeneMapName(struct trackGroup *tg, void *item)
/* Return un-abbreviated genie name. */
>>>>>>> 179a2692
{
struct linkedFeatures *lf = item;
static int startIx = 0, endIx = 0;
char query[512];
char buf[64], *s;
struct sqlConnection *conn = hAllocConn();
int col = MG_BLACK;

if (startIx == 0)
    {
    startIx = mgFindColor(mg, 0, 0, 180);
    endIx = mgFindColor(mg, 160, 0, 0);
    }
sprintf(query, "select direction from mrna where acc='%s'", lf->name);
if ((s = sqlQuickQuery(conn, query, buf, sizeof(buf))) != NULL)
    {
    if (s[0] == '5')
        col = startIx;
    else if (s[0] == '3')
	{
        col = endIx;
	lf->orientation = -lf->orientation;	/* Not the best place for this but... */
	}
    }
hFreeConn(&conn);
return col;
}


void estMethods(struct trackGroup *tg)
/* Make track group of EST methods - overrides color handler. */
{
tg->itemColor = estColor;
tg->extraUiData = newMrnaUiData(tg->mapName, FALSE);
}

<<<<<<< HEAD
void mrnaMethods(struct trackGroup *tg)
/* Make track group of mRNA methods. */
{
tg->extraUiData = newMrnaUiData(tg->mapName, FALSE);
}


char *sanger22Name(struct trackGroup *tg, void *item)
/* Return Sanger22 name. */
{
struct linkedFeatures *lf = item;
char *full = lf->name;
static char abbrev[64];

strncpy(abbrev, full, sizeof(abbrev));
abbr(abbrev, "Em:");
abbr(abbrev, ".C22");
//abbr(abbrev, ".mRNA");
return abbrev;
}


void sanger22Methods(struct trackGroup *tg)
/* Make track group of Sanger's chromosome 22 gene annotations. */
{
tg->itemName = sanger22Name;
}


void goldLoad(struct trackGroup *tg)
/* Load up golden path from database table to trackGroup items. */
{
struct sqlConnection *conn = hAllocConn();
struct sqlResult *sr = NULL;
char **row;
struct agpFrag *fragList = NULL, *frag;
struct agpGap *gapList = NULL, *gap;
int rowOffset;

=======
void lookupRefNames(struct linkedFeatures *lfList)
/* This converts the refSeq accession to a gene name where possible. */
{
struct linkedFeatures *lf;
char query[256];
struct sqlConnection *conn = hAllocConn();
char *newName;

if (hTableExists("refLink"))
    {
    struct knownMore *km;
    struct sqlResult *sr;
    char **row;

    for (lf = lfList; lf != NULL; lf = lf->next)
	{
	sprintf(query, "select name from refLink where mrnaAcc = '%s'", lf->name);
	sr = sqlGetResult(conn, query);
	if ((row = sqlNextRow(sr)) != NULL)
	    {
	    lf->extra = cloneString(row[0]);
	    }
	sqlFreeResult(&sr);
	}
    }
hFreeConn(&conn);
}


void loadRefGene(struct trackGroup *tg)
/* Load up RefSeq known genes. */
{
tg->items = lfFromGenePredInRange("refGene", chromName, winStart, winEnd);
if (limitVisibility(tg, tg->items) == tvFull)
    {
    lookupRefNames(tg->items);
    }
}


void refGeneMethods(struct trackGroup *tg)
/* Make track group of known genes from refSeq. */
{
tg->loadItems = loadRefGene;
tg->itemName = refGeneName;
tg->mapItemName = refGeneMapName;
}


char *ensGeneName(struct trackGroup *tg, void *item)
/* Return abbreviated ensemble gene name. */
{
struct linkedFeatures *lf = item;
char *full = lf->name;
static char abbrev[32];

strncpy(abbrev, full, sizeof(abbrev));
abbr(abbrev, "SEPT20T.");
return abbrev;
}

void ensGeneMethods(struct trackGroup *tg)
/* Make track group of Ensembl predictions. */
{
tg->itemName = ensGeneName;
}

Color estColor(struct trackGroup *tg, void *item, struct memGfx *mg)
/* Return color to draw est in. */
{
struct linkedFeatures *lf = item;
static int startIx = 0, endIx = 0;
char query[512];
char buf[64], *s;
struct sqlConnection *conn = hAllocConn();
int col = MG_BLACK;

if (startIx == 0)
    {
    startIx = mgFindColor(mg, 0, 0, 180);
    endIx = mgFindColor(mg, 160, 0, 0);
    }
sprintf(query, "select direction from mrna where acc='%s'", lf->name);
if ((s = sqlQuickQuery(conn, query, buf, sizeof(buf))) != NULL)
    {
    if (s[0] == '5')
        col = startIx;
    else if (s[0] == '3')
	{
        col = endIx;
	lf->orientation = -lf->orientation;	/* Not the best place for this but... */
	}
    }
hFreeConn(&conn);
return col;
}


void estMethods(struct trackGroup *tg)
/* Make track group of EST methods - overrides color handler. */
{
tg->itemColor = estColor;
tg->extraUiData = newMrnaUiData(tg->mapName, FALSE);
}

void mrnaMethods(struct trackGroup *tg)
/* Make track group of mRNA methods. */
{
tg->extraUiData = newMrnaUiData(tg->mapName, FALSE);
}


char *sanger22Name(struct trackGroup *tg, void *item)
/* Return Sanger22 name. */
{
struct linkedFeatures *lf = item;
char *full = lf->name;
static char abbrev[64];

strncpy(abbrev, full, sizeof(abbrev));
abbr(abbrev, "Em:");
abbr(abbrev, ".C22");
//abbr(abbrev, ".mRNA");
return abbrev;
}


void sanger22Methods(struct trackGroup *tg)
/* Make track group of Sanger's chromosome 22 gene annotations. */
{
tg->itemName = sanger22Name;
}


void goldLoad(struct trackGroup *tg)
/* Load up golden path from database table to trackGroup items. */
{
struct sqlConnection *conn = hAllocConn();
struct sqlResult *sr = NULL;
char **row;
struct agpFrag *fragList = NULL, *frag;
struct agpGap *gapList = NULL, *gap;
int rowOffset;

>>>>>>> 179a2692
/* Get the frags and load into tg->items. */
sr = hRangeQuery(conn, "gold", chromName, winStart, winEnd, NULL, &rowOffset);
while ((row = sqlNextRow(sr)) != NULL)
    {
    frag = agpFragLoad(row+rowOffset);
    slAddHead(&fragList, frag);
    }
slReverse(&fragList);
sqlFreeResult(&sr);
tg->items = fragList;

/* Get the gaps into tg->customPt. */
sr = hRangeQuery(conn, "gap", chromName, winStart, winEnd, NULL, &rowOffset);
while ((row = sqlNextRow(sr)) != NULL)
    {
    gap = agpGapLoad(row+rowOffset);
    slAddHead(&gapList, gap);
    }
slReverse(&gapList);
sqlFreeResult(&sr);
tg->customPt = gapList;
hFreeConn(&conn);
}

void goldFree(struct trackGroup *tg)
/* Free up goldTrackGroup items. */
{
agpFragFreeList((struct agpFrag**)&tg->items);
agpGapFreeList((struct agpGap**)&tg->customPt);
}

char *goldName(struct trackGroup *tg, void *item)
/* Return name of gold track item. */
{
struct agpFrag *frag = item;
return frag->frag;
}

static void goldDraw(struct trackGroup *tg, int seqStart, int seqEnd,
        struct memGfx *mg, int xOff, int yOff, int width, 
        MgFont *font, Color color, enum trackVisibility vis)
/* Draw golden path items. */
{
int baseWidth = seqEnd - seqStart;
struct agpFrag *frag;
struct agpGap *gap;
int y = yOff;
int heightPer = tg->heightPer;
int lineHeight = tg->lineHeight;
int x1,x2,w;
int midLineOff = heightPer/2;
boolean isFull = (vis == tvFull);
Color brown = color;
Color gold = tg->ixAltColor;
Color col;
int ix = 0;
double scale = (double)width/(double)baseWidth;

/* Draw gaps if any. */
if (!isFull)
    {
    int midY = y + midLineOff;
    for (gap = tg->customPt; gap != NULL; gap = gap->next)
	{
	if (!sameWord(gap->bridge, "no"))
	    {
	    drawScaledBox(mg, gap->chromStart, gap->chromEnd, scale, xOff, midY, 1, brown);
	    }
	}
    }

for (frag = tg->items; frag != NULL; frag = frag->next)
    {
    x1 = round((double)((int)frag->chromStart-winStart)*scale) + xOff;
    x2 = round((double)((int)frag->chromEnd-winStart)*scale) + xOff;
    w = x2-x1;
    color =  ((ix&1) ? gold : brown);
    if (w < 1)
	w = 1;
    mgDrawBox(mg, x1, y, w, heightPer, color);
    if (isFull)
	y += lineHeight;
    else if (baseWidth < 10000000)
	{
	char status[256];
	sprintf(status, "%s:%d-%d %s %s:%d-%d", 
	    frag->frag, frag->fragStart, frag->fragEnd,
	    frag->strand,
	    frag->chrom, frag->chromStart, frag->chromEnd);

	mapBoxHc(frag->chromStart, frag->chromEnd, x1,y,w,heightPer, tg->mapName, 
	    frag->frag, status);
	}
    ++ix;
    }
}

void goldMethods(struct trackGroup *tg)
/* Make track group for golden path */
{
tg->loadItems = goldLoad;
tg->freeItems = goldFree;
tg->drawItems = goldDraw;
tg->itemName = goldName;
tg->mapItemName = goldName;
}

/* Repeat items.  Since there are so many of these, to avoid 
 * memory problems we don't query the database and store the results
 * during repeatLoad, but rather query the database during the
 * actual drawing. */

struct repeatItem
/* A repeat track item. */
    {
    struct repeatItem *next;
    char *class;
    char *className;
    int yOffset;
    };

static struct repeatItem *otherRepeatItem = NULL;
static char *repeatClassNames[] =  {
    "SINE", "LINE", "LTR", "DNA", "Simple", "Low Complexity", "Satellite", "tRNA", "Other",
};
static char *repeatClasses[] = {
    "SINE", "LINE", "LTR", "DNA", "Simple_repeat", "Low_complexity", "Satellite", "tRNA", "Other",
};

struct repeatItem *makeRepeatItems()
/* Make the stereotypical repeat masker tracks. */
{
struct repeatItem *ri, *riList = NULL;
int i;
int numClasses = ArraySize(repeatClasses);
for (i=0; i<numClasses; ++i)
    {
    AllocVar(ri);
    ri->class = repeatClasses[i];
    ri->className = repeatClassNames[i];
    slAddHead(&riList, ri);
    }
otherRepeatItem = riList;
slReverse(&riList);
return riList;
}

void repeatLoad(struct trackGroup *tg)
/* Load up repeat tracks.  (Will query database during drawing for a change.) */
{
tg->items = makeRepeatItems();
}

void repeatFree(struct trackGroup *tg)
/* Free up goldTrackGroup items. */
{
slFreeList(&tg->items);
}

char *repeatName(struct trackGroup *tg, void *item)
/* Return name of repeat item track. */
{
struct repeatItem *ri = item;
return ri->className;
}

static void repeatDraw(struct trackGroup *tg, int seqStart, int seqEnd,
        struct memGfx *mg, int xOff, int yOff, int width, 
        MgFont *font, Color color, enum trackVisibility vis)
{
int baseWidth = seqEnd - seqStart;
struct repeatItem *ri;
int y = yOff;
int heightPer = tg->heightPer;
int lineHeight = tg->lineHeight;
int x1,x2,w;
boolean isFull = (vis == tvFull);
Color col;
int ix = 0;
struct sqlConnection *conn = hAllocConn();
struct sqlResult *sr = NULL;
char **row;
int rowOffset;

if (isFull)
    {
    /* Do gray scale representation spread out among tracks. */
    struct hash *hash = newHash(6);
    struct rmskOut ro;
    int percId;
    int grayLevel;
    char statusLine[128];

    for (ri = tg->items; ri != NULL; ri = ri->next)
        {
	ri->yOffset = y;
	y += lineHeight;
	hashAdd(hash, ri->class, ri);
	}
    sr = hRangeQuery(conn, "rmsk", chromName, winStart, winEnd, NULL, &rowOffset);
    while ((row = sqlNextRow(sr)) != NULL)
        {
	rmskOutStaticLoad(row+rowOffset, &ro);
	ri = hashFindVal(hash, ro.repClass);
	if (ri == NULL)
	   ri = otherRepeatItem;
	percId = 1000 - ro.milliDiv - ro.milliDel - ro.milliIns;
	grayLevel = grayInRange(percId, 500, 1000);
	col = shadesOfGray[grayLevel];
	x1 = roundingScale(ro.genoStart-winStart, width, baseWidth)+xOff;
	x2 = roundingScale(ro.genoEnd-winStart, width, baseWidth)+xOff;
	w = x2-x1;
	if (w <= 0)
	    w = 1;
	mgDrawBox(mg, x1, ri->yOffset, w, heightPer, col);
	if (baseWidth <= 100000)
	    {
	    if (ri == otherRepeatItem)
		{
		sprintf(statusLine, "Repeat %s, family %s, class %s",
		    ro.repName, ro.repFamily, ro.repClass);
		}
	    else
		{
		sprintf(statusLine, "Repeat %s, family %s",
		    ro.repName, ro.repFamily);
		}
	    mapBoxHc(ro.genoStart, ro.genoEnd, x1, ri->yOffset, w, heightPer, tg->mapName,
	    	ro.repName, statusLine);
	    }
	}
    freeHash(&hash);
    }
else
    {
    char table[64];
    boolean hasBin;
    struct dyString *query = newDyString(1024);
    /* Do black and white on single track.  Fetch less than we need from database. */
    if (hFindSplitTable(chromName, "rmsk", table, &hasBin))
        {
	dyStringPrintf(query, "select genoStart,genoEnd from %s where ", table);
	if (hasBin)
	    hAddBinToQuery(winStart, winEnd, query);
	dyStringPrintf(query, "genoStart<%u and genoEnd>%u", winEnd, winStart);
	sr = sqlGetResult(conn, query->string);
	while ((row = sqlNextRow(sr)) != NULL)
	    {
	    int start = sqlUnsigned(row[0]);
	    int end = sqlUnsigned(row[1]);
	    x1 = roundingScale(start-winStart, width, baseWidth)+xOff;
	    x2 = roundingScale(end-winStart, width, baseWidth)+xOff;
	    w = x2-x1;
	    if (w <= 0)
		w = 1;
	    mgDrawBox(mg, x1, yOff, w, heightPer, MG_BLACK);
	    }
	}
    dyStringFree(&query);
    }
sqlFreeResult(&sr);
hFreeConn(&conn);
}

void repeatMethods(struct trackGroup *tg)
/* Make track group for repeats. */
{
tg->loadItems = repeatLoad;
tg->freeItems = repeatFree;
tg->drawItems = repeatDraw;
tg->colorShades = shadesOfGray;
tg->itemName = repeatName;
tg->mapItemName = repeatName;
tg->totalHeight = tgFixedTotalHeight;
tg->itemHeight = tgFixedItemHeight;
tg->itemStart = tgWeirdItemStart;
tg->itemEnd = tgWeirdItemEnd;
}

typedef struct slList *(*ItemLoader)(char **row);

void bedLoadItem(struct trackGroup *tg, char *table, ItemLoader loader)
/* Generic tg->item loader. */
{
struct sqlConnection *conn = hAllocConn();
int rowOffset;
struct sqlResult *sr = hRangeQuery(conn, table, chromName, 
	winStart, winEnd, NULL, &rowOffset);
char **row;
struct slList *itemList = NULL, *item;

while ((row = sqlNextRow(sr)) != NULL)
    {
    item = loader(row + rowOffset);
    slAddHead(&itemList, item);
    }
slReverse(&itemList);
sqlFreeResult(&sr);
tg->items = itemList;
hFreeConn(&conn);
}

static void bedDrawSimple(struct trackGroup *tg, int seqStart, int seqEnd,
        struct memGfx *mg, int xOff, int yOff, int width, 
        MgFont *font, Color color, enum trackVisibility vis)
/* Draw simple Bed items. */
{
int baseWidth = seqEnd - seqStart;
struct bed *item;
int y = yOff;
int heightPer = tg->heightPer;
int lineHeight = tg->lineHeight;
int x1,x2,w;
boolean isFull = (vis == tvFull);
double scale = width/(double)baseWidth;
int invPpt;
Color *shades = tg->colorShades;

for (item = tg->items; item != NULL; item = item->next)
    {
    x1 = round((double)((int)item->chromStart-winStart)*scale) + xOff;
    x2 = round((double)((int)item->chromEnd-winStart)*scale) + xOff;
    w = x2-x1;
    if (tg->itemColor != NULL)
        color = tg->itemColor(tg, item, mg);
    else
	{
	if (shades)
	    color = shades[grayInRange(item->score, 0, 1000)];
	}
    if (w < 1)
	w = 1;
    if (color)
	{
	mgDrawBox(mg, x1, y, w, heightPer, color);
	if (tg->drawName)
	    {
	    /* Clip here so that text will tend to be more visible... */
	    char *s = tg->itemName(tg, item);
	    if (x1 < xOff)
		x1 = xOff;
	    if (x2 > xOff + width)
		x2 = xOff + width;
	    w = x2-x1;
	    if (w > mgFontStringWidth(font, s))
		mgTextCentered(mg, x1, y, w, heightPer, MG_WHITE, font, s);
	    }
	}
    if (isFull)
	y += lineHeight;
    }
}

char *bedName(struct trackGroup *tg, void *item)
/* Return name of bed track item. */
{
struct bed *bed = item;
if (bed->name == NULL)
    return "";
return bed->name;
}


int bedItemStart(struct trackGroup *tg, void *item)
/* Return start position of item. */
{
struct bed *bed = item;
return bed->chromStart;
}

int bedItemEnd(struct trackGroup *tg, void *item)
/* Return end position of item. */
{
struct bed *bed = item;
return bed->chromEnd;
}


void bedMethods(struct trackGroup *tg)
/* Fill in methods for (simple) bed tracks. */
{
tg->drawItems = bedDrawSimple;
tg->itemName = bedName;
tg->mapItemName = bedName;
tg->totalHeight = tgFixedTotalHeight;
tg->itemHeight = tgFixedItemHeight;
tg->itemStart = bedItemStart;
tg->itemEnd = bedItemEnd;
}

struct trackGroup *bedTg()
/* Get track group loaded with generic bed values. */
{
struct trackGroup *tg;
AllocVar(tg);
bedMethods(tg);
return tg;
}

void isochoreLoad(struct trackGroup *tg)
/* Load up isochores from database table to trackGroup items. */
{
bedLoadItem(tg, "isochores", (ItemLoader)isochoresLoad);
}

void isochoreFree(struct trackGroup *tg)
/* Free up isochore items. */
{
isochoresFreeList((struct isochores**)&tg->items);
}

char *isochoreName(struct trackGroup *tg, void *item)
/* Return name of gold track item. */
{
struct isochores *iso = item;
static char buf[64];
sprintf(buf, "%3.1f%% GC", 0.1*iso->gcPpt);
return buf;
}

static void isochoreDraw(struct trackGroup *tg, int seqStart, int seqEnd,
        struct memGfx *mg, int xOff, int yOff, int width, 
        MgFont *font, Color color, enum trackVisibility vis)
/* Draw isochore items. */
{
int baseWidth = seqEnd - seqStart;
struct isochores *item;
int y = yOff;
int heightPer = tg->heightPer;
int lineHeight = tg->lineHeight;
int x1,x2,w;
boolean isFull = (vis == tvFull);
double scale = width/(double)baseWidth;
int invPpt;

for (item = tg->items; item != NULL; item = item->next)
    {
    x1 = round((double)((int)item->chromStart-winStart)*scale) + xOff;
    x2 = round((double)((int)item->chromEnd-winStart)*scale) + xOff;
    w = x2-x1;
    color = shadesOfGray[grayInRange(item->gcPpt, 340, 617)];
    if (w < 1)
	w = 1;
    mgDrawBox(mg, x1, y, w, heightPer, color);
    mapBoxHc(item->chromStart, item->chromEnd, x1, y, w, heightPer, tg->mapName,
	item->name, item->name);
    if (isFull)
	y += lineHeight;
    }
}

void isochoresMethods(struct trackGroup *tg)
/* Make track group for isochores. */
{
tg->loadItems = isochoreLoad;
tg->freeItems = isochoreFree;
tg->drawItems = isochoreDraw;
tg->colorShades = shadesOfGray;
tg->itemName = isochoreName;
}

char *simpleRepeatName(struct trackGroup *tg, void *item)
/* Return name of simpleRepeats track item. */
{
struct simpleRepeat *rep = item;
static char buf[17];
int len;

if (rep->sequence == NULL)
    return rep->name;
len = strlen(rep->sequence);
if (len <= 16)
    return rep->sequence;
else
    {
    memcpy(buf, rep->sequence, 13);
    memcpy(buf+13, "...", 3);
    buf[16] = 0;
    return buf;
    }
}

void loadSimpleRepeats(struct trackGroup *tg)
/* Load up simpleRepeats from database table to trackGroup items. */
{
bedLoadItem(tg, "simpleRepeat", (ItemLoader)simpleRepeatLoad);
}

void freeSimpleRepeats(struct trackGroup *tg)
/* Free up isochore items. */
{
simpleRepeatFreeList((struct simpleRepeat**)&tg->items);
}

void simpleRepeatMethods(struct trackGroup *tg)
/* Make track group for simple repeats. */
{
tg->loadItems = loadSimpleRepeats;
tg->freeItems = freeSimpleRepeats;
tg->itemName = simpleRepeatName;
}

Color cpgIslandColor(struct trackGroup *tg, void *item, struct memGfx *mg)
/* Return color of cpgIsland track item. */
{
struct cpgIsland *el = item;
return (el->length < 300 ? tg->ixAltColor : tg->ixColor);
}

void loadCpgIsland(struct trackGroup *tg)
/* Load up simpleRepeats from database table to trackGroup items. */
{
bedLoadItem(tg, "cpgIsland", (ItemLoader)cpgIslandLoad);
}

void freeCpgIsland(struct trackGroup *tg)
/* Free up isochore items. */
{
cpgIslandFreeList((struct cpgIsland**)&tg->items);
}

void cpgIslandMethods(struct trackGroup *tg)
/* Make track group for simple repeats. */
{
tg->loadItems = loadCpgIsland;
tg->freeItems = freeCpgIsland;
tg->itemColor = cpgIslandColor;
}

char *cytoBandName(struct trackGroup *tg, void *item)
/* Return name of cytoBand track item. */
{
struct cytoBand *band = item;
static char buf[32];
int len;

sprintf(buf, "%s%s", skipChr(band->chrom), band->name);
return buf;
}

char *abbreviatedBandName(struct trackGroup *tg, struct cytoBand *band, MgFont *font, int width)
/* Return a string abbreviated enough to fit into space. */
{
int textWidth;
static char string[32];

/* If have enough space, return original chromosome/band. */
sprintf(string, "%s%s", skipChr(band->chrom), band->name);
textWidth = mgFontStringWidth(font, string);
if (textWidth <= width)
    return string;

/* Try leaving off chromosome  */
sprintf(string, "%s", band->name);
textWidth = mgFontStringWidth(font, string);
if (textWidth <= width)
    return string;

/* Try leaving off initial letter */
sprintf(string, "%s", band->name+1);
textWidth = mgFontStringWidth(font, string);
if (textWidth <= width)
    return string;

return NULL;
}

void cytoBandColor(struct cytoBand *band, Color cenColor, Color *retBoxColor, Color *retTextColor)
/* Figure out color of band. */
{
char *stain = band->gieStain;
if (startsWith("gneg", stain))
    {
    *retBoxColor = shadesOfGray[1];
    *retTextColor = MG_BLACK;
    }
else if (startsWith("gpos", stain))
    {
    int percentage = 100;
    stain += 4;	
    if (isdigit(stain[0]))
        percentage = atoi(stain);
    *retBoxColor = shadesOfGray[grayInRange(percentage, -30, 100)];
    *retTextColor = MG_WHITE;
    }
else if (startsWith("gvar", stain))
    {
    *retBoxColor = shadesOfGray[maxShade];
    *retTextColor = MG_WHITE;
    }
else 
    {
    *retBoxColor = cenColor;
    *retTextColor = MG_WHITE;
    }
}

static void cytoBandDraw(struct trackGroup *tg, int seqStart, int seqEnd,
        struct memGfx *mg, int xOff, int yOff, int width, 
        MgFont *font, Color color, enum trackVisibility vis)
/* Draw cytoBand items. */
{
int baseWidth = seqEnd - seqStart;
struct cytoBand *band;
int y = yOff;
int heightPer = tg->heightPer;
int lineHeight = tg->lineHeight;
int x1,x2,w;
int midLineOff = heightPer/2;
boolean isFull = (vis == tvFull);
Color col, textCol;
int ix = 0;
char *s;
double scale = width/(double)baseWidth;
for (band = tg->items; band != NULL; band = band->next)
    {
    x1 = round((double)((int)band->chromStart-winStart)*scale) + xOff;
    x2 = round((double)((int)band->chromEnd-winStart)*scale) + xOff;
    /* Clip here so that text will tend to be more visible... */
    if (x1 < xOff)
	x1 = xOff;
    if (x2 > xOff + width)
	x2 = xOff + width;
    w = x2-x1;
    if (w < 1)
	w = 1;
    cytoBandColor(band, tg->ixAltColor, &col, &textCol);
    mgDrawBox(mg, x1, y, w, heightPer, col);
    s = abbreviatedBandName(tg, band, tl.font, w);
    if (s != NULL)
	mgTextCentered(mg, x1, y, w, heightPer, textCol, tl.font, s);
    mapBoxHc(band->chromStart, band->chromEnd, x1,y,w,heightPer, tg->mapName, 
	band->name, band->name);
    if (isFull)
	y += lineHeight;
    ++ix;
    }
}


void loadCytoBands(struct trackGroup *tg)
/* Load up simpleRepeats from database table to trackGroup items. */
{
bedLoadItem(tg, "cytoBand", (ItemLoader)cytoBandLoad);
}

void freeCytoBands(struct trackGroup *tg)
/* Free up isochore items. */
{
cytoBandFreeList((struct cytoBand**)&tg->items);
}

void cytoBandMethods(struct trackGroup *tg)
/* Make track group for simple repeats. */
{
tg->loadItems = loadCytoBands;
tg->freeItems = freeCytoBands;
tg->drawItems = cytoBandDraw;
tg->itemName = cytoBandName;
}

void loadGcPercent(struct trackGroup *tg)
/* Load up simpleRepeats from database table to trackGroup items. */
{
struct sqlConnection *conn = hAllocConn();
struct sqlResult *sr = NULL;
char **row;
struct gcPercent *itemList = NULL, *item;
char query[256];

sprintf(query, "select * from %s where chrom = '%s' and chromStart<%u and chromEnd>%u",
    "gcPercent", chromName, winEnd, winStart);

/* Get the frags and load into tg->items. */
sr = sqlGetResult(conn, query);
while ((row = sqlNextRow(sr)) != NULL)
    {
    item = gcPercentLoad(row);
    if (item->gcPpt != 0)
	{
	slAddHead(&itemList, item);
	}
    else
        gcPercentFree(&item);
    }
slReverse(&itemList);
sqlFreeResult(&sr);
tg->items = itemList;
hFreeConn(&conn);
}

void freeGcPercent(struct trackGroup *tg)
/* Free up isochore items. */
{
gcPercentFreeList((struct gcPercent**)&tg->items);
}

char *gcPercentName(struct trackGroup *tg, void *item)
/* Return name of gcPercent track item. */
{
struct gcPercent *gc = item;
static char buf[32];

sprintf(buf, "%3.1f%% GC", 0.1*gc->gcPpt);
return buf;
}

static int gcPercentMin = 320;
static int gcPercentMax = 600;

Color gcPercentColor(struct trackGroup *tg, void *item, struct memGfx *mg)
/* Return name of gcPercent track item. */
{
struct gcPercent *gc = item;
int ppt = gc->gcPpt;
int grayLevel;

grayLevel = grayInRange(ppt, gcPercentMin, gcPercentMax);
return shadesOfGray[grayLevel];
}

static void gcPercentDenseDraw(struct trackGroup *tg, int seqStart, int seqEnd,
        struct memGfx *mg, int xOff, int yOff, int width, 
        MgFont *font, Color color, enum trackVisibility vis)
/* Draw gcPercent items. */
{
int baseWidth = seqEnd - seqStart;
UBYTE *useCounts;
UBYTE *aveCounts;
int i;
int lineHeight = mgFontLineHeight(font);
struct gcPercent *gc;
int s, e, w;
int log2 = digitsBaseTwo(baseWidth);
int shiftFactor = log2 - 17;
int sampleWidth;

if (shiftFactor < 0)
    shiftFactor = 0;
sampleWidth = (baseWidth>>shiftFactor);
AllocArray(useCounts, sampleWidth);
AllocArray(aveCounts, width);
memset(useCounts, 0, sampleWidth * sizeof(useCounts[0]));
for (gc = tg->items; gc != NULL; gc = gc->next)
    {
    s = ((gc->chromStart - seqStart)>>shiftFactor);
    e = ((gc->chromStart - seqStart)>>shiftFactor);
    if (s < 0) s = 0;
    if (e > sampleWidth) e = sampleWidth;
    w = e - s;
    if (w > 0)
	memset(useCounts+s, grayInRange(gc->gcPpt, gcPercentMin, gcPercentMax), w);
    }
resampleBytes(useCounts, sampleWidth, aveCounts, width);
grayThreshold(aveCounts, width);
for (i=0; i<lineHeight; ++i)
    mgPutSegZeroClear(mg, xOff, yOff+i, width, aveCounts);
freeMem(useCounts);
freeMem(aveCounts);
}

static void gcPercentDraw(struct trackGroup *tg, int seqStart, int seqEnd,
        struct memGfx *mg, int xOff, int yOff, int width, 
        MgFont *font, Color color, enum trackVisibility vis)
/* Draw gcPercent items. */
{
if (vis == tvDense)
   gcPercentDenseDraw(tg, seqStart, seqEnd, mg, xOff, yOff, width, font, color, vis);
else
   bedDrawSimple(tg, seqStart, seqEnd, mg, xOff, yOff, width, font, color, vis);
}


void gcPercentMethods(struct trackGroup *tg)
/* Make track group for simple repeats. */
{
tg->loadItems = loadGcPercent;
tg->freeItems = freeGcPercent;
tg->itemName = gcPercentName;
tg->colorShades = shadesOfGray;
tg->itemColor = gcPercentColor;
}

#ifdef OLD
struct genomicDups *filterOldDupes(struct genomicDups *oldList)
/* Get rid of all but recent/artifact dupes. */
{
struct genomicDups *newList = NULL, *dup, *next;
for (dup = oldList; dup != NULL; dup = next)
    {
    next = dup->next;
    if (dup->score > 980)
        {
	slAddHead(&newList, dup);
	}
    else
        {
	genomicDupsFree(&dup);
	}
    }
slReverse(&newList);
return newList;
}
#endif /* OLD */

void loadGenomicDups(struct trackGroup *tg)
/* Load up simpleRepeats from database table to trackGroup items. */
{
bedLoadItem(tg, "genomicDups", (ItemLoader)genomicDupsLoad);
if (limitVisibility(tg, tg->items) == tvFull)
    slSort(&tg->items, bedCmpScore);
else
    slSort(&tg->items, bedCmp);
}

void freeGenomicDups(struct trackGroup *tg)
/* Free up isochore items. */
{
genomicDupsFreeList((struct genomicDups**)&tg->items);
}

Color genomicDupsColor(struct trackGroup *tg, void *item, struct memGfx *mg)
/* Return name of gcPercent track item. */
{
struct genomicDups *dup = item;
int ppt = dup->score;
int grayLevel;

if (ppt > 990)
    return tg->ixColor;
else if (ppt > 980)
    return tg->ixAltColor;
grayLevel = grayInRange(ppt, 900, 1000);
return shadesOfGray[grayLevel];
}

char *genomicDupsName(struct trackGroup *tg, void *item)
/* Return full genie name. */
{
struct genomicDups *gd = item;
char *full = gd->name;
static char abbrev[64];

strcpy(abbrev, skipChr(full));
abbr(abbrev, "om");
return abbrev;
}


void genomicDupsMethods(struct trackGroup *tg)
/* Make track group for simple repeats. */
{
tg->loadItems = loadGenomicDups;
tg->freeItems = freeGenomicDups;
tg->itemName = genomicDupsName;
tg->itemColor = genomicDupsColor;
}

void loadGenethon(struct trackGroup *tg)
/* Load up simpleRepeats from database table to trackGroup items. */
{
bedLoadItem(tg, "mapGenethon", (ItemLoader)mapStsLoad);
}

void freeGenethon(struct trackGroup *tg)
/* Free up isochore items. */
{
mapStsFreeList((struct mapSts**)&tg->items);
}

void genethonMethods(struct trackGroup *tg)
/* Make track group for simple repeats. */
{
tg->loadItems = loadGenethon;
tg->freeItems = freeGenethon;
}

Color exoFishColor(struct trackGroup *tg, void *item, struct memGfx *mg)
/* Return color of exofish track item. */
{
struct exoFish *el = item;
int ppt = el->score;
int grayLevel;

grayLevel = grayInRange(ppt, -500, 1000);
return shadesOfSea[grayLevel];
}

void exoFishMethods(struct trackGroup *tg)
/* Make track group for exoFish. */
{
tg->itemColor = exoFishColor;
}

void loadExoMouse(struct trackGroup *tg)
/* Load up exoMouse from database table to trackGroup items. */
{
bedLoadItem(tg, "exoMouse", (ItemLoader)roughAliLoad);
if (tg->visibility == tvDense && slCount(tg->items) < 1000)
    {
    slSort(&tg->items, bedCmpScore);
    }
}

void freeExoMouse(struct trackGroup *tg)
/* Free up isochore items. */
{
roughAliFreeList((struct roughAli**)&tg->items);
}

char *exoMouseName(struct trackGroup *tg, void *item)
/* Return what to display on left column of open track. */
{
struct roughAli *exo = item;
static char name[17];

strncpy(name, exo->name, sizeof(name)-1);
return name;
}


Color exoMouseColor(struct trackGroup *tg, void *item, struct memGfx *mg)
/* Return color of exoMouse track item. */
{
struct roughAli *el = item;
int ppt = el->score;
int grayLevel;

grayLevel = grayInRange(ppt, -100, 1000);
return shadesOfBrown[grayLevel];
}


void exoMouseMethods(struct trackGroup *tg)
/* Make track group for exoMouse. */
{
if (sameString(chromName, "chr22") && hIsPrivateHost())
    tg->visibility = tvDense;
else
    tg->visibility = tvHide;
tg->loadItems = loadExoMouse;
tg->freeItems = freeExoMouse;
tg->itemName = exoMouseName;
tg->itemColor = exoMouseColor;
}

char *xenoMrnaName(struct trackGroup *tg, void *item)
/* Return what to display on left column of open track:
 * In this case display 6 letters of organism name followed
 * by mRNA accession. */
{
struct linkedFeatures *lf = item;
char *name = lf->name;
struct sqlConnection *conn = hAllocConn();
char query[256];
char organism[256], *org;
sprintf(query, "select organism.name from mrna,organism where mrna.acc = '%s' and mrna.organism = organism.id", name);
org = sqlQuickQuery(conn, query, organism, sizeof(organism));
hFreeConn(&conn);
if (org == NULL)
    return name;
else
    {
    static char compName[64];
    char *s;
    s = skipToSpaces(org);
    if (s != NULL)
      *s = 0;
    strncpy(compName, org, 7);
    compName[7] = 0;
    strcat(compName, " ");
    strcat(compName, name);
    return compName;
    }
return name;
}

void xenoMrnaMethods(struct trackGroup *tg)
/* Fill in custom parts of xeno mrna alignments. */
{
tg->itemName = xenoMrnaName;
tg->extraUiData = newMrnaUiData(tg->mapName, TRUE);
}

void loadRnaGene(struct trackGroup *tg)
/* Load up rnaGene from database table to trackGroup items. */
{
bedLoadItem(tg, "rnaGene", (ItemLoader)rnaGeneLoad);
}

void freeRnaGene(struct trackGroup *tg)
/* Free up rnaGene items. */
{
rnaGeneFreeList((struct rnaGene**)&tg->items);
}

Color rnaGeneColor(struct trackGroup *tg, void *item, struct memGfx *mg)
/* Return color of rnaGene track item. */
{
struct rnaGene *el = item;

return (el->isPsuedo ? tg->ixAltColor : tg->ixColor);
}

char *rnaGeneName(struct trackGroup *tg, void *item)
/* Return RNA gene name. */
{
struct rnaGene *el = item;
char *full = el->name;
static char abbrev[64];
int len;
char *e;

strcpy(abbrev, skipChr(full));
subChar(abbrev, '_', ' ');
abbr(abbrev, " pseudogene");
if ((e = strstr(abbrev, "-related")) != NULL)
    strcpy(e, "-like");
return abbrev;
}

void rnaGeneMethods(struct trackGroup *tg)
/* Make track group for rna genes . */
{
tg->loadItems = loadRnaGene;
tg->freeItems = freeRnaGene;
tg->itemName = rnaGeneName;
tg->itemColor = rnaGeneColor;
}


Color stsColor(struct memGfx *mg, int altColor, 
	char *genethonChrom, char *marshfieldChrom, 
	char *fishChrom, int ppt)
/* Return color given info about marker. */
{
if (genethonChrom[0] != '0' || marshfieldChrom[0] != '0')
    {
    if (ppt >= 900)
       return MG_BLUE;
    else
       return altColor;
    }
else if (fishChrom[0] != '0')
    {
    static int greenIx = -1;
    if (greenIx < 0)
        greenIx = mgFindColor(mg, 0, 200, 0);
    return greenIx;
    }
else
    {
    if (ppt >= 900)
       return MG_BLACK;
    else
       return MG_GRAY;
    }
}

void loadStsMarker(struct trackGroup *tg)
/* Load up stsMarkers from database table to trackGroup items. */
{
bedLoadItem(tg, "stsMarker", (ItemLoader)stsMarkerLoad);
}

void freeStsMarker(struct trackGroup *tg)
/* Free up stsMarker items. */
{
stsMarkerFreeList((struct stsMarker**)&tg->items);
}

Color stsMarkerColor(struct trackGroup *tg, void *item, struct memGfx *mg)
/* Return color of stsMarker track item. */
{
struct stsMarker *el = item;
return stsColor(mg, tg->ixAltColor, el->genethonChrom, el->marshfieldChrom,
    el->fishChrom, el->score);
}

void stsMarkerMethods(struct trackGroup *tg)
/* Make track group for sts markers. */
{
tg->loadItems = loadStsMarker;
tg->freeItems = freeStsMarker;
tg->itemColor = stsMarkerColor;
}

char *stsMapFilter;
char *stsMapMap;
enum stsMapOptEnum stsMapType;
int stsMapFilterColor = MG_BLACK;

boolean stsMapFilterItem(struct trackGroup *tg, void *item)
/* Return TRUE if item passes filter. */
{
struct stsMap *el = item;
switch (stsMapType)
    {
    case smoeGenetic:
	return el->genethonChrom[0] != '0' || el->marshfieldChrom[0] != '0';
        break;
    case smoeGenethon:
	return el->genethonChrom[0] != '0';
        break;
    case smoeMarshfield:
	return el->marshfieldChrom[0] != '0';
        break;
    case smoeGm99:
	return el->gm99Gb4Chrom[0] != '0';
        break;
    case smoeWiYac:
	return el->wiYacChrom[0] != '0';
        break;
    case smoeWiRh:
	return el->wiRhChrom[0] != '0';
        break;
    case smoeTng:
	return el->shgcTngChrom[0] != '0';
        break;
    default:
	return FALSE;
        break;
    }
}


void loadStsMap(struct trackGroup *tg)
/* Load up stsMarkers from database table to trackGroup items. */
{
stsMapFilter = cartUsualString(cart, "stsMap.filter", "blue");
stsMapMap = cartUsualString(cart, "stsMap.type", smoeEnumToString(0));
stsMapType = smoeStringToEnum(stsMapMap);
bedLoadItem(tg, "stsMap", (ItemLoader)stsMapLoad);
filterItems(tg, stsMapFilterItem, stsMapFilter);
stsMapFilterColor = getFilterColor(stsMapFilter, MG_BLACK);
}

void freeStsMap(struct trackGroup *tg)
/* Free up stsMap items. */
{
stsMapFreeList((struct stsMap**)&tg->items);
}

Color stsMapColor(struct trackGroup *tg, void *item, struct memGfx *mg)
/* Return color of stsMap track item. */
{
if (stsMapFilterItem(tg, item))
    return stsMapFilterColor;
else
    {
    struct stsMap *el = item;
    if (el->score >= 900)
        return MG_BLACK;
    else
        return MG_GRAY;
    }
}


void stsMapMethods(struct trackGroup *tg)
/* Make track group for sts markers. */
{
tg->loadItems = loadStsMap;
tg->freeItems = freeStsMap;
tg->itemColor = stsMapColor;
}

char *fishClonesFilter;
char *fishClonesMap;
enum fishClonesOptEnum fishClonesType;
int fishClonesFilterColor = MG_GREEN;

boolean fishClonesFilterItem(struct trackGroup *tg, void *item)
/* Return TRUE if item passes filter. */
{
struct fishClones *el = item;
int i;
switch (fishClonesType)
    {
    case fcoeFHCRC:
        for (i = 0; i < el->placeCount; i++)  
	    if (sameString(el->labs[i],"FHCRC")) 
	        return TRUE;
        return FALSE;
        break;
    case fcoeNCI:
        for (i = 0; i < el->placeCount; i++)  
	    if (sameString(el->labs[i],"NCI")) 
	        return TRUE;
        return FALSE;
        break;
    case fcoeSC:
        for (i = 0; i < el->placeCount; i++)  
	    if (sameString(el->labs[i],"SC")) 
	        return TRUE;
        return FALSE;
        break;
    case fcoeRPCI:
        for (i = 0; i < el->placeCount; i++)  
	    if (sameString(el->labs[i],"RPCI")) 
	        return TRUE;
        return FALSE;
        break;
    case fcoeCSMC:
        for (i = 0; i < el->placeCount; i++)  
	    if (sameString(el->labs[i],"CSMC")) 
	        return TRUE;
        return FALSE;
        break;
    case fcoeLANL:
        for (i = 0; i < el->placeCount; i++)  
	    if (sameString(el->labs[i],"LANL")) 
	        return TRUE;
        return FALSE;
        break;
    case fcoeUCSF:
        for (i = 0; i < el->placeCount; i++)  
	    if (sameString(el->labs[i],"UCSF")) 
	        return TRUE;
        return FALSE;
        break;
    default:
	return FALSE;
        break;
    }
}

void loadFishClones(struct trackGroup *tg)
/* Load up fishClones from database table to trackGroup items. */
{
fishClonesFilter = cartUsualString(cart, "fishClones.filter", "green");
fishClonesMap = cartUsualString(cart, "fishClones.type", fcoeEnumToString(0));
fishClonesType = fcoeStringToEnum(fishClonesMap);
bedLoadItem(tg, "fishClones", (ItemLoader)fishClonesLoad);
filterItems(tg, fishClonesFilterItem, fishClonesFilter);
fishClonesFilterColor = getFilterColor(fishClonesFilter, 0);
}


void freeFishClones(struct trackGroup *tg)
/* Free up fishClones items. */
{
fishClonesFreeList((struct fishClones**)&tg->items);
}

Color fishClonesColor(struct trackGroup *tg, void *item, struct memGfx *mg)
/* Return color of fishClones track item. */
{
if ((fishClonesFilterItem(tg, item)) && (fishClonesFilterColor))
    return fishClonesFilterColor;
else
    return tg->ixColor;
}

void fishClonesMethods(struct trackGroup *tg)
/* Make track group for FISH clones. */
{
tg->loadItems = loadFishClones;
tg->freeItems = freeFishClones;
tg->itemColor = fishClonesColor;
}

void loadMouseSyn(struct trackGroup *tg)
/* Load up mouseSyn from database table to trackGroup items. */
{
bedLoadItem(tg, "mouseSyn", (ItemLoader)mouseSynLoad);
}

void freeMouseSyn(struct trackGroup *tg)
/* Free up mouseSyn items. */
{
mouseSynFreeList((struct mouseSyn**)&tg->items);
}

Color mouseSynItemColor(struct trackGroup *tg, void *item, struct memGfx *mg)
/* Return color of mouseSyn track item. */
{
struct mouseSyn *ms = item;
return (ms->segment&1) ? tg->ixColor : tg->ixAltColor;
}

void mouseSynMethods(struct trackGroup *tg)
/* Make track group for mouseSyn. */
{
tg->loadItems = loadMouseSyn;
tg->freeItems = freeMouseSyn;
tg->itemColor = mouseSynItemColor;
tg->drawName = TRUE;
}

#ifdef EXAMPLE
void loadXyz(struct trackGroup *tg)
/* Load up xyz from database table to trackGroup items. */
{
bedLoadItem(tg, "xyz", (ItemLoader)xyzLoad);
}

void freeXyz(struct trackGroup *tg)
/* Free up xyz items. */
{
xyzFreeList((struct xyz**)&tg->items);
}

struct trackGroup *xyzTg()
/* Make track group for xyz. */
{
struct trackGroup *tg = bedTg();

tg->mapName = "hgXyz";
tg->visibility = tvDense;
tg->longLabel = "xyz";
tg->shortLabel = "xyz";
tg->loadItems = loadXyz;
tg->freeItems = freeXyz;
return tg;
}
#endif /* EXAMPLE */

struct wabaChromHit
/* Records where waba alignment hits chromosome. */
    {
    struct wabaChromHit *next;	/* Next in list. */
    char *query;	  	/* Query name. */
    int chromStart, chromEnd;   /* Chromosome position. */
    char strand;                /* + or - for strand. */
    int milliScore;             /* Parts per thousand */
    char *squeezedSym;          /* HMM Symbols */
    };

struct wabaChromHit *wchLoad(char *row[])
/* Create a wabaChromHit from database row. 
 * Since squeezedSym autoSql can't generate this,
 * alas. */
{
int size;
char *sym;
struct wabaChromHit *wch;

AllocVar(wch);
wch->query = cloneString(row[0]);
wch->chromStart = sqlUnsigned(row[1]);
wch->chromEnd = sqlUnsigned(row[2]);
wch->strand = row[3][0];
wch->milliScore = sqlUnsigned(row[4]);
size = wch->chromEnd - wch->chromStart;
wch->squeezedSym = sym = needLargeMem(size+1);
memcpy(sym, row[5], size);
sym[size] = 0;
return wch;
}

void wchFree(struct wabaChromHit **pWch)
/* Free a singlc wabaChromHit. */
{
struct wabaChromHit *wch = *pWch;
if (wch != NULL)
    {
    freeMem(wch->squeezedSym);
    freeMem(wch->query);
    freez(pWch);
    }
}

void wchFreeList(struct wabaChromHit **pList)
/* Free list of wabaChromHits. */
{
struct wabaChromHit *el, *next;

for (el = *pList; el != NULL; el = next)
    {
    next = el->next;
    wchFree(&el);
    }
*pList = NULL;
}

void wabaLoad(struct trackGroup *tg)
/* Load up waba items intersecting window. */
{
char table[64];
char query[256];
struct sqlConnection *conn = hAllocConn();
struct sqlResult *sr = NULL;
char **row;
struct agpFrag *fragList = NULL, *frag;
struct agpGap *gapList = NULL, *gap;
struct wabaChromHit *wch, *wchList = NULL;

/* Get the frags and load into tg->items. */
sprintf(table, "%s%s", chromName, (char *)tg->customPt);
sprintf(query, "select * from %s where chromStart<%u and chromEnd>%u",
    table, winEnd, winStart);
sr = sqlGetResult(conn, query);
while ((row = sqlNextRow(sr)) != NULL)
    {
    wch = wchLoad(row);
    slAddHead(&wchList, wch);
    }
slReverse(&wchList);
tg->items = wchList;
sqlFreeResult(&sr);
hFreeConn(&conn);
}

void wabaFree(struct trackGroup *tg)
/* Free up wabaTrackGroup items. */
{
wchFreeList((struct wabaChromHit**)&tg->items);
}


void makeSymColors(struct trackGroup *tg, enum trackVisibility vis,
	Color symColor[128])
/* Fill in array with color for each symbol value. */
{
memset(symColor, MG_WHITE, 128);
symColor['1'] = symColor['2'] = symColor['3'] = symColor['H'] 
   = tg->ixColor;
symColor['L'] = tg->ixAltColor;
}

int countSameColor(char *sym, int symCount, Color symColor[])
/* Count how many symbols are the same color as the current one. */
{
Color color = symColor[sym[0]];
int ix;
for (ix = 1; ix < symCount; ++ix)
    {
    if (symColor[sym[ix]] != color)
        break;
    }
return ix;
}


static void wabaDraw(struct trackGroup *tg, int seqStart, int seqEnd,
        struct memGfx *mg, int xOff, int yOff, int width, 
        MgFont *font, Color color, enum trackVisibility vis)
/* Draw waba alignment items. */
{
Color symColor[128];
int baseWidth = seqEnd - seqStart;
struct wabaChromHit *wch;
int y = yOff;
int heightPer = tg->heightPer;
int lineHeight = tg->lineHeight;
int x1,x2,w;
boolean isFull = (vis == tvFull);
int ix = 0;


makeSymColors(tg, vis, symColor);
for (wch = tg->items; wch != NULL; wch = wch->next)
    {
    int chromStart = wch->chromStart;
    int symCount = wch->chromEnd - chromStart;
    int typeStart, typeWidth, typeEnd;
    char *sym = wch->squeezedSym;
    for (typeStart = 0; typeStart < symCount; typeStart = typeEnd)
	{
	typeWidth = countSameColor(sym+typeStart, symCount-typeStart, symColor);
	typeEnd = typeStart + typeWidth;
	color = symColor[sym[typeStart]];
	if (color != MG_WHITE)
	    {
	    x1 = roundingScale(typeStart+chromStart-winStart, width, baseWidth)+xOff;
	    x2 = roundingScale(typeEnd+chromStart-winStart, width, baseWidth)+xOff;
	    w = x2-x1;
	    if (w < 1)
		w = 1;
	    mgDrawBox(mg, x1, y, w, heightPer, color);
	    }
	}
    if (isFull)
	y += lineHeight;
    }
}

char *wabaName(struct trackGroup *tg, void *item)
/* Return name of waba track item. */
{
struct wabaChromHit *wch = item;
return wch->query;
}

int wabaItemStart(struct trackGroup *tg, void *item)
/* Return starting position of waba item. */
{
struct wabaChromHit *wch = item;
return wch->chromStart;
}

int wabaItemEnd(struct trackGroup *tg, void *item)
/* Return ending position of waba item. */
{
struct wabaChromHit *wch = item;
return wch->chromEnd;
}

void wabaMethods(struct trackGroup *tg)
/* Return track with fields shared by waba-based 
 * alignment tracks filled in. */
{
tg->loadItems = wabaLoad;
tg->freeItems = wabaFree;
tg->drawItems = wabaDraw;
tg->itemName = wabaName;
tg->mapItemName = wabaName;
tg->totalHeight = tgFixedTotalHeight;
tg->itemHeight = tgFixedItemHeight;
tg->itemStart = wabaItemStart;
tg->itemEnd = wabaItemEnd;
}

void tetWabaMethods(struct trackGroup *tg)
/* Make track group for Tetraodon alignments. */
{
wabaMethods(tg);
tg->customPt = "_tet_waba";
}

void contigLoad(struct trackGroup *tg)
/* Load up contigs from database table to trackGroup items. */
{
char query[256];
struct sqlConnection *conn = hAllocConn();
struct sqlResult *sr = NULL;
char **row;
struct ctgPos *ctgList = NULL, *ctg;

/* Get the contigs and load into tg->items. */
sprintf(query, "select * from ctgPos where chrom = '%s' and chromStart<%u and chromEnd>%u",
    chromName, winEnd, winStart);
sr = sqlGetResult(conn, query);
while ((row = sqlNextRow(sr)) != NULL)
    {
    ctg = ctgPosLoad(row);
    slAddHead(&ctgList, ctg);
    }
slReverse(&ctgList);
sqlFreeResult(&sr);
hFreeConn(&conn);
tg->items = ctgList;
}

char *abbreviateContig(char *string, MgFont *font, int width)
/* Return a string abbreviated enough to fit into space. */
{
int textWidth;

/* If have enough space, return original unabbreviated string. */
textWidth = mgFontStringWidth(font, string);
if (textWidth <= width)
    return string;

/* Try skipping over 'ctg' */
string += 3;
textWidth = mgFontStringWidth(font, string);
if (textWidth <= width)
    return string;
return NULL;
}

static void contigDraw(struct trackGroup *tg, int seqStart, int seqEnd,
        struct memGfx *mg, int xOff, int yOff, int width, 
        MgFont *font, Color color, enum trackVisibility vis)
/* Draw contig items. */
{
int baseWidth = seqEnd - seqStart;
struct ctgPos *ctg;
int y = yOff;
int heightPer = tg->heightPer;
int lineHeight = tg->lineHeight;
int x1,x2,w;
int midLineOff = heightPer/2;
boolean isFull = (vis == tvFull);
Color col;
int ix = 0;
char *s;
double scale = width/(double)baseWidth;
for (ctg = tg->items; ctg != NULL; ctg = ctg->next)
    {
    x1 = round((double)((int)ctg->chromStart-winStart)*scale) + xOff;
    x2 = round((double)((int)ctg->chromEnd-winStart)*scale) + xOff;
    /* Clip here so that text will tend to be more visible... */
    if (x1 < xOff)
	x1 = xOff;
    if (x2 > xOff + width)
	x2 = xOff + width;
    w = x2-x1;
    if (w < 1)
	w = 1;
    mgDrawBox(mg, x1, y, w, heightPer, color);
    s = abbreviateContig(ctg->contig, tl.font, w);
    if (s != NULL)
	mgTextCentered(mg, x1, y, w, heightPer, MG_WHITE, tl.font, s);
    if (isFull)
	y += lineHeight;
    else 
	{
	mapBoxHc(ctg->chromStart, ctg->chromEnd, x1,y,w,heightPer, tg->mapName, 
	    tg->mapItemName(tg, ctg), 
	    tg->itemName(tg, ctg));
	}
    ++ix;
    }
}


void contigFree(struct trackGroup *tg)
/* Free up contigTrackGroup items. */
{
ctgPosFreeList((struct ctgPos**)&tg->items);
}


char *contigName(struct trackGroup *tg, void *item)
/* Return name of contig track item. */
{
struct ctgPos *ctg = item;
return ctg->contig;
}

int contigItemStart(struct trackGroup *tg, void *item)
/* Return start of contig track item. */
{
struct ctgPos *ctg = item;
return ctg->chromStart;
}

int contigItemEnd(struct trackGroup *tg, void *item)
/* Return end of contig track item. */
{
struct ctgPos *ctg = item;
return ctg->chromEnd;
}

void contigMethods(struct trackGroup *tg)
/* Make track group for contig */
{
tg->loadItems = contigLoad;
tg->freeItems = contigFree;
tg->drawItems = contigDraw;
tg->itemName = contigName;
tg->mapItemName = contigName;
tg->totalHeight = tgFixedTotalHeight;
tg->itemHeight = tgFixedItemHeight;
tg->itemStart = contigItemStart;
tg->itemEnd = contigItemEnd;
}

struct cloneFrag
/* A fragment of a clone. */
    {
    struct cloneFrag *next;	/* Next in list. */
    char *name;			/* Name of fragment.  Not allocated here. */
    };

struct cloneFragPos
/* An alignment involving a clone frag. */
    {
    struct cloneFragPos *next;	/* Next in list. */
    struct cloneFrag *frag;     /* Fragment info. */
    struct psl *psl;            /* Alignment info. Memory owned here. Possibly NULL. */
    struct gl *gl;              /* Golden path position info. */
    int start, end;             /* Start end in chromosome. */
    };

struct cloneInfo
/* Info about a clone and where it aligns. */
    {
    struct cloneInfo *next; 	/* Next in list */
    char *name;                 /* Name of clone. (Not allocated here) */
    short phase;			/* Htg phase - 1 2 or 3. */
    char stage;                 /* Stage - (P)redraft, (D)raft, (F)inished. */
    struct cloneFrag *fragList; /* List of fragments. */
    int fragCount;              /* Count of fragments. */
    struct cloneFragPos *cfaList;   /* List of alignments. */
    struct spaceSaver *ss;      /* How this is layed out. */
    int cloneStart, cloneEnd;       /* Min/Max position of alignments. */
    };

int cmpCloneInfo(const void *va, const void *vb)
/* Compare two cloneInfos by cloneStart. */
{
const struct cloneInfo *a = *((struct cloneInfo **)va);
const struct cloneInfo *b = *((struct cloneInfo **)vb);
return a->cloneStart - b->cloneStart;
}


void cloneInfoFree(struct cloneInfo **pCi)
/* free up a clone info. */
{
struct cloneInfo *ci;
if ((ci = *pCi) != NULL)
    {
    struct cloneFragPos *cfa;
    for (cfa = ci->cfaList; cfa != NULL; cfa = cfa->next)
	{
	pslFree(&cfa->psl);
	glFree(&cfa->gl);
	}
    slFreeList(&ci->cfaList);
    slFreeList(&ci->fragList);
    freez(pCi);
    }
}

void cloneInfoFreeList(struct cloneInfo **pList)
/* Free up a list of cloneInfo's. */
{
struct cloneInfo *el,*next;
for (el = *pList; el != NULL; el = next)
    {
    next = el->next;
    cloneInfoFree(&el);
    }
*pList = NULL;
}


struct cloneFrag *findCloneFrag(struct cloneInfo *ci, char *fragName)
/* Search for named frag and return it, or NULL if not found. */
{
struct cloneFrag *frag;
for (frag = ci->fragList; frag != NULL; frag = frag->next)
    {
    if (sameString(frag->name, fragName))
	return frag;
    }
return NULL;
}

void layoutCloneAli(struct cloneInfo *ci)
/* Figure out space saver layout for alignments in clone. */
{
struct spaceSaver *ss;
struct cloneFragPos *cfa;
int start = 0x3fffffff;
int end = 0;

ss = ci->ss = spaceSaverNew(winStart, winEnd);
for (cfa = ci->cfaList; cfa != NULL; cfa = cfa->next)
    {
    spaceSaverAdd(ss, cfa->start, cfa->end, cfa);
    }
spaceSaverFinish(ss);
}

char *cloneName(struct trackGroup *tg, void *item)
/* Return name of gold track item. */
{
struct cloneInfo *ci = item;
return ci->name;
}

int cloneFragMaxWin = 1500000;

int oneOrRowCount(struct cloneInfo *ci)
/* Return row count, but at least one. */
{
int rowCount = ci->ss->rowCount;
if (rowCount < 1) rowCount = 1;
return rowCount;
}

static int cloneItemHeight(struct trackGroup *tg, void *item)
/* Return item height for fixed height track. */
{
struct cloneInfo *ci = item;
int height1 = mgFontLineHeight(tl.font)+1;
if (winBaseCount <= cloneFragMaxWin)
    return height1*oneOrRowCount(ci)+2;
else
    return height1;
}

static int cloneItemStart(struct trackGroup *tg, void *item)
/* Return start of item on clone track. */
{
struct cloneInfo *ci = item;
return ci->cloneStart;
}

static int cloneItemEnd(struct trackGroup *tg, void *item)
/* Return end of item on clone track. */
{
struct cloneInfo *ci = item;
return ci->cloneEnd;
}



static int cloneTotalHeight(struct trackGroup *tg, enum trackVisibility vis)
/* Height of a clone track. */
{
switch (vis)
    {
    case tvFull:
	{
	int total = 0;
	struct cloneInfo *ci;
	for (ci = tg->items; ci != NULL; ci = ci->next)
	    {
	    total += tg->itemHeight(tg, ci);
	    }
	tg->height = total+2;
	break;
	}
    case tvDense:
	tg->lineHeight = mgFontLineHeight(tl.font)+1;
	tg->heightPer = tg->lineHeight - 1;
	tg->height = tg->lineHeight;
	break;
    }
return tg->height;
}

static void drawOneClone(struct cloneInfo *ci, int seqStart, int seqEnd,
    struct memGfx *mg, int xOff, int yOff, int width,
    MgFont *font, int lineHeight, Color color, boolean stagger, 
    boolean hiliteDupes)
/* Draw a single clone item - using space saver layout on fragments. */
{
struct cloneFragPos *cfa;
struct psl *psl;
int y;
int heightPer = lineHeight-1;
struct spaceSaver *ss = ci->ss;
int baseWidth = seqEnd - seqStart;
struct spaceNode *sn;
int x1, x2, w;
char *s;
int textWidth;
char fullPos[256];
struct hash *dupeHash = NULL;
Color col;
struct hashEl *hel;

if (hiliteDupes)
    {
    struct hash *uniqHash = newHash(7);
    dupeHash = newHash(6);
    for (sn = ss->nodeList; sn != NULL; sn = sn->next)
	{
	cfa = sn->val;
	if (cfa->end - cfa->start > 1000)
	    {
	    s = strchr(cfa->frag->name, '_');
	    if (s != NULL)
		{
		s += 1;
		if (hashLookup(uniqHash, s) == NULL)
		    {
		    hashAdd(uniqHash, s, NULL);
		    }
		else	/* Got a dupe! */
		    {
		    if ((hel = hashLookup(dupeHash, s)) == NULL)
			hashAdd(dupeHash, s, sn);
		    }
		}
	    }
	}
    freeHash(&uniqHash);
    }

for (sn = ss->nodeList; sn != NULL; sn = sn->next)
    {
    if (stagger)
	y = yOff + sn->row*lineHeight;
    else
	y = yOff;
    cfa = sn->val;
    x1 = roundingScale(cfa->start-winStart, width, baseWidth)+xOff;
    x2 = roundingScale(cfa->end-winStart, width, baseWidth)+xOff;

    /* Clip here so that text will tend to be more visible... */
    if (x1 < xOff)
	x1 = xOff;
    if (x2 > xOff + width)
	x2 = xOff + width;
    w = x2-x1;
    if (w < 1)
	w = 1;
    s = strchr(cfa->frag->name, '_');
    if (s == NULL)
	s = "";
    else
	s += 1;
    col = color;
    if (hiliteDupes)
	{
	if ((hel = hashLookup(dupeHash, s)) != NULL)
	    {
	    if (hel->val == sn)
		col = MG_RED;
	    else
		col = MG_BLUE;
	    }
	}
    mgDrawBox(mg, x1, y, w, heightPer, col);
    textWidth = mgFontStringWidth(font, s);
    if (textWidth <= w)
	mgTextCentered(mg, x1, y, w, heightPer, MG_WHITE, font, s);
    if (baseWidth <= 2000000)
	{
	psl = cfa->psl;
	if (psl != NULL)
	    {
	    sprintf(fullPos, "%s %d to %d of %d, strand %s, hits %d to %d", 
	    	psl->qName, psl->qStart, 
		psl->qEnd, psl->qSize, psl->strand,
		psl->tStart, psl->tEnd);
	    mapBoxHc(cfa->start, cfa->end, x1,y,w,heightPer, "hgClone", cfa->frag->name, fullPos);
	    }
	else
	    mapBoxHc(cfa->start, cfa->end, x1,y,w,heightPer, "hgClone", cfa->frag->name, cfa->frag->name);
	}
    }
freeHash(&dupeHash);
}

/* These tables are for combining sequence scores. 
 *    0 = no coverage
 *    1 = predraft
 *    2 = draft
 *    3 = deep draft
 *    4 = finished  */
static UBYTE predraftInc[5] = {1, 1, 2, 3, 4};  
static UBYTE draftInc[5] = {2, 2, 3, 3, 4};
static UBYTE finishedInc[5] = {4, 4, 4, 4, 4};

void incStage(UBYTE *b, int width, char stage)
/* Increment b from 0 to width-1 according to stage. */
{
UBYTE *inc = NULL;
int i;

if (stage == 'P')
    inc = predraftInc;
else if (stage == 'D')
    inc = draftInc;
else if (stage == 'F')
    inc = finishedInc;
else
    errAbort("Unknown stage %c", stage);
for (i=0; i<width; ++i)
   b[i] = inc[b[i]];
}

static void cloneDenseDraw(struct trackGroup *tg, int seqStart, int seqEnd,
        struct memGfx *mg, int xOff, int yOff, int width, 
        MgFont *font, Color color, enum trackVisibility vis)
/* Draw dense clone items. */
{
int baseWidth = seqEnd - seqStart;
UBYTE *useCounts;
UBYTE *aveCounts;
int i;
int lineHeight = mgFontLineHeight(font);
struct cloneInfo *ci;
struct cloneFragPos *cfa;   /* List of alignments. */
int s, e, w;
int log2 = digitsBaseTwo(baseWidth);
int shiftFactor = log2 - 17;
int sampleWidth;

if (shiftFactor < 0)
    shiftFactor = 0;
sampleWidth = (baseWidth>>shiftFactor);
AllocArray(useCounts, sampleWidth);
AllocArray(aveCounts, width);
memset(useCounts, 0, sampleWidth * sizeof(useCounts[0]));
for (ci = tg->items; ci != NULL; ci = ci->next)
    {
    char stage = ci->stage;
    for (cfa = ci->cfaList; cfa != NULL; cfa = cfa->next)
	{
	s = ((cfa->start - seqStart)>>shiftFactor);
	e = ((cfa->end - seqStart)>>shiftFactor);
	if (s < 0) s = 0;
	if (e > sampleWidth) e = sampleWidth;
	w = e - s;
	if (w > 0)
	    incStage(useCounts+s, w, stage);
	}
    }
resampleBytes(useCounts, sampleWidth, aveCounts, width);
grayThreshold(aveCounts, width);
for (i=0; i<lineHeight; ++i)
    mgPutSegZeroClear(mg, xOff, yOff+i, width, aveCounts);
freeMem(useCounts);
freeMem(aveCounts);
}

static void cloneFullDraw(struct trackGroup *tg, int seqStart, int seqEnd,
        struct memGfx *mg, int xOff, int yOff, int width, 
        MgFont *font, Color color, enum trackVisibility vis)
/* Draw full  clone items. */
{
int y = yOff;
int lineHeight = mgFontLineHeight(font)+1;
struct cloneInfo *ci;
Color light = tg->ixAltColor;
int oneHeight;
int x1, x2, w;
int baseWidth = seqEnd - seqStart;
int tooBig = (winBaseCount > cloneFragMaxWin);
int hilight = MG_CYAN;
boolean gotTiling = hTableExists("tilingPath");
struct sqlConnection *conn = NULL;
int bgColor;
char accOnly[64];


if (gotTiling)
    conn = hAllocConn();
for (ci = tg->items; ci != NULL; ci = ci->next)
    {
    bgColor = light;
    if (gotTiling)
	{
	char query[256], buf[256];
	strcpy(accOnly, ci->name);
	chopSuffix(accOnly);
	sprintf(query, "select accession from tilingPath where accession = '%s'", accOnly);
        if (sqlQuickQuery(conn, query, buf, sizeof(buf)) != NULL)
	    bgColor = hilight;
	}
    if (!tooBig)
	oneHeight = oneOrRowCount(ci)*lineHeight+2;
    else
	oneHeight = lineHeight;
    x1 = roundingScale(ci->cloneStart-winStart, width, baseWidth)+xOff;
    x2 = roundingScale(ci->cloneEnd-winStart, width, baseWidth)+xOff;
    w = x2-x1;
    mgDrawBox(mg, x1, y, w, oneHeight-1, bgColor);
    if (!tooBig)
	drawOneClone(ci, seqStart, seqEnd, mg, xOff, y+1, width, font, lineHeight, 
		color, TRUE, tg->subType);
    else
	drawOneClone(ci, seqStart, seqEnd, mg, xOff, y, width, font, oneHeight-1, 
		color, FALSE, tg->subType);
    y += oneHeight;
    }
hFreeConn(&conn);
}

static void cloneDraw(struct trackGroup *tg, int seqStart, int seqEnd,
        struct memGfx *mg, int xOff, int yOff, int width, 
        MgFont *font, Color color, enum trackVisibility vis)
/* Draw clone items. */
{
if (vis == tvFull)
    cloneFullDraw(tg, seqStart, seqEnd, mg, xOff, yOff, width, font, color, vis);
else
    cloneDenseDraw(tg, seqStart, seqEnd, mg, xOff, yOff, width, font, color, vis);
}


struct hash *realiCloneHash;
struct cloneInfo *realiCloneList;

void loadRealiClonesInWindow()
/* Load up realiCloneHash and realiCloneList with the clones in the window. */
{
if (realiCloneList == NULL)
    {
    char query[256];
    struct sqlConnection *conn = hAllocConn();
    struct sqlResult *sr = NULL;
    char **row;
    struct cloneInfo *ci;
    struct psl *psl;
    char *fragName;
    struct cloneFrag *cf;
    char cloneName[128];
    struct hashEl *hel;
    struct cloneFragPos *cfa;
    char *s;
    struct clonePos cp;

    /* Load in clone extents from database. */
    realiCloneHash = newHash(12);
    sprintf(query, 
    	"select * from cloneAliPos where chrom='%s'and chromStart<%u and chromEnd>%u",
	chromName, winEnd, winStart);
    sr = sqlGetResult(conn, query);
    while ((row = sqlNextRow(sr)) != NULL)
	{
	clonePosStaticLoad(row, &cp);
	AllocVar(ci);
	hel = hashAdd(realiCloneHash, cp.name, ci);
	ci->name = hel->name;
	ci->cloneStart = cp.chromStart;
	ci->cloneEnd = cp.chromEnd;
	ci->phase = cp.phase;
	slAddHead(&realiCloneList, ci);
	}
    sqlFreeResult(&sr);

    /* Load in alignments from database and sort them by clone. */
    sprintf(query, "select * from %s_frags where tStart<%u and tEnd>%u",
	chromName, winEnd, winStart);
    sr = sqlGetResult(conn, query);
    while ((row = sqlNextRow(sr)) != NULL)
	{
	psl = pslLoad(row);
	fragName = psl->qName;
	strcpy(cloneName, fragName);
	s = strchr(cloneName, '_');
	if (s != NULL)
	    *s = 0;
	if ((hel = hashLookup(realiCloneHash, cloneName)) == NULL)
	    {
	    warn("%s not in range in cloneAliPos");
	    continue;
	    }
	ci = hel->val;
	if ((cf = findCloneFrag(ci, fragName)) == NULL)
	    {
	    AllocVar(cf);
	    cf->name = fragName;
	    slAddHead(&ci->fragList, cf);
	    }
	AllocVar(cfa);
	cfa->frag = cf;
	cfa->psl = psl;
	cfa->start = psl->tStart;
	cfa->end = psl->tEnd;
	slAddHead(&ci->cfaList, cfa);
	}
    slSort(&realiCloneList, cmpCloneInfo);
    sqlFreeResult(&sr);
    hFreeConn(&conn);

    /* Do preliminary layout processing for each clone. */
    for (ci = realiCloneList; ci != NULL; ci = ci->next)
	{
	slReverse(&ci->cfaList);
	layoutCloneAli(ci);
	}
    }
}


struct hash *glCloneHash;
struct cloneInfo *glCloneList;

void glLoadInWindow()
/* Load up glCloneHash and glCloneList with the clones in the window. */
{
if (glCloneList == NULL)
    {
    char query[256];
    struct sqlConnection *conn = hAllocConn();
    struct sqlResult *sr = NULL;
    char **row;
    struct cloneInfo *ci;
    struct gl *gl;
    char *fragName;
    struct cloneFrag *cf;
    char cloneName[128];
    struct hashEl *hel;
    struct cloneFragPos *cfa;
    struct clonePos cp;
    char *s;
    int rowOffset;

    /* Load in clone extents from database. */
    glCloneHash = newHash(12);
    sr = hRangeQuery(conn, "clonePos", chromName, winStart, winEnd, NULL, &rowOffset);
    while ((row = sqlNextRow(sr)) != NULL)
	{
	clonePosStaticLoad(row+rowOffset, &cp);
	AllocVar(ci);
	hel = hashAdd(glCloneHash, cp.name, ci);
	ci->name = hel->name;
	ci->cloneStart = cp.chromStart;
	ci->cloneEnd = cp.chromEnd;
	ci->phase = cp.phase;
	ci->stage = cp.stage[0];
	slAddHead(&glCloneList, ci);
	}
    sqlFreeResult(&sr);

    /* Load in gl from database and sort them by clone. */
    sr = hRangeQuery(conn, "gl", chromName, winStart, winEnd, NULL, &rowOffset);
    while ((row = sqlNextRow(sr)) != NULL)
	{
	gl = glLoad(row+rowOffset);
	fragName = gl->frag;
	strcpy(cloneName, fragName);
	s = strchr(cloneName, '.');
	if (s != NULL)
	    s = strchr(s, '_');
	if (s != NULL)
	    *s = 0;
	if ((hel = hashLookup(glCloneHash, cloneName)) == NULL)
	    {
	    if (!sameString(database, "hg4") && !sameString(database, "hg5")
	    	&& !sameString(database, "hg6") && !sameString(database, "hg7"))
		/* Honestly, Asif and Jim will fix this someday! */
		warn("%s not in range in clonePos", cloneName);
	    continue;
	    }
	ci = hel->val;
	if ((cf = findCloneFrag(ci, fragName)) == NULL)
	    {
	    AllocVar(cf);
	    cf->name = fragName;
	    slAddHead(&ci->fragList, cf);
	    }
	AllocVar(cfa);
	cfa->frag = cf;
	cfa->gl = gl;
	cfa->start = gl->start;
	cfa->end = gl->end;
	slAddHead(&ci->cfaList, cfa);
	}
    slSort(&glCloneList, cmpCloneInfo);
    sqlFreeResult(&sr);
    hFreeConn(&conn);

    /* Do preliminary layout processing for each clone. */
    for (ci = glCloneList; ci != NULL; ci = ci->next)
	{
	slReverse(&ci->cfaList);
	layoutCloneAli(ci);
	}
    }
}

void coverageLoad(struct trackGroup *tg)
/* Load up clone alignments from database tables and organize. */
{
glLoadInWindow();
tg->items = glCloneList;
}

void coverageFree(struct trackGroup *tg)
/* Free up clone track group items. */
{
cloneInfoFreeList(&glCloneList);
freeHash(&glCloneHash);
}

void coverageMethods(struct trackGroup *tg)
/* Make track group for golden path positions of all frags. */
{
tg->loadItems = coverageLoad;
tg->freeItems = coverageFree;
tg->drawItems = cloneDraw;
tg->itemName = cloneName;
tg->mapItemName = cloneName;
tg->totalHeight = cloneTotalHeight;
tg->itemHeight = cloneItemHeight;
tg->itemStart = cloneItemStart;
tg->itemEnd = cloneItemEnd;
}


void gapLoad(struct trackGroup *tg)
/* Load up clone alignments from database tables and organize. */
{
bedLoadItem(tg, "gap", (ItemLoader)agpGapLoad);
}

void gapFree(struct trackGroup *tg)
/* Free up gap items. */
{
agpGapFreeList((struct agpGap**)&tg->items);
}

char *gapName(struct trackGroup *tg, void *item)
/* Return name of gap track item. */
{
static char buf[24];
struct agpGap *gap = item;
sprintf(buf, "%s %s", gap->type, gap->bridge);
return buf;
}

static void gapDraw(struct trackGroup *tg, int seqStart, int seqEnd,
        struct memGfx *mg, int xOff, int yOff, int width, 
        MgFont *font, Color color, enum trackVisibility vis)
/* Draw gap items. */
{
int baseWidth = seqEnd - seqStart;
struct agpGap *item;
int y = yOff;
int heightPer = tg->heightPer;
int lineHeight = tg->lineHeight;
int x1,x2,w;
boolean isFull = (vis == tvFull);
double scale = width/(double)baseWidth;
int halfSize = heightPer/2;

for (item = tg->items; item != NULL; item = item->next)
    {
    x1 = round((double)((int)item->chromStart-winStart)*scale) + xOff;
    x2 = round((double)((int)item->chromEnd-winStart)*scale) + xOff;
    w = x2-x1;
    if (w < 1)
	w = 1;
    if (sameString(item->bridge, "no"))
	mgDrawBox(mg, x1, y, w, heightPer, color);
    else  /* Leave white line in middle of bridged gaps. */
        {
	mgDrawBox(mg, x1, y, w, halfSize, color);
	mgDrawBox(mg, x1, y+heightPer-halfSize, w, halfSize, color);
	}
    if (isFull)
	{
	char name[32];
	sprintf(name, "%s", item->type);
	mapBoxHc(item->chromStart, item->chromEnd, x1, y, w, heightPer, tg->mapName,
	    name, name);
	y += lineHeight;
	}
    }
}


void gapMethods(struct trackGroup *tg)
/* Make track group for positions of all gaps. */
{
tg->loadItems = gapLoad;
tg->freeItems = gapFree;
tg->drawItems = gapDraw;
tg->itemName = gapName;
tg->mapItemName = gapName;
<<<<<<< HEAD
}

int pslWScoreScale(struct pslWScore *psl, boolean isXeno, float maxScore)
/* takes the score field and scales it to the correct shade using maxShade and maxScore */
{
/* move from float to int by multiplying by 100 */
int score = (int)(100 * psl->score);
int level;
level = grayInRange(score, 0, (int)(100 * maxScore));
if(level==1) level++;
return level;
}

struct linkedFeatures *lfFromPslWScore(struct pslWScore *psl, int sizeMul, boolean isXeno, float maxScore)
/* Create a linked feature item from pslx.  Pass in sizeMul=1 for DNA, 
 * sizeMul=3 for protein. */
{
unsigned *starts = psl->tStarts;
unsigned *sizes = psl->blockSizes;
int i, blockCount = psl->blockCount;
int grayIx = pslWScoreScale(psl, isXeno, maxScore);
struct simpleFeature *sfList = NULL, *sf;
struct linkedFeatures *lf;
boolean rcTarget = (psl->strand[1] == '-');

AllocVar(lf);
lf->grayIx = grayIx;
strncpy(lf->name, psl->qName, sizeof(lf->name));
lf->orientation = orientFromChar(psl->strand[0]);
if (rcTarget)
    lf->orientation = -lf->orientation;
for (i=0; i<blockCount; ++i)
    {
    AllocVar(sf);
    sf->start = sf->end = starts[i];
    sf->end += sizes[i]*sizeMul;
    if (rcTarget)
        {
	int s, e;
	s = psl->tSize - sf->end;
	e = psl->tSize - sf->start;
	sf->start = s;
	sf->end = e;
	}
    sf->grayIx = grayIx;
    slAddHead(&sfList, sf);
    }
slReverse(&sfList);
lf->components = sfList;
finishLf(lf);
lf->start = psl->tStart;	/* Correct for rounding errors... */
lf->end = psl->tEnd;
return lf;
}

struct linkedFeatures *lfFromPslsWScoresInRange(char *table, int start, int end, char *chromName, boolean isXeno, float maxScore)
/* Return linked features from range of table with the scores scaled appriately */
{
struct sqlConnection *conn = hAllocConn();
struct sqlResult *sr = NULL;
char **row;
int rowOffset;
struct linkedFeatures *lfList = NULL, *lf;

sr = hRangeQuery(conn,table,chromName,start,end,NULL, &rowOffset);
while((row = sqlNextRow(sr)) != NULL)
    {
    struct pslWScore *pslWS = pslWScoreLoad(row);
    lf = lfFromPslWScore(pslWS, 1, FALSE, maxScore);
    slAddHead(&lfList, lf);
    pslWScoreFree(&pslWS);
    }
slReverse(&lfList);
sqlFreeResult(&sr);
hFreeConn(&conn);
return lfList;
}

void loadUniGeneAli(struct trackGroup *tg)
{
tg->items = lfFromPslsWScoresInRange("uniGene", winStart, winEnd, chromName,FALSE, 1.0);
}

void uniGeneMethods(struct trackGroup *tg)
{
linkedFeaturesMethods(tg);
tg->loadItems = loadUniGeneAli;
tg->colorShades = shadesOfGray;
}

char *perlegenName(struct trackGroup *tg, void *item)
/* return the actual perlegen name, in form xx/yyyy cut off xx/ return yyyy */
{
char * name;
struct linkedFeatures *lf = item;
name = strstr(lf->name, "/");
name ++;
if(name != NULL)
    return name;
else
    return "unknown";
}

Color perlegenColor(struct trackGroup *tg, struct linkedFeatures *lf, struct simpleFeature *sf, struct memGfx *mg)
/* if it is the start or stop blocks make the color the shades
 * otherwise use black */
{
if(lf->components == sf || (sf->next == NULL))
    return tg->colorShades[lf->grayIx+tg->subType];
else
    return blackIndex();
}

int perlegenHeight(struct trackGroup *tg, struct linkedFeatures *lf, struct simpleFeature *sf) 
/* if the item isn't the first or the last make it smaller */
{
if(sf == lf->components || sf->next == NULL)
    return tg->heightPer;
else 
    return (tg->heightPer-4);
}

static void perlegenLinkedFeaturesDraw(struct trackGroup *tg, int seqStart, int seqEnd,
        struct memGfx *mg, int xOff, int yOff, int width, 
        MgFont *font, Color color, enum trackVisibility vis)
/* currently this routine is adapted from Terry's linkedFeatureSeriesDraw() routine.
 * it could be cleaned up some but more importantly it should be integrated back 
 * into the main draw routine */
{
int baseWidth = seqEnd - seqStart;
struct linkedFeatures *lf;
struct simpleFeature *sf;
int y = yOff;
int heightPer = tg->heightPer;
int lineHeight = tg->lineHeight;
int x1,x2;
int midLineOff = heightPer/2;
int shortOff = 2, shortHeight = heightPer-4;
int s, e, e2, s2;
int itemOff, itemHeight;
boolean isFull = (vis == tvFull);
Color *shades = tg->colorShades;
Color bColor = tg->ixAltColor;
double scale = width/(double)baseWidth;
boolean isXeno = tg->subType == lfSubXeno;
boolean hideLine = (vis == tvDense && tg->subType == lfSubXeno);
int midY = y + midLineOff;
int compCount = 0;
int w;
int prevEnd = -1;

lf=tg->items;    
for(lf = tg->items; lf != NULL; lf = lf->next) 
    {
    if (lf->components != NULL && !hideLine)
	{
	x1 = round((double)((int)lf->start-winStart)*scale) + xOff;
	x2 = round((double)((int)lf->end-winStart)*scale) + xOff;
	w = x2-x1;
	color =  shades[lf->grayIx+isXeno];
	/* draw perlgen thick line ... */
	mgDrawBox(mg, x1, y+shortOff+1, w, shortHeight-2, color);
	}
    for (sf = lf->components; sf != NULL; sf = sf->next)
	{
	color = perlegenColor(tg, lf, sf, mg);
	heightPer = perlegenHeight(tg, lf, sf);
	s = sf->start;
	e = sf->end;
	drawScaledBox(mg, s, e, scale, xOff, y+((tg->heightPer - heightPer)/2), heightPer, color);
	/* if we're at the stop or start of a linked feature add a black tick for the snp 
	 * in addtion to the larger tic of shaded color */
	if(heightPer == tg->heightPer)
	    drawScaledBox(mg, s, e, scale, xOff, y+((tg->heightPer - heightPer - 4)/2), (heightPer -4), blackIndex());
	}
    if (isFull)
	y += lineHeight;
    }
}

void altGraphMapItem(struct trackGroup *tg, void *item, char *itemName, int start, int end, 
		    int x, int y, int width, int height)
/* create a link for each altGraph that centers it on browser with 
   known genes, human mrnas, and intron est tracks open */
{
struct altGraph *ag = item;
if(tg->visibility == tvFull)
    {
    printf("<AREA SHAPE=RECT COORDS=\"%d,%d,%d,%d\" ", x, y, x+width, y+height);
    printf("HREF=\"%s?position=%s:%d-%d&mrna=full&intronEst=full&refGene=full&altGraph=full&%s\"",
	   hgTracksName(), ag->tName, ag->tStart, ag->tEnd, cartSidUrlString(cart));
    printf(" ALT=\"Zoom to browser coordinates of altGraph\">\n");
    }
}

static void altGraphDraw(struct trackGroup *tg, int seqStart, int seqEnd,         
			 struct memGfx *mg, int xOff, int yOff, int width, 
			 MgFont *font, Color color, enum trackVisibility vis)
/* Draws the blocks for an alt-spliced gene and the connections */
{
int baseWidth = seqEnd - seqStart;
int y = yOff;
int heightPer = tg->heightPer;
int lineHeight = tg->lineHeight;
int x1,x2;
boolean isFull = (vis == tvFull);
double scale = width/(double)baseWidth;
int i;
double y1, y2;
int midLineOff = heightPer/2;
struct altGraph *ag=NULL, *agList = NULL;
int s =0, e=0;
agList = tg->items;
for(ag = agList; ag != NULL; ag = ag->next)
    {	   
    x1 = round((double)((int)ag->tStart-winStart)*scale) + xOff;
    x2 = round((double)((int)ag->tEnd-winStart)*scale) + xOff;
    if(tg->mapsSelf && tg->mapItem)
	{
	tg->mapItem(tg, ag, "notUsed", ag->tStart, ag->tEnd, xOff, y, width, heightPer);
	}
    if(!isFull && (x2-x1 > 0))
	{
	mgDrawBox(mg, x1, yOff+tg->heightPer/2, x2-x1, 1, MG_BLACK);
	}
    for(i=0; i< ag->edgeCount; i++)
	{
        /* draw exons as boxes */
	if( (ag->vTypes[ag->edgeStarts[i]] == ggHardStart || ag->vTypes[ag->edgeStarts[i]] == ggSoftStart)  
	    && (ag->vTypes[ag->edgeEnds[i]] == ggHardEnd || ag->vTypes[ag->edgeEnds[i]] == ggSoftEnd)) 
	    {
	    s = ag->vPositions[ag->edgeStarts[i]] + ag->tStart;
	    e = ag->vPositions[ag->edgeEnds[i]] + ag->tStart;
	    if(isFull)
		drawScaledBox(mg, s, e, scale, xOff, y+(heightPer/2), heightPer/2, MG_BLACK);
	    else
		drawScaledBox(mg, s, e, scale, xOff, y, heightPer, MG_BLACK);
	    }
	if(isFull)
	    {
	    /* draw introns as arcs */
	    if( (ag->vTypes[ag->edgeStarts[i]] == ggHardEnd || ag->vTypes[ag->edgeStarts[i]] == ggSoftEnd) 
		&& (ag->vTypes[ag->edgeEnds[i]] == ggHardStart || ag->vTypes[ag->edgeEnds[i]] == ggSoftStart))
		{
		int x1, x2;
		int midX;   
		int midY = y + heightPer/2;
		s = ag->vPositions[ag->edgeStarts[i]] + ag->tStart;
		e = ag->vPositions[ag->edgeEnds[i]] + ag->tStart;
		x1 = round((double)((int) s - winStart)*scale) + xOff;
		x2 = round((double)((int) e - winStart)*scale) + xOff;
		midX = (x1+x2)/2;
		mgDrawLine(mg, x1, midY, midX, y, MG_BLACK);
		mgDrawLine(mg, midX, y, x2, midY, MG_BLACK);
		}
	    }
	}
    if(isFull)
	y += lineHeight;
    }
}


void altGraphLoadItems(struct trackGroup *tg)
/* load the altGraph data to a trackGroup */
{
struct sqlConnection *conn = hAllocConn();
int rowOffSet;
char **row;
struct altGraph *ag=NULL, *agList=NULL;
struct sqlResult *sr = hRangeQuery(conn, tg->mapName, chromName,
				   winStart, winEnd, NULL, &rowOffSet);
while((row = sqlNextRow(sr)) != NULL)
    {
    ag = altGraphLoad(row + rowOffSet);
    slAddHead(&agList, ag);
    }
slReverse(&agList);
sqlFreeResult(&sr);
tg->items = agList;
}

void altGraphFreeItems(struct trackGroup *tg)
/* free up tha altGraph items in tg->items */
{
altGraphFreeList(tg->items);
}

static int altGraphFixedTotalHeight(struct trackGroup *tg, enum trackVisibility vis)
/* set track height to 2 * font size if full , 1 * if dense
*/
{
switch (vis)
    {
    case tvFull:
	tg->lineHeight  = 2 * mgFontLineHeight(tl.font)+1;
	tg->heightPer = tg->lineHeight -1;
	tg->height = slCount(tg->items) * tg->lineHeight;
	break;
    case tvDense:
	tg->lineHeight  = mgFontLineHeight(tl.font)+1;
	tg->heightPer = tg->lineHeight -1;
	tg->height = tg->lineHeight;
	break;
    }
return tg->height;
}

char *altGraphItemName(struct trackGroup *tg, void *item)
/* returns the number of alternative splice paths as a string name */
{
char buff[32];
struct altGraph *ag = item;
int numSplicings = altGraphNumAltSplices(ag);
snprintf(buff, sizeof(buff), "%d", numSplicings );
return (cloneString(buff));
}

void altGraphMethods(struct trackGroup *tg)
/* setup special methods for altGraph track */
{
tg->drawItems = altGraphDraw;
tg->loadItems = altGraphLoadItems;
tg->freeItems = altGraphFreeItems;
tg->totalHeight = altGraphFixedTotalHeight;
tg->itemName = altGraphItemName;
tg->mapsSelf = TRUE;
tg->mapItem = altGraphMapItem;
}

static void wiggleLinkedFeaturesDraw(struct trackGroup *tg, int seqStart, int seqEnd,
        struct memGfx *mg, int xOff, int yOff, int width, 
        MgFont *font, Color color, enum trackVisibility vis)
/* currently this routine is adapted from Terry's linkedFeatureSeriesDraw() routine.
 * it could be cleaned up some but more importantly it should be integrated back 
 * into the main draw routine */
{
int baseWidth = seqEnd - seqStart;
struct linkedFeatures *lf;
struct simpleFeature *sf;
int y = yOff;
int heightPer = tg->heightPer;
int lineHeight = tg->lineHeight;
int x1,x2;
double y1, y2;
int midLineOff = heightPer/2;
int shortOff = 2, shortHeight = heightPer-4;
int s, e2, s2;
double e;
int itemOff, itemHeight;
boolean isFull = (vis == tvFull);
Color *shades = tg->colorShades;
Color bColor = tg->ixAltColor;
double scale = width/(double)baseWidth;
boolean isXeno = tg->subType == lfSubXeno;
boolean hideLine = (vis == tvDense && tg->subType == lfSubXeno);
int midY = y + midLineOff;
int compCount = 0;
int w;
int prevEnd = -1;
double prevY = -1;


/*process cart options*/

char *interpolate = cartUsualString(cart, "linear.interp", "Linear Interpolation");
enum wiggleOptEnum wiggleType = wiggleStringToEnum(interpolate);
char *aa = cartUsualString(cart, "anti.alias", "on");

lf=tg->items;    
for(lf = tg->items; lf != NULL; lf = lf->next) 
    {
    
    for (sf = lf->components; sf != NULL; sf = sf->next)
	    {
	    heightPer = tg->heightPer;
	    s = sf->start;
	    e = sf->end;

        x1 = round((double)((int)s+1-winStart)*scale) + xOff;
        y1 = (int)((double)y+((double)s-e)/10.0+10.0);

        if (prevEnd > 0)
	        {
            y2 = prevY;
	        x2 = round((double)((int)prevEnd-winStart)*scale) + xOff;

            if( (x2-x1) > 0)
                {
                if( wiggleType == wiggleLinearInterpolation ) /*connect samples*/
                    {
                    if( sameString( aa, "on" )) /*use anti-aliasing*/
                        mgConnectingLine( mg, x1, y1, x2, y2, shadesOfGray );
                    else
                        mgDrawLine( mg, x1, y1, x2, y2, blackIndex() );
                    }
                else if( wiggleType == wiggleNoInterpolation )
                    {
                        /*do nothing*/
                    }
                }

	        }


    //mgConnectingLine( mg, x1, y1, x1+1, y1, shadesOfGray );
    //mgDrawPointAntiAlias( mg, x1, y1, shadesOfGray );
	drawScaledBox(mg, s, s+1, scale, xOff, (int)y1-1, 3, blackIndex());

    prevEnd = s;
    prevY = y1;


	}
    if (isFull)
	y += lineHeight;
    }
}


void mapBoxHcTwoItems(int start, int end, int x, int y, int width, int height, 
	char *group, char *item1, char *item2, char *statusLine)
/* Print out image map rectangle that would invoke the htc (human track click)
 * program. */
{
char *encodedItem1 = cgiEncode(item1);
char *encodedItem2 = cgiEncode(item2);
printf("<AREA SHAPE=RECT COORDS=\"%d,%d,%d,%d\" ", x, y, x+width, y+height);
printf("HREF=\"%s&o=%d&t=%d&g=%s&i=%s&i2=%s&c=%s&l=%d&r=%d&db=%s&pix=%d\" ", 
       hgcNameAndSettings(), start, end, group, encodedItem1, encodedItem2,chromName, winStart, winEnd, 
       database, tl.picWidth);
printf("ALT=\"%s\">\n", statusLine); 
freeMem(encodedItem1);
freeMem(encodedItem2);
}


void lfsMapItemName(struct trackGroup *tg, void *item, char *itemName, int start, int end, 
		    int x, int y, int width, int height)
{
struct linkedFeaturesSeries *lfs = tg->items;
struct linkedFeaturesSeries *lfsItem = item;
if(tg->visibility == tvFull)
    mapBoxHcTwoItems(start, end, x,y, width, height, tg->mapName, lfsItem->name, itemName, itemName);
}


struct linkedFeaturesSeries *lfsFromMsBedSimple(struct bed *bedList, char * name)
/* create a lfs containing all beds on a single line */
{
struct linkedFeaturesSeries *lfs;
struct linkedFeatures *lf;
struct bed *bed = NULL;

if(bedList == NULL)
    return NULL;
/* create one linkedFeatureSeries with average score for each lf
   in bed->score */
AllocVar(lfs);
if(name != NULL)
    lfs->name = cloneString(name);
else
    lfs->name = cloneString("unknown");
for(bed = bedList; bed != NULL; bed = bed->next)
    {
    lf = lfFromBed(bed);
    /* lf->tallStart = bed->chromStart;
       lf->tallEnd = bed->chromEnd; */
    lf->score = bed->score;
    slAddHead(&lfs->features, lf);  
    }
return lfs;
}


struct slInt {
    /* list of ints, should probably switch to slRef but harder to debug */
    struct slInt *next;
    int val;
};

void expRecordMapTypes(struct hash *expIndexesToNames, struct hash *indexes, int *numIndexes, 
		       struct expRecord *erList,  int index, char *filter, int filterIndex)
/* creates two hashes which contain a mapping from 
   experiment to type and from type to lists of experiments */
{
struct expRecord *er = NULL;
struct slRef *val=NULL;
struct slInt *sr=NULL, *srList = NULL;
struct hash *seen = newHash(2);
char buff[256];
int unique = 0;
for(er = erList; er != NULL; er = er->next)
    {
    if ((filterIndex == -1) || (sameString(filter, er->extras[filterIndex])))
        {
	val = hashFindVal(seen, er->extras[index]);
	if (val == NULL)
	    {
	    /* if this type is new 
	       save the index for this type */
	    AllocVar(val);
	    snprintf(buff, sizeof(buff), "%d", unique);
	    hashAdd(expIndexesToNames, buff, er->extras[index]);
	    val->val = cloneString(buff);
	    hashAdd(seen, er->extras[index], val);

	    /* save the indexes associated with this index */
	    AllocVar(sr);
	    sr->val = er->id;
	    hashAdd(indexes, buff, sr);
	    unique++;
	    }
	else
	    {
	    /* if this type has been seen before 
	       tack the new index on the end of the list */
	    AllocVar(sr);
	    srList = hashMustFindVal(indexes, val->val);
	    sr->val = er->id;
	    slAddTail(&srList,sr);
	    }
	}
    }

hashTraverseVals(seen, freeMem);
hashFree(&seen);
*numIndexes = unique;
}

int lfsSortByName(const void *va, const void *vb)    
/* used for slSorting linkedFeaturesSeries */
{
const struct linkedFeaturesSeries *a = *((struct linkedFeaturesSeries **)va);
const struct linkedFeaturesSeries *b = *((struct linkedFeaturesSeries **)vb);
return(strcmp(a->name, b->name));
}

int nci60LfsSortByName(const void *va, const void *vb)    
/* used for slSorting linkedFeaturesSeries */
{
const struct linkedFeaturesSeries *a = *((struct linkedFeaturesSeries **)va);
const struct linkedFeaturesSeries *b = *((struct linkedFeaturesSeries **)vb);
/* make sure that the duplicate and nsclc end up at the end */
if(sameString(a->name, "DUPLICATE"))
    return 1;
if(sameString(a->name, "NSCLC"))
    return 1;
if(sameString(b->name, "DUPLICATE"))
    return -1;
if(sameString(b->name, "NSCLC"))
    return -1;
return(strcmp(a->name, b->name));
}


struct linkedFeaturesSeries *bedFilterMinLength(struct bed *bedList, int minLength ) 
{
struct linkedFeaturesSeries *lfsList = NULL, **lfsArray;
struct linkedFeatures *lf = NULL;
struct bed *bed;



/* traditionally if there is nothing to show
   show nothing .... */
if(bedList == NULL)
    return NULL;

lfsList = needMem(sizeof(struct linkedFeaturesSeries*));
AllocVar(lfsList);

for(bed = bedList; bed != NULL; bed = bed->next)
    {
	/* create the linked features */
    if( bed->chromEnd - bed->chromStart >=  minLength )
        {
	    lf = lfFromBed(bed);
	    slAddHead(&lfsList->features, lf);

        }
        else
            free(&bed);
    }

slReverse(&lfsList);
return lfsList;
}



struct linkedFeaturesSeries *msBedGroupByIndex(struct bed *bedList, char *database, char *table, int expIndex, 
					       char *filter, int filterIndex) 
/* groups bed expScores in multiple scores bed by the expIndex 
   in the expRecord->extras array. Makes use of hashes to remember numerical
   index of experiments, as hard to do in a list. */
{
struct linkedFeaturesSeries *lfsList = NULL, *lfs, **lfsArray;
struct linkedFeatures *lf = NULL;
struct sqlConnection *conn;
struct hash *indexes;
struct hash *expTypes;
struct hash *expIndexesToNames;
int numIndexes = 0, currentIndex, i;
struct expRecord *erList = NULL, *er=NULL;
struct slInt *srList = NULL, *sr=NULL;
char buff[256];
struct bed *bed;

/* traditionally if there is nothing to show
   show nothing .... */
if(bedList == NULL)
    return NULL;

/* otherwise if we're goint to do some filtering
   set up the data structures */
conn = sqlConnect(database);
indexes = newHash(2);
expTypes = newHash(2);
expIndexesToNames = newHash(2);

/* load the experiment information */
snprintf(buff, sizeof(buff), "select * from %s order by id asc", table);
erList = expRecordLoadByQuery(conn, buff);
if(erList == NULL)
    errAbort("hgTracks::msBedGroupByIndex() - can't get any records for %s in table %s\n", buff, table);
sqlDisconnect(&conn);

/* build hash to map experiment ids to types */
for(er = erList; er != NULL; er = er->next)
    {
    snprintf(buff, sizeof(buff), "%d", er->id);
    hashAdd(expTypes, buff, er->extras[expIndex]);
    }
/* get the number of indexes and the experiment values associated
   with each index */
expRecordMapTypes(expIndexesToNames, indexes, &numIndexes, erList, expIndex, filter, filterIndex);
if(numIndexes == 0)
    errAbort("hgTracks::msBedGroupByIndex() - numIndexes can't be 0");
lfsArray = needMem(sizeof(struct linkedFeaturesSeries*) * numIndexes);

/* initialize our different tissue linkedFeatureSeries) */
for(i=0;i<numIndexes;i++)
    {    
    char *name=NULL;
    AllocVar(lfsArray[i]);
    snprintf(buff, sizeof(buff), "%d", i);
    name = hashMustFindVal(expIndexesToNames, buff);	
    lfsArray[i]->name = cloneString(name);
    }
/* for every bed we need to group together the tissue specific
 scores in that bed */
for(bed = bedList; bed != NULL; bed = bed->next)
    {
    /* for each tissue we need to average the scores together */
    for(i=0; i<numIndexes; i++) 
	{
	float aveScores = 0;
	int aveCount =0;

	/* get the indexes of experiments that we want to average 
	 in form of a slRef list */
	snprintf(buff, sizeof(buff), "%d", i);
	srList = hashMustFindVal(indexes, buff);
	currentIndex = srList->val;

	/* create the linked features */
	lf = lfFromBed(bed);

	/* average the scores together to get the ave score for this
	   tissue type */
	for(sr = srList; sr != NULL; sr = sr->next)
	    {
	    currentIndex = sr->val;
	    if( bed->expScores[currentIndex] != -10000) 
		{
		aveScores += bed->expScores[currentIndex];
		aveCount++;
		}
	    }

	/* if there were some good values do the average 
	   otherwise mark as missing */
	if(aveCount != 0)
	    lf->score = aveScores/aveCount;
	else
	    lf->score = -10000;
	
	/* add this linked feature to the correct 
	   linkedFeaturesSeries */
	slAddHead(&lfsArray[i]->features, lf);
	}
    }
/* Summarize all of our linkedFeatureSeries in one linkedFeatureSeries list */
for(i=0; i<numIndexes; i++)
    {
    slAddHead(&lfsList, lfsArray[i]);
    }

hashTraverseVals(indexes, freeMem);
expRecordFreeList(&erList);
freeHash(&indexes);
freeHash(&expTypes);
freeHash(&expIndexesToNames);
slReverse(&lfsList);
return lfsList;
}


void lfsFromAffyBed(struct trackGroup *tg)
/* filters the bedList stored at tg->items
into a linkedFeaturesSeries as determined by
filter type */
{
struct linkedFeaturesSeries *lfsList = NULL, *lfs;
struct linkedFeatures *lf;
struct bed *bed = NULL, *bedList= NULL;
char *affyMap = cartUsualString(cart, "affy.type", affyEnumToString(affyTissue));
enum affyOptEnum affyType = affyStringToEnum(affyMap);
int i=0;
bedList = tg->items;

if(tg->limitedVis == tvDense)
    {
    tg->items = lfsFromMsBedSimple(bedList, "Affymetrix");
    }
else if(affyType == affyTissue)
    {
    tg->items = msBedGroupByIndex(bedList, "hgFixed", "affyExps", affyTissue, NULL, -1);
    slSort(&tg->items,lfsSortByName);
    }
else if(affyType == affyId)
    {
    tg->items = msBedGroupByIndex(bedList, "hgFixed", "affyExps", affyId, NULL, -1);
    }
else if(affyType == affyChipType)
    {
    tg->items = msBedGroupByIndex(bedList, "hgFixed", "affyExps", affyChipType, NULL, -1);
    }
else
    {
    tg->items = msBedGroupByIndex(bedList, "hgFixed", "affyExps", affyTissue, affyMap, 1);
    slSort(&tg->items,lfsSortByName);
    }
bedFreeList(&bedList);
}

void lfsFromNci60Bed(struct trackGroup *tg)
/* filters the bedList stored at tg->items
into a linkedFeaturesSeries as determined by
filter type */
{
struct linkedFeaturesSeries *lfsList = NULL, *lfs;
struct linkedFeatures *lf;
struct bed *bed = NULL, *bedList= NULL;
char *nci60Map = cartUsualString(cart, "nci60.type", nci60EnumToString(0));
enum nci60OptEnum nci60Type = nci60StringToEnum(nci60Map);
int i=0;
bedList = tg->items;

if(tg->limitedVis == tvDense)
    {
    tg->items = lfsFromMsBedSimple(bedList, "NCI 60");
    }
else if(nci60Type == nci60Tissue)
    {
    tg->items = msBedGroupByIndex(bedList, "hgFixed", "nci60Exps", 1, NULL, -1);
    slSort(&tg->items,nci60LfsSortByName);
    }
else if(nci60Type == nci60All)
    {
    tg->items = msBedGroupByIndex(bedList, "hgFixed", "nci60Exps", 0, NULL, -1);
    }
else
    {
    tg->items = msBedGroupByIndex(bedList, "hgFixed", "nci60Exps", 0, nci60Map, 1);
    slSort(&tg->items,lfsSortByName);
    }
bedFreeList(&bedList);
}

struct bed *rosettaFilterByExonType(struct bed *bedList)
/* remove beds from list depending on user preference for 
   seeing confirmed and/or predicted exons */
{
struct bed *bed=NULL, *tmp=NULL, *tmpList=NULL;
char *exonTypes = cartUsualString(cart, "rosetta.et", rosettaExonEnumToString(0));
enum rosettaExonOptEnum et = rosettaStringToExonEnum(exonTypes);

if(et == rosettaAllEx)
    return bedList;

/* go through and remove appropriate beds */
for(bed = bedList; bed != NULL; )
    {
    if(et == rosettaConfEx)
	{
	tmp = bed->next;
	if(bed->name[strlen(bed->name) -2] == 't')
	    slSafeAddHead(&tmpList, bed);
	else
	    bedFree(&bed);
	bed = tmp;
	}
    else if(et == rosettaPredEx)
	{
	tmp = bed->next;
	if(bed->name[strlen(bed->name) -2] == 'p')
	    slSafeAddHead(&tmpList, bed);
	else
	    bedFree(&bed);
	bed = tmp;
	}
    }
slReverse(&tmpList);
return tmpList;
}

void lfsFromRosettaBed(struct trackGroup *tg)
/* filters the bedList stored at tg->items
into a linkedFeaturesSeries as determined by
filter type */
{
struct linkedFeaturesSeries *lfsList = NULL, *lfs;
struct linkedFeatures *lf;
struct bed *bed = NULL, *bedList= NULL, *tmp=NULL, *tmpList=NULL;
char *rosettaMap = cartUsualString(cart, "rosetta.type", rosettaEnumToString(0));
enum rosettaOptEnum rosettaType = rosettaStringToEnum(rosettaMap);
char *exonTypes = cartUsualString(cart, "rosetta.et", "Confirmed Only");
int i=0, et=-1;
bedList = tg->items;

bedList = rosettaFilterByExonType(bedList);

/* determine how to display the experiments */
if(tg->limitedVis == tvDense)
    {
    tg->items = lfsFromMsBedSimple(bedList, "Rosetta");
    }
else if(rosettaType == rosettaAll)
    {
    tg->items = msBedGroupByIndex(bedList, "hgFixed", "rosettaExps", 0, NULL, -1);
    }
else if(rosettaType == rosettaPoolOther)
    {
    lfsList = msBedGroupByIndex(bedList, "hgFixed", "rosettaExps", 1, NULL, -1);
    lfsList->name=cloneString("Common Reference");
    lfsList->next->name=cloneString("Other Exps");
    tg->items = lfsList;
    }
else 
    {
    tg->items = msBedGroupByIndex(bedList, "hgFixed", "rosettaExps", 0, rosettaMap, 1);
    }    
bedFreeList(&bedList);
}



void lfsFromAncientRBed(struct trackGroup *tg)
/* filters the bedList stored at tg->items
into a linkedFeaturesSeries as determined by
minimum munber of aligned bases cutoff */
{
struct linkedFeaturesSeries *lfsList = NULL, *lfs;
struct linkedFeatures *lf;
struct bed *bed = NULL, *bedList= NULL, *tmp=NULL, *tmpList=NULL;
int ancientRMinLength = atoi(cartUsualString(cart, "ancientR.minLength", "50"));
int i=0, et=-1;
bedList = tg->items;
tg->items = bedFilterMinLength(bedList, ancientRMinLength);
bedFreeList(&bedList);
}



void lfsFromCghNci60Bed(struct trackGroup *tg)
{
struct linkedFeaturesSeries *lfsList = NULL, *lfs;
struct linkedFeatures *lf;
struct bed *bed = NULL, *bedList= NULL;
char *cghNci60Map = cartUsualString(cart, "cghNci60.type", cghoeEnumToString(0));
enum cghNci60OptEnum cghNci60Type = cghoeStringToEnum(cghNci60Map);
int i=0;
bedList = tg->items;


if(tg->limitedVis == tvDense)
    {
    tg->items = lfsFromMsBedSimple(bedList, "CGH NCI 60");
    }
else if (cghNci60Type == cghoeTissue)
    {
    tg->items = msBedGroupByIndex(bedList, "hgFixed", "cghNci60Exps", 1, NULL, -1);
    }
else if (cghNci60Type == cghoeAll)
    {
    tg->items = msBedGroupByIndex(bedList, "hgFixed", "cghNci60Exps", 0, NULL, -1);
    }
else
    {
    tg->items = msBedGroupByIndex(bedList, "hgFixed", "cghNci60Exps", 0, cghNci60Map, 1);
    }
bedFreeList(&bedList);
}

struct linkedFeaturesSeries *lfsFromMsBed(struct trackGroup *tg, struct bed *bedList)
/* create a linkedFeatureSeries from a bed list making each
   experiment a different linkedFeaturesSeries */
{
struct linkedFeaturesSeries *lfsList = NULL, *lfs;
struct linkedFeatures *lf;
struct bed *bed = NULL;
int i=0;
if(tg->limitedVis == tvDense)
    {
    lfsList = lfsFromMsBedSimple(bedList, tg->shortLabel);
    }
else 
    {
    /* for each experiment create a linked features series */
    for(i = 0; i < bedList->expCount; i++) 
	{
	char buff[256];
	AllocVar(lfs);
	if(bedList != NULL)
	    {
	    snprintf(buff, sizeof(buff), "%d", bedList->expIds[i]);
	    lfs->name = cloneString(buff);
	    }
	else
	    lfs->name = cloneString(tg->shortLabel);
      	for(bed = bedList; bed != NULL; bed = bed->next)
	    {
	    lf = lfFromBed(bed);
	    lf->tallStart = bed->chromStart; 
	    lf->tallEnd = bed->chromEnd; 
	    lf->score = bed->expScores[i];
	    slAddHead(&lfs->features, lf);
	    }
	slReverse(&lfs->features);
	slAddHead(&lfsList, lfs);
	}
    slReverse(&lfsList);
    }
return lfsList;
}

void makeRedGreenShades(struct memGfx *mg) 
/* Allocate the  shades of Red, Green and Blue */
{
static struct rgbColor black = {0, 0, 0};
static struct rgbColor red = {255, 0, 0};
static struct rgbColor green = {0, 255, 0};
static struct rgbColor blue = {0, 0, 255};
mgMakeColorGradient(mg, &black, &blue, EXPR_DATA_SHADES, shadesOfBlue);
mgMakeColorGradient(mg, &black, &red, EXPR_DATA_SHADES, shadesOfRed);
mgMakeColorGradient(mg, &black, &green, EXPR_DATA_SHADES, shadesOfGreen);
exprBedColorsMade = TRUE;
}

Color cghNci60Color(struct trackGroup *tg, void *item, struct memGfx *mg ) 
{
struct linkedFeatures *lf = item;
float val = lf->score;
float absVal = fabs(val);
int colorIndex = 0;
float maxDeviation = 1.0;
char *colorScheme = cartUsualString(cart, "cghNci60.color", "gr");
/* colorScheme should be stored somewhere not looked up every time... */

/* Make sure colors available */
if(!exprBedColorsMade)
    makeRedGreenShades(mg);
if(val == -10000)
    return shadesOfGray[5];

if(tg->visibility == tvDense) 
    /* True value stored as integer in score field and was multiplied by 100 */ 
    absVal = absVal/100;

/* Check on mode */
if (tg->visibility == tvFull)
    {
    maxDeviation = 0.7;
    } 
 else 
    {
    maxDeviation = 0.5;
    }

/* cap the value to be less than or equal to maxDeviation */
if(absVal > maxDeviation)
    absVal = maxDeviation;

/* project the value into the number of colors we have.  
 *   * i.e. if val = 1.0 and max is 2.0 and number of shades is 16 then index would be
 * 1 * 15 /2.0 = 7.5 = 7
 */
colorIndex = (int)(absVal * maxRGBShade/maxDeviation);
if(val < 0) 
    if (sameString(colorScheme, "gr")) 
        return shadesOfRed[colorIndex];
    else
        return shadesOfGreen[colorIndex];    
else 
    {
    if (sameString(colorScheme, "gr"))
	return shadesOfGreen[colorIndex];
    else if (sameString(colorScheme, "rg"))
        return shadesOfRed[colorIndex];
    else
	return shadesOfBlue[colorIndex];
    }
}



Color expressionColor(struct trackGroup *tg, void *item, struct memGfx *mg,
		 float denseMax, float fullMax) 
/* Does the score->color conversion for various microarray tracks */
{
struct linkedFeatures *lf = item;
float val = lf->score;
float absVal = fabs(val);
int colorIndex = 0;
float maxDeviation = 1.0;
static char *colorSchemes[] = { "rg", "rb" };
static char *colorScheme = NULL;
static int colorSchemeFlag = -1;

/* set up the color scheme items if not done yet */
if(colorScheme == NULL)
    colorScheme = cartUsualString(cart, "exprssn.color", "rg");
if(colorSchemeFlag == -1)
    colorSchemeFlag = stringArrayIx(colorScheme, colorSchemes, ArraySize(colorSchemes));

/* if val is error value show make it gray */
if(val <= -10000)
    return shadesOfGray[5];

/* we approximate a float by storing it as an int,
   thus to bring us back to right scale divide by 1000.
   i.e. 1.27 was stored as 1270 and needs to be converted to 1.27 */
if(tg->limitedVis == tvDense)
    absVal = absVal/1000;

if(!exprBedColorsMade)
    makeRedGreenShades(mg);

/* cap the value to be less than or equal to maxDeviation */
if (tg->limitedVis == tvFull)
    maxDeviation = fullMax;
else 
    maxDeviation = denseMax;

/* cap the value to be less than or equal to maxDeviation */
if(absVal > maxDeviation)
    absVal = maxDeviation;

/* project the value into the number of colors we have.  
 * i.e. if val = 1.0 and max is 2.0 and number of shades is 16 then index would be
 * 1 * 15 /2.0 = 7.5 = 7
 */
colorIndex = (int)(absVal * maxRGBShade/maxDeviation);
if(val > 0) 
    return shadesOfRed[colorIndex];
else 
    {
    if(colorSchemeFlag == 0)
	return shadesOfGreen[colorIndex];
    else 
	return shadesOfBlue[colorIndex];
    }
}

Color nci60Color(struct trackGroup *tg, void *item, struct memGfx *mg)
/* Does the score->color conversion for various microarray tracks */
{
return expressionColor(tg, item, mg, 1.0, 2.6);
}

Color getColorForAffyExpssn(float val, float max)
/* Return the correct color for a given score */
{
struct rgbColor color; 
int colorIndex = 0;
int offset = 0;   /* really there is no dynamic range below 64 (2^6) */

if(val == -10000)
    return shadesOfGray[5];
val = fabs(val);

/* take the log for visualization */
if(val > 0)
    val = logBase2(val);
else
    val = 0;

/* scale offset down to 0 */
if(val > offset) 
    val = val - offset;
else
    val = 0;

if (max <= 0) 
    errAbort("hgTracks::getColorForAffyExpssn() maxDeviation can't be zero\n"); 
max = logBase2(max);
max = max - offset;
if(max < 0)
    errAbort("hgTracks::getColorForAffyExpssn() - Max val should be greater than 0 but it is: %g", max);
    
if(val > max) 
    val = max;
colorIndex = (int)(val * maxRGBShade/max);
return shadesOfBlue[colorIndex];
}

Color affyColor(struct trackGroup *tg, void *item, struct memGfx *mg)
/* Does the score->color conversion for affymetrix arrays */
{
struct linkedFeatures *lf = item;
float score = lf->score;
if(tg->visibility == tvDense)
    score = score/10;
if(!exprBedColorsMade)
    makeRedGreenShades(mg);
return getColorForAffyExpssn(score, 262144/16); /* 262144 == 2^18 */
}

void loadMultScoresBed(struct trackGroup *tg)
/* Convert bed info in window to linked feature. */
{
struct sqlConnection *conn = hAllocConn();
struct sqlResult *sr;
char **row;
int rowOffset;
int itemCount =0;
struct bed *bedList = NULL, *bed;
struct linkedFeatures *lfList = NULL, *lf;
struct linkedFeaturesSeries *lfsList = NULL, *lfs;

sr = hRangeQuery(conn, tg->mapName, chromName, winStart, winEnd, NULL, &rowOffset);
while ((row = sqlNextRow(sr)) != NULL)
    {
    bed = bedLoadN(row+rowOffset, 15);
    slAddHead(&bedList, bed);
    itemCount++;
    }
sqlFreeResult(&sr);
hFreeConn(&conn);
slReverse(&bedList);

/* a lot of the filters condense many items down to 
   two or three, this can be computationally expensive.
   use the maxItemsInFullTrack as a cap on the number that
   will be computed */
if(!tg->limitedVisSet)
    {
    enum trackVisibility vis = tg->visibility;
    tg->limitedVisSet = TRUE;
    if(vis == tvFull)
	{
	if(itemCount > maxItemsInFullTrack) 
	    vis = tvDense;
	}
    tg->limitedVis = vis;
    }

/* run the filter if it exists, otherwise use default */
if(tg->trackFilter != NULL)
    {
    /* let the filter do the assembly of the linkedFeaturesList */
    tg->items = bedList;
    tg->trackFilter(tg);
    }
else
    {
    /* use default behavior of one row for each experiment */
    tg->items = lfsFromMsBed(tg, bedList);
    bedFreeList(&bedList);
    }
}

char *rosettaName(struct trackGroup *tg, void *item)
/* Return Abbreviated rosetta experiment name */
{
struct linkedFeaturesSeries *lfs = item;
char *full = NULL;
static char abbrev[32];
char *tmp = strstr(lfs->name, "_vs_");
if(tmp != NULL) 
    {
    tmp += 4;
    full = tmp = cloneString(tmp);
    tmp = strstr(tmp, "_(");
    if(tmp != NULL)
	*tmp = '\0';
    strncpy(abbrev, full, sizeof(abbrev));
    freez(&full);
    }
else if(lfs->name != NULL) 
    {
    strncpy(abbrev, lfs->name, sizeof(abbrev));
    }
else 
    {
    strncpy(abbrev, tg->shortLabel, sizeof(abbrev));
    }
return abbrev;
}

void loadMaScoresBed(struct trackGroup *tg)
/* load up bed15 data types into linkedFeaturesSeries and then set the noLines
   flag on each one */
{
struct linkedFeaturesSeries *lfs;
loadMultScoresBed(tg);
for(lfs = tg->items; lfs != NULL; lfs = lfs->next)
    {
    lfs->noLine = TRUE;
    }
}


void rosettaMethods(struct trackGroup *tg)
/* methods for Rosetta track using bed track */
{
linkedFeaturesSeriesMethods(tg);
tg->itemColor = nci60Color;
tg->loadItems = loadMaScoresBed;
tg->trackFilter = lfsFromRosettaBed;
tg->itemName = rosettaName;
tg->mapItem = lfsMapItemName;
tg->mapsSelf = TRUE;
}

void nci60Methods(struct trackGroup *tg)
/* set up special methods for NCI60 track and tracks with multiple
   scores in general */
{
linkedFeaturesSeriesMethods(tg);
tg->itemColor = nci60Color;
tg->loadItems = loadMaScoresBed;
tg->trackFilter = lfsFromNci60Bed ;
tg->mapItem = lfsMapItemName;
tg->mapsSelf = TRUE;
}


void affyMethods(struct trackGroup *tg)
/* set up special methods for NCI60 track and tracks with multiple
   scores in general */
{
linkedFeaturesSeriesMethods(tg);
tg->itemColor = affyColor;
tg->loadItems = loadMaScoresBed;
tg->trackFilter = lfsFromAffyBed;
tg->mapItem = lfsMapItemName;
tg->mapsSelf = TRUE;
}

void cghNci60Methods(struct trackGroup *tg)
/* set up special methods for CGH NCI60 track */
{
linkedFeaturesSeriesMethods(tg);
tg->itemColor = cghNci60Color;
tg->loadItems = loadMultScoresBed;
tg->trackFilter = lfsFromCghNci60Bed;
}

void perlegenMethods(struct trackGroup *tg)
/* setup special methods for haplotype track */
{
tg->drawItems = perlegenLinkedFeaturesDraw;
tg->itemName = perlegenName;
tg->colorShades = shadesOfSea;
}

void wiggleMethods(struct trackGroup *tg)
/* setup special methods for wiggle track */
{
tg->drawItems = wiggleLinkedFeaturesDraw;
}

int globalAncientRMinLength;


boolean ancientRFilterItem(struct trackGroup *tg, void *item)
/* Return TRUE if ancient repeat item passes the filter:
 * if it is greater than or equal to ancientRMinLength in
 * number of aligned bases (not identical bases).*/
{
struct bed *el = item;
if( el->chromEnd - el->chromStart  < globalAncientRMinLength )
    return FALSE;
else
    return TRUE;
}

void loadAncientR(struct trackGroup *tg)
/* Load up ancient repeats from database table to trackGroup items
 * filtering out those below a certain length threshold. */
{
globalAncientRMinLength = atoi(cartUsualString(cart, "ancientR.minLength", "50"));
bedLoadItem(tg, "ancientR", (ItemLoader)bedLoad12);
filterItems(tg, ancientRFilterItem, "include" );
}


void ancientRMethods(struct trackGroup *tg)
/* setup special methods for ancientR track */
{
//tg->loadItems = loadAncientR;
//tg->trackFilter = lfsFromAncientRBed;
}


Color getExprDataColor(float val, float maxDeviation, boolean RG_COLOR_SCHEME ) 
/** Returns the appropriate Color from the shadesOfGreen and shadesOfRed arrays
 * @param float val - acutual data to be represented
 * @param float maxDeviation - maximum (and implicitly minimum) values represented
 * @param boolean RG_COLOR_SCHEME - are we red/green(TRUE) or red/blue(FALSE) ?
 */
{
float absVal = fabs(val);
int colorIndex = 0;

/* cap the value to be less than or equal to maxDeviation */
if(absVal > maxDeviation)
    absVal = maxDeviation;

/* project the value into the number of colors we have.  
 *   * i.e. if val = 1.0 and max is 2.0 and number of shades is 16 then index would be
 * 1 * 15 /2.0 = 7.5 = 7
 */
if(maxDeviation == 0) 
    errAbort("ERROR: hgTracksExample::getExprDataColor() maxDeviation can't be zero\n"); 

colorIndex = (int)(absVal * maxRGBShade/maxDeviation);

/* Return the correct color depending on color scheme and shades */
if(RG_COLOR_SCHEME) 
    {
    if(val > 0) 
	return shadesOfRed[colorIndex];
    else 
	return shadesOfGreen[colorIndex];
    }
else 
    {
    if(val > 0) 
	return shadesOfRed[colorIndex];
    else 
	return shadesOfBlue[colorIndex];
    }
}

void mapBoxHcWTarget(int start, int end, int x, int y, int width, int height, 
	char *group, char *item, char *statusLine, boolean target, char *otherFrame)
/* Print out image map rectangle that would invoke the htc (human track click)
 * program. */
{
char *encodedItem = cgiEncode(item);
printf("<AREA SHAPE=RECT COORDS=\"%d,%d,%d,%d\" ", x, y, x+width, y+height);
printf("HREF=\"%s&o=%d&t=%d&g=%s&i=%s&c=%s&l=%d&r=%d&db=%s&pix=%d\" ", 
    hgcNameAndSettings(), start, end, group, encodedItem, chromName, winStart, winEnd, 
    database, tl.picWidth);
if(target) 
    {
    printf(" target=\"%s\" ", otherFrame);
    } 
printf("ALT=\"%s\" TITLE=\"%s\">\n", statusLine, statusLine); 
freeMem(encodedItem);
}

#ifdef FUREY_CODE

/* Use the RepeatMasker style code to generate the
 * the Comparative Genomic Hybridization track */

static struct repeatItem *otherCghItem = NULL;
/*static char *cghClassNames[] = {
  "Breast", "CNS", "Colon", "Leukemia", "Lung", "Melanoma", "Ovary", "Prostate", "Renal",
  };*/
static char *cghClasses[] = {
  "BREAST", "CNS", "COLON", "LEUKEMIA", "LUNG", "MELANOMA", "OVARY", "PROSTATE", "RENAL",
  };
/* static char *cghClasses[] = {
  "BT549(D439b)", "HS578T(D268a)", "MCF7(D820b)", "MCF7ADR(D212a)", "MDA-231(D213b)", "MDA-435(D266a)", "MDA-N(D266b)", "T47D(D212b)", 
  }; */

struct repeatItem *makeCghItems()
/* Make the stereotypical CGH tracks */
{
struct repeatItem *ri, *riList = NULL;
int i;
int numClasses = ArraySize(cghClasses);
for (i=0; i<numClasses; ++i)
    {
    AllocVar(ri);
    ri->class = cghClasses[i];
    ri->className = cghClasses[i];
    slAddHead(&riList, ri);
    }
otherCghItem = riList;
slReverse(&riList);
return riList;
}

void cghLoadTrack(struct trackGroup *tg)
/* Load up CGH tracks.  (Will query database during drawing for a change.) */
{
tg->items = makeCghItems();
}

static void cghDraw(struct trackGroup *tg, int seqStart, int seqEnd,
        struct memGfx *mg, int xOff, int yOff, int width, 
        MgFont *font, Color color, enum trackVisibility vis)
{
int baseWidth = seqEnd - seqStart;
struct repeatItem *cghi;
int y = yOff;
int heightPer = tg->heightPer;
int lineHeight = tg->lineHeight;
int x1,x2,w;
boolean isFull = (vis == tvFull);
Color col;
int ix = 0;
struct sqlConnection *conn = hAllocConn();
struct sqlResult *sr = NULL;
char **row;
int rowOffset;
struct cgh cghRecord;

/* Set up the shades of colors */
if (!exprBedColorsMade)
    makeRedGreenShades(mg);

if (isFull)
    {
    /* Create tissue specific average track */
    struct hash *hash = newHash(6);
    char statusLine[128];

    for (cghi = tg->items; cghi != NULL; cghi = cghi->next)
        {
	cghi->yOffset = y;
	y += lineHeight;
	hashAdd(hash, cghi->class, cghi);
	}
    sr = hRangeQuery(conn, "cgh", chromName, winStart, winEnd, "type = 2", &rowOffset);
    /* sr = hRangeQuery(conn, "cgh", chromName, winStart, winEnd, "type = 3", &rowOffset); */
    while ((row = sqlNextRow(sr)) != NULL)
        {
	cghStaticLoad(row+rowOffset, &cghRecord);
	cghi = hashFindVal(hash, cghRecord.tissue); 
	/* cghi = hashFindVal(hash, cghRecord.name); */
	if (cghi == NULL)
	   cghi = otherCghItem;
	col = getExprDataColor((cghRecord.score * -1), 0.7, TRUE);
	x1 = roundingScale(cghRecord.chromStart-winStart, width, baseWidth)+xOff;
	x2 = roundingScale(cghRecord.chromEnd-winStart, width, baseWidth)+xOff;
	w = x2-x1;
	if (w <= 0)
	    w = 1;
	mgDrawBox(mg, x1, cghi->yOffset, w, heightPer, col);
        }
    freeHash(&hash);
    }
else
    {
    sr = hRangeQuery(conn, "cgh", chromName, winStart, winEnd, "type = 1", &rowOffset);
    while ((row = sqlNextRow(sr)) != NULL)
        {
	cghStaticLoad(row+rowOffset, &cghRecord);
	col = getExprDataColor((cghRecord.score * -1), 0.5, TRUE);
	x1 = roundingScale(cghRecord.chromStart-winStart, width, baseWidth)+xOff;
	x2 = roundingScale(cghRecord.chromEnd-winStart, width, baseWidth)+xOff;
	w = x2-x1;
	if (w <= 0)
	  w = 1;
	mgDrawBox(mg, x1, yOff, w, heightPer, col);
        }
    }
sqlFreeResult(&sr);
hFreeConn(&conn);
}

void cghMethods(struct trackGroup *tg)
/* Make track group for CGH experiments. */
{
tg->loadItems = cghLoadTrack;
tg->freeItems = repeatFree;
tg->drawItems = cghDraw;
tg->colorShades = shadesOfGray;
tg->itemName = repeatName;
tg->mapItemName = repeatName;
tg->totalHeight = tgFixedTotalHeight;
tg->itemHeight = tgFixedItemHeight;
tg->itemStart = tgWeirdItemStart;
tg->itemEnd = tgWeirdItemEnd;
=======
>>>>>>> 179a2692
}

int pslWScoreScale(struct pslWScore *psl, boolean isXeno, float maxScore)
/* takes the score field and scales it to the correct shade using maxShade and maxScore */
{
/* move from float to int by multiplying by 100 */
int score = (int)(100 * psl->score);
int level;
level = grayInRange(score, 0, (int)(100 * maxScore));
if(level==1) level++;
return level;
}

<<<<<<< HEAD
void loadMcnBreakpoints(struct trackGroup *tg)
/* Load up MCN breakpoints from database table to trackGroup items. */
{
bedLoadItem(tg, "mcnBreakpoints", (ItemLoader)mcnBreakpointsLoad);
}

void freeMcnBreakpoints(struct trackGroup *tg)
/* Free up MCN Breakpoints items. */
{
mcnBreakpointsFreeList((struct mcnBreakpoints**)&tg->items);
}

void mcnBreakpointsMethods(struct trackGroup *tg)
/* Make track group for mcnBreakpoints. */
{
tg->loadItems = loadMcnBreakpoints;
tg->freeItems = freeMcnBreakpoints;
}



#endif /*FUREY_CODE*/

void smallBreak()
/* Draw small horizontal break */
{
printf("<FONT SIZE=1><BR></FONT>\n");
}

int gfxBorder = 1;

int trackOffsetX()
/* Return x offset where track display proper begins. */
{
int x = gfxBorder;
if (withLeftLabels)
    x += tl.leftLabelWidth + gfxBorder;
return x;
}

void drawButtonBox(struct memGfx *mg, int x, int y, int w, int h)
/* Draw a min-raised looking button. */
{
int light = shadesOfGray[1], mid = shadesOfGray[2], dark = shadesOfGray[4];
mgDrawBox(mg, x, y, w, 1, light);
mgDrawBox(mg, x, y+1, 1, h-1, light);
mgDrawBox(mg, x+1, y+1, w-2, h-2, mid);
mgDrawBox(mg, x+1, y+h-1, w-1, 1, dark);
mgDrawBox(mg, x+w-1, y+1, 1, h-1, dark);
}


void makeActiveImage(struct trackGroup *groupList)
/* Make image and image map. */
{
struct trackGroup *group;
MgFont *font = tl.font;
struct memGfx *mg;
struct tempName gifTn;
char *mapName = "map";
int fontHeight = mgFontLineHeight(font);
int insideHeight = fontHeight-1;
int insideX = trackOffsetX();
int trackTabX = gfxBorder;
int trackTabWidth = 11;
int trackPastTabX = (withLeftLabels ? trackTabWidth : 0);
int trackPastTabWidth = tl.picWidth - trackPastTabX;
int pixWidth, pixHeight;
int insideWidth;
int y;
int typeCount = slCount(groupList);
int leftLabelWidth = 0;
int rulerHeight = fontHeight;
int yAfterRuler = gfxBorder;
int relNumOff;
int i;

=======
struct linkedFeatures *lfFromPslWScore(struct pslWScore *psl, int sizeMul, boolean isXeno, float maxScore)
/* Create a linked feature item from pslx.  Pass in sizeMul=1 for DNA, 
 * sizeMul=3 for protein. */
{
unsigned *starts = psl->tStarts;
unsigned *sizes = psl->blockSizes;
int i, blockCount = psl->blockCount;
int grayIx = pslWScoreScale(psl, isXeno, maxScore);
struct simpleFeature *sfList = NULL, *sf;
struct linkedFeatures *lf;
boolean rcTarget = (psl->strand[1] == '-');

AllocVar(lf);
lf->grayIx = grayIx;
strncpy(lf->name, psl->qName, sizeof(lf->name));
lf->orientation = orientFromChar(psl->strand[0]);
if (rcTarget)
    lf->orientation = -lf->orientation;
for (i=0; i<blockCount; ++i)
    {
    AllocVar(sf);
    sf->start = sf->end = starts[i];
    sf->end += sizes[i]*sizeMul;
    if (rcTarget)
        {
	int s, e;
	s = psl->tSize - sf->end;
	e = psl->tSize - sf->start;
	sf->start = s;
	sf->end = e;
	}
    sf->grayIx = grayIx;
    slAddHead(&sfList, sf);
    }
slReverse(&sfList);
lf->components = sfList;
finishLf(lf);
lf->start = psl->tStart;	/* Correct for rounding errors... */
lf->end = psl->tEnd;
return lf;
}

struct linkedFeatures *lfFromPslsWScoresInRange(char *table, int start, int end, char *chromName, boolean isXeno, float maxScore)
/* Return linked features from range of table with the scores scaled appriately */
{
struct sqlConnection *conn = hAllocConn();
struct sqlResult *sr = NULL;
char **row;
int rowOffset;
struct linkedFeatures *lfList = NULL, *lf;

sr = hRangeQuery(conn,table,chromName,start,end,NULL, &rowOffset);
while((row = sqlNextRow(sr)) != NULL)
    {
    struct pslWScore *pslWS = pslWScoreLoad(row);
    lf = lfFromPslWScore(pslWS, 1, FALSE, maxScore);
    slAddHead(&lfList, lf);
    pslWScoreFree(&pslWS);
    }
slReverse(&lfList);
sqlFreeResult(&sr);
hFreeConn(&conn);
return lfList;
}

void loadUniGeneAli(struct trackGroup *tg)
{
tg->items = lfFromPslsWScoresInRange("uniGene", winStart, winEnd, chromName,FALSE, 1.0);
}

void uniGeneMethods(struct trackGroup *tg)
{
linkedFeaturesMethods(tg);
tg->loadItems = loadUniGeneAli;
tg->colorShades = shadesOfGray;
}

char *perlegenName(struct trackGroup *tg, void *item)
/* return the actual perlegen name, in form xx/yyyy cut off xx/ return yyyy */
{
char * name;
struct linkedFeatures *lf = item;
name = strstr(lf->name, "/");
name ++;
if(name != NULL)
    return name;
else
    return "unknown";
}

Color perlegenColor(struct trackGroup *tg, struct linkedFeatures *lf, struct simpleFeature *sf, struct memGfx *mg)
/* if it is the start or stop blocks make the color the shades
 * otherwise use black */
{
if(lf->components == sf || (sf->next == NULL))
    return tg->colorShades[lf->grayIx+tg->subType];
else
    return blackIndex();
}

int perlegenHeight(struct trackGroup *tg, struct linkedFeatures *lf, struct simpleFeature *sf) 
/* if the item isn't the first or the last make it smaller */
{
if(sf == lf->components || sf->next == NULL)
    return tg->heightPer;
else 
    return (tg->heightPer-4);
}

static void perlegenLinkedFeaturesDraw(struct trackGroup *tg, int seqStart, int seqEnd,
        struct memGfx *mg, int xOff, int yOff, int width, 
        MgFont *font, Color color, enum trackVisibility vis)
/* currently this routine is adapted from Terry's linkedFeatureSeriesDraw() routine.
 * it could be cleaned up some but more importantly it should be integrated back 
 * into the main draw routine */
{
int baseWidth = seqEnd - seqStart;
struct linkedFeatures *lf;
struct simpleFeature *sf;
int y = yOff;
int heightPer = tg->heightPer;
int lineHeight = tg->lineHeight;
int x1,x2;
int midLineOff = heightPer/2;
int shortOff = 2, shortHeight = heightPer-4;
int s, e, e2, s2;
int itemOff, itemHeight;
boolean isFull = (vis == tvFull);
Color *shades = tg->colorShades;
Color bColor = tg->ixAltColor;
double scale = width/(double)baseWidth;
boolean isXeno = tg->subType == lfSubXeno;
boolean hideLine = (vis == tvDense && tg->subType == lfSubXeno);
int midY = y + midLineOff;
int compCount = 0;
int w;
int prevEnd = -1;

lf=tg->items;    
for(lf = tg->items; lf != NULL; lf = lf->next) 
    {
    if (lf->components != NULL && !hideLine)
	{
	x1 = round((double)((int)lf->start-winStart)*scale) + xOff;
	x2 = round((double)((int)lf->end-winStart)*scale) + xOff;
	w = x2-x1;
	color =  shades[lf->grayIx+isXeno];
	/* draw perlgen thick line ... */
	mgDrawBox(mg, x1, y+shortOff+1, w, shortHeight-2, color);
	}
    for (sf = lf->components; sf != NULL; sf = sf->next)
	{
	color = perlegenColor(tg, lf, sf, mg);
	heightPer = perlegenHeight(tg, lf, sf);
	s = sf->start;
	e = sf->end;
	drawScaledBox(mg, s, e, scale, xOff, y+((tg->heightPer - heightPer)/2), heightPer, color);
	/* if we're at the stop or start of a linked feature add a black tick for the snp 
	 * in addtion to the larger tic of shaded color */
	if(heightPer == tg->heightPer)
	    drawScaledBox(mg, s, e, scale, xOff, y+((tg->heightPer - heightPer - 4)/2), (heightPer -4), blackIndex());
	}
    if (isFull)
	y += lineHeight;
    }
}

void altGraphMapItem(struct trackGroup *tg, void *item, char *itemName, int start, int end, 
		    int x, int y, int width, int height)
/* create a link for each altGraph that centers it on browser with 
   known genes, human mrnas, and intron est tracks open */
{
struct altGraph *ag = item;
if(tg->visibility == tvFull)
    {
    printf("<AREA SHAPE=RECT COORDS=\"%d,%d,%d,%d\" ", x, y, x+width, y+height);
    printf("HREF=\"%s?position=%s:%d-%d&mrna=full&intronEst=full&refGene=full&altGraph=full&%s\"",
	   hgTracksName(), ag->tName, ag->tStart, ag->tEnd, cartSidUrlString(cart));
    printf(" ALT=\"Zoom to browser coordinates of altGraph\">\n");
    }
}

static void altGraphDraw(struct trackGroup *tg, int seqStart, int seqEnd,         
			 struct memGfx *mg, int xOff, int yOff, int width, 
			 MgFont *font, Color color, enum trackVisibility vis)
/* Draws the blocks for an alt-spliced gene and the connections */
{
int baseWidth = seqEnd - seqStart;
int y = yOff;
int heightPer = tg->heightPer;
int lineHeight = tg->lineHeight;
int x1,x2;
boolean isFull = (vis == tvFull);
double scale = width/(double)baseWidth;
int i;
double y1, y2;
int midLineOff = heightPer/2;
struct altGraph *ag=NULL, *agList = NULL;
int s =0, e=0;
agList = tg->items;
for(ag = agList; ag != NULL; ag = ag->next)
    {	   
    x1 = round((double)((int)ag->tStart-winStart)*scale) + xOff;
    x2 = round((double)((int)ag->tEnd-winStart)*scale) + xOff;
    if(tg->mapsSelf && tg->mapItem)
	{
	tg->mapItem(tg, ag, "notUsed", ag->tStart, ag->tEnd, xOff, y, width, heightPer);
	}
    if(!isFull && (x2-x1 > 0))
	{
	mgDrawBox(mg, x1, yOff+tg->heightPer/2, x2-x1, 1, MG_BLACK);
	}
    for(i=0; i< ag->edgeCount; i++)
	{
        /* draw exons as boxes */
	if( (ag->vTypes[ag->edgeStarts[i]] == ggHardStart || ag->vTypes[ag->edgeStarts[i]] == ggSoftStart)  
	    && (ag->vTypes[ag->edgeEnds[i]] == ggHardEnd || ag->vTypes[ag->edgeEnds[i]] == ggSoftEnd)) 
	    {
	    s = ag->vPositions[ag->edgeStarts[i]] + ag->tStart;
	    e = ag->vPositions[ag->edgeEnds[i]] + ag->tStart;
	    if(isFull)
		drawScaledBox(mg, s, e, scale, xOff, y+(heightPer/2), heightPer/2, MG_BLACK);
	    else
		drawScaledBox(mg, s, e, scale, xOff, y, heightPer, MG_BLACK);
	    }
	if(isFull)
	    {
	    /* draw introns as arcs */
	    if( (ag->vTypes[ag->edgeStarts[i]] == ggHardEnd || ag->vTypes[ag->edgeStarts[i]] == ggSoftEnd) 
		&& (ag->vTypes[ag->edgeEnds[i]] == ggHardStart || ag->vTypes[ag->edgeEnds[i]] == ggSoftStart))
		{
		int x1, x2;
		int midX;   
		int midY = y + heightPer/2;
		s = ag->vPositions[ag->edgeStarts[i]] + ag->tStart;
		e = ag->vPositions[ag->edgeEnds[i]] + ag->tStart;
		x1 = round((double)((int) s - winStart)*scale) + xOff;
		x2 = round((double)((int) e - winStart)*scale) + xOff;
		midX = (x1+x2)/2;
		mgDrawLine(mg, x1, midY, midX, y, MG_BLACK);
		mgDrawLine(mg, midX, y, x2, midY, MG_BLACK);
		}
	    }
	}
    if(isFull)
	y += lineHeight;
    }
}


void altGraphLoadItems(struct trackGroup *tg)
/* load the altGraph data to a trackGroup */
{
struct sqlConnection *conn = hAllocConn();
int rowOffSet;
char **row;
struct altGraph *ag=NULL, *agList=NULL;
struct sqlResult *sr = hRangeQuery(conn, tg->mapName, chromName,
				   winStart, winEnd, NULL, &rowOffSet);
while((row = sqlNextRow(sr)) != NULL)
    {
    ag = altGraphLoad(row + rowOffSet);
    slAddHead(&agList, ag);
    }
slReverse(&agList);
sqlFreeResult(&sr);
tg->items = agList;
}

void altGraphFreeItems(struct trackGroup *tg)
/* free up tha altGraph items in tg->items */
{
altGraphFreeList((struct altGraph**)(&tg->items));
}

static int altGraphFixedTotalHeight(struct trackGroup *tg, enum trackVisibility vis)
/* set track height to 2 * font size if full , 1 * if dense
*/
{
switch (vis)
    {
    case tvFull:
	tg->lineHeight  = 2 * mgFontLineHeight(tl.font)+1;
	tg->heightPer = tg->lineHeight -1;
	tg->height = slCount(tg->items) * tg->lineHeight;
	break;
    case tvDense:
	tg->lineHeight  = mgFontLineHeight(tl.font)+1;
	tg->heightPer = tg->lineHeight -1;
	tg->height = tg->lineHeight;
	break;
    }
return tg->height;
}

char *altGraphItemName(struct trackGroup *tg, void *item)
/* returns the number of alternative splice paths as a string name */
{
char buff[32];
struct altGraph *ag = item;
int numSplicings = altGraphNumAltSplices(ag);
snprintf(buff, sizeof(buff), "%d", numSplicings );
return (cloneString(buff));
}

void altGraphMethods(struct trackGroup *tg)
/* setup special methods for altGraph track */
{
tg->drawItems = altGraphDraw;
tg->loadItems = altGraphLoadItems;
tg->freeItems = altGraphFreeItems;
tg->totalHeight = altGraphFixedTotalHeight;
tg->itemName = altGraphItemName;
tg->mapsSelf = TRUE;
tg->mapItem = altGraphMapItem;
}


void mapBoxHcTwoItems(int start, int end, int x, int y, int width, int height, 
	char *group, char *item1, char *item2, char *statusLine)
/* Print out image map rectangle that would invoke the htc (human track click)
 * program. */
{
char *encodedItem1 = cgiEncode(item1);
char *encodedItem2 = cgiEncode(item2);
printf("<AREA SHAPE=RECT COORDS=\"%d,%d,%d,%d\" ", x, y, x+width, y+height);
printf("HREF=\"%s&o=%d&t=%d&g=%s&i=%s&i2=%s&c=%s&l=%d&r=%d&db=%s&pix=%d\" ", 
       hgcNameAndSettings(), start, end, group, encodedItem1, encodedItem2,chromName, winStart, winEnd, 
       database, tl.picWidth);
printf("ALT=\"%s\">\n", statusLine); 
freeMem(encodedItem1);
freeMem(encodedItem2);
}


void lfsMapItemName(struct trackGroup *tg, void *item, char *itemName, int start, int end, 
		    int x, int y, int width, int height)
{
struct linkedFeaturesSeries *lfs = tg->items;
struct linkedFeaturesSeries *lfsItem = item;
if(tg->visibility == tvFull)
    mapBoxHcTwoItems(start, end, x,y, width, height, tg->mapName, lfsItem->name, itemName, itemName);
}


struct linkedFeaturesSeries *lfsFromMsBedSimple(struct bed *bedList, char * name)
/* create a lfs containing all beds on a single line */
{
struct linkedFeaturesSeries *lfs;
struct linkedFeatures *lf;
struct bed *bed = NULL;

if(bedList == NULL)
    return NULL;
/* create one linkedFeatureSeries with average score for each lf
   in bed->score */
AllocVar(lfs);
if(name != NULL)
    lfs->name = cloneString(name);
else
    lfs->name = cloneString("unknown");
for(bed = bedList; bed != NULL; bed = bed->next)
    {
    lf = lfFromBed(bed);
    /* lf->tallStart = bed->chromStart;
       lf->tallEnd = bed->chromEnd; */
    lf->score = bed->score;
    slAddHead(&lfs->features, lf);  
    }
return lfs;
}


struct slInt {
    /* list of ints, should probably switch to slRef but harder to debug */
    struct slInt *next;
    int val;
};

void expRecordMapTypes(struct hash *expIndexesToNames, struct hash *indexes, int *numIndexes, 
		       struct expRecord *erList,  int index, char *filter, int filterIndex)
/* creates two hashes which contain a mapping from 
   experiment to type and from type to lists of experiments */
{
struct expRecord *er = NULL;
struct slRef *val=NULL;
struct slInt *sr=NULL, *srList = NULL;
struct hash *seen = newHash(2);
char buff[256];
int unique = 0;
for(er = erList; er != NULL; er = er->next)
    {
    if ((filterIndex == -1) || (sameString(filter, er->extras[filterIndex])))
        {
	val = hashFindVal(seen, er->extras[index]);
	if (val == NULL)
	    {
	    /* if this type is new 
	       save the index for this type */
	    AllocVar(val);
	    snprintf(buff, sizeof(buff), "%d", unique);
	    hashAdd(expIndexesToNames, buff, er->extras[index]);
	    val->val = cloneString(buff);
	    hashAdd(seen, er->extras[index], val);

	    /* save the indexes associated with this index */
	    AllocVar(sr);
	    sr->val = er->id;
	    hashAdd(indexes, buff, sr);
	    unique++;
	    }
	else
	    {
	    /* if this type has been seen before 
	       tack the new index on the end of the list */
	    AllocVar(sr);
	    srList = hashMustFindVal(indexes, val->val);
	    sr->val = er->id;
	    slAddTail(&srList,sr);
	    }
	}
    }

hashTraverseVals(seen, freeMem);
hashFree(&seen);
*numIndexes = unique;
}

int lfsSortByName(const void *va, const void *vb)    
/* used for slSorting linkedFeaturesSeries */
{
const struct linkedFeaturesSeries *a = *((struct linkedFeaturesSeries **)va);
const struct linkedFeaturesSeries *b = *((struct linkedFeaturesSeries **)vb);
return(strcmp(a->name, b->name));
}

int nci60LfsSortByName(const void *va, const void *vb)    
/* used for slSorting linkedFeaturesSeries */
{
const struct linkedFeaturesSeries *a = *((struct linkedFeaturesSeries **)va);
const struct linkedFeaturesSeries *b = *((struct linkedFeaturesSeries **)vb);
/* make sure that the duplicate and nsclc end up at the end */
if(sameString(a->name, "DUPLICATE"))
    return 1;
if(sameString(a->name, "NSCLC"))
    return 1;
if(sameString(b->name, "DUPLICATE"))
    return -1;
if(sameString(b->name, "NSCLC"))
    return -1;
return(strcmp(a->name, b->name));
}


struct linkedFeatures *bedFilterMinLength(struct bed *bedList, int minLength ) 
{
struct linkedFeatures *lf = NULL, *lfList=NULL;
struct bed *bed = NULL;

/* traditionally if there is nothing to show
   show nothing .... */
if(bedList == NULL)
    return NULL;

for(bed = bedList; bed != NULL; bed = bed->next)
    {
	/* create the linked features */
    if( bed->chromEnd - bed->chromStart >=  minLength )
        {
        lf = lfFromBed(bed);
        slAddHead(&lfList, lf);
        }
    }

slReverse(&lfList);
return lfList;
}



struct linkedFeaturesSeries *msBedGroupByIndex(struct bed *bedList, char *database, char *table, int expIndex, 
					       char *filter, int filterIndex) 
/* groups bed expScores in multiple scores bed by the expIndex 
   in the expRecord->extras array. Makes use of hashes to remember numerical
   index of experiments, as hard to do in a list. */
{
struct linkedFeaturesSeries *lfsList = NULL, *lfs, **lfsArray;
struct linkedFeatures *lf = NULL;
struct sqlConnection *conn;
struct hash *indexes;
struct hash *expTypes;
struct hash *expIndexesToNames;
int numIndexes = 0, currentIndex, i;
struct expRecord *erList = NULL, *er=NULL;
struct slInt *srList = NULL, *sr=NULL;
char buff[256];
struct bed *bed;

/* traditionally if there is nothing to show
   show nothing .... */
if(bedList == NULL)
    return NULL;

/* otherwise if we're goint to do some filtering
   set up the data structures */
conn = sqlConnect(database);
indexes = newHash(2);
expTypes = newHash(2);
expIndexesToNames = newHash(2);

/* load the experiment information */
snprintf(buff, sizeof(buff), "select * from %s order by id asc", table);
erList = expRecordLoadByQuery(conn, buff);
if(erList == NULL)
    errAbort("hgTracks::msBedGroupByIndex() - can't get any records for %s in table %s\n", buff, table);
sqlDisconnect(&conn);

/* build hash to map experiment ids to types */
for(er = erList; er != NULL; er = er->next)
    {
    snprintf(buff, sizeof(buff), "%d", er->id);
    hashAdd(expTypes, buff, er->extras[expIndex]);
    }
/* get the number of indexes and the experiment values associated
   with each index */
expRecordMapTypes(expIndexesToNames, indexes, &numIndexes, erList, expIndex, filter, filterIndex);
if(numIndexes == 0)
    errAbort("hgTracks::msBedGroupByIndex() - numIndexes can't be 0");
lfsArray = needMem(sizeof(struct linkedFeaturesSeries*) * numIndexes);

/* initialize our different tissue linkedFeatureSeries) */
for(i=0;i<numIndexes;i++)
    {    
    char *name=NULL;
    AllocVar(lfsArray[i]);
    snprintf(buff, sizeof(buff), "%d", i);
    name = hashMustFindVal(expIndexesToNames, buff);	
    lfsArray[i]->name = cloneString(name);
    }
/* for every bed we need to group together the tissue specific
 scores in that bed */
for(bed = bedList; bed != NULL; bed = bed->next)
    {
    /* for each tissue we need to average the scores together */
    for(i=0; i<numIndexes; i++) 
	{
	float aveScores = 0;
	int aveCount =0;

	/* get the indexes of experiments that we want to average 
	 in form of a slRef list */
	snprintf(buff, sizeof(buff), "%d", i);
	srList = hashMustFindVal(indexes, buff);
	currentIndex = srList->val;

	/* create the linked features */
	lf = lfFromBed(bed);

	/* average the scores together to get the ave score for this
	   tissue type */
	for(sr = srList; sr != NULL; sr = sr->next)
	    {
	    currentIndex = sr->val;
	    if( bed->expScores[currentIndex] != -10000) 
		{
		aveScores += bed->expScores[currentIndex];
		aveCount++;
		}
	    }

	/* if there were some good values do the average 
	   otherwise mark as missing */
	if(aveCount != 0)
	    lf->score = aveScores/aveCount;
	else
	    lf->score = -10000;
	
	/* add this linked feature to the correct 
	   linkedFeaturesSeries */
	slAddHead(&lfsArray[i]->features, lf);
	}
    }
/* Summarize all of our linkedFeatureSeries in one linkedFeatureSeries list */
for(i=0; i<numIndexes; i++)
    {
    slAddHead(&lfsList, lfsArray[i]);
    }

hashTraverseVals(indexes, freeMem);
expRecordFreeList(&erList);
freeHash(&indexes);
freeHash(&expTypes);
freeHash(&expIndexesToNames);
slReverse(&lfsList);
return lfsList;
}


void lfsFromAffyBed(struct trackGroup *tg)
/* filters the bedList stored at tg->items
into a linkedFeaturesSeries as determined by
filter type */
{
struct linkedFeaturesSeries *lfsList = NULL, *lfs;
struct linkedFeatures *lf;
struct bed *bed = NULL, *bedList= NULL;
char *affyMap = cartUsualString(cart, "affy.type", affyEnumToString(affyTissue));
enum affyOptEnum affyType = affyStringToEnum(affyMap);
int i=0;
bedList = tg->items;

if(tg->limitedVis == tvDense)
    {
    tg->items = lfsFromMsBedSimple(bedList, "Affymetrix");
    }
else if(affyType == affyTissue)
    {
    tg->items = msBedGroupByIndex(bedList, "hgFixed", "affyExps", affyTissue, NULL, -1);
    slSort(&tg->items,lfsSortByName);
    }
else if(affyType == affyId)
    {
    tg->items = msBedGroupByIndex(bedList, "hgFixed", "affyExps", affyId, NULL, -1);
    }
else if(affyType == affyChipType)
    {
    tg->items = msBedGroupByIndex(bedList, "hgFixed", "affyExps", affyChipType, NULL, -1);
    }
else
    {
    tg->items = msBedGroupByIndex(bedList, "hgFixed", "affyExps", affyTissue, affyMap, 1);
    slSort(&tg->items,lfsSortByName);
    }
bedFreeList(&bedList);
}

void lfsFromNci60Bed(struct trackGroup *tg)
/* filters the bedList stored at tg->items
into a linkedFeaturesSeries as determined by
filter type */
{
struct linkedFeaturesSeries *lfsList = NULL, *lfs;
struct linkedFeatures *lf;
struct bed *bed = NULL, *bedList= NULL;
char *nci60Map = cartUsualString(cart, "nci60.type", nci60EnumToString(0));
enum nci60OptEnum nci60Type = nci60StringToEnum(nci60Map);
int i=0;
bedList = tg->items;

if(tg->limitedVis == tvDense)
    {
    tg->items = lfsFromMsBedSimple(bedList, "NCI 60");
    }
else if(nci60Type == nci60Tissue)
    {
    tg->items = msBedGroupByIndex(bedList, "hgFixed", "nci60Exps", 1, NULL, -1);
    slSort(&tg->items,nci60LfsSortByName);
    }
else if(nci60Type == nci60All)
    {
    tg->items = msBedGroupByIndex(bedList, "hgFixed", "nci60Exps", 0, NULL, -1);
    }
else
    {
    tg->items = msBedGroupByIndex(bedList, "hgFixed", "nci60Exps", 0, nci60Map, 1);
    slSort(&tg->items,lfsSortByName);
    }
bedFreeList(&bedList);
}

struct bed *rosettaFilterByExonType(struct bed *bedList)
/* remove beds from list depending on user preference for 
   seeing confirmed and/or predicted exons */
{
struct bed *bed=NULL, *tmp=NULL, *tmpList=NULL;
char *exonTypes = cartUsualString(cart, "rosetta.et", rosettaExonEnumToString(0));
enum rosettaExonOptEnum et = rosettaStringToExonEnum(exonTypes);

if(et == rosettaAllEx)
    return bedList;

/* go through and remove appropriate beds */
for(bed = bedList; bed != NULL; )
    {
    if(et == rosettaConfEx)
	{
	tmp = bed->next;
	if(bed->name[strlen(bed->name) -2] == 't')
	    slSafeAddHead(&tmpList, bed);
	else
	    bedFree(&bed);
	bed = tmp;
	}
    else if(et == rosettaPredEx)
	{
	tmp = bed->next;
	if(bed->name[strlen(bed->name) -2] == 'p')
	    slSafeAddHead(&tmpList, bed);
	else
	    bedFree(&bed);
	bed = tmp;
	}
    }
slReverse(&tmpList);
return tmpList;
}

void lfsFromRosettaBed(struct trackGroup *tg)
/* filters the bedList stored at tg->items
into a linkedFeaturesSeries as determined by
filter type */
{
struct linkedFeaturesSeries *lfsList = NULL, *lfs;
struct linkedFeatures *lf;
struct bed *bed = NULL, *bedList= NULL, *tmp=NULL, *tmpList=NULL;
char *rosettaMap = cartUsualString(cart, "rosetta.type", rosettaEnumToString(0));
enum rosettaOptEnum rosettaType = rosettaStringToEnum(rosettaMap);
char *exonTypes = cartUsualString(cart, "rosetta.et", "Confirmed Only");
int i=0, et=-1;
bedList = tg->items;

bedList = rosettaFilterByExonType(bedList);

/* determine how to display the experiments */
if(tg->limitedVis == tvDense)
    {
    tg->items = lfsFromMsBedSimple(bedList, "Rosetta");
    }
else if(rosettaType == rosettaAll)
    {
    tg->items = msBedGroupByIndex(bedList, "hgFixed", "rosettaExps", 0, NULL, -1);
    }
else if(rosettaType == rosettaPoolOther)
    {
    lfsList = msBedGroupByIndex(bedList, "hgFixed", "rosettaExps", 1, NULL, -1);
    lfsList->name=cloneString("Common Reference");
    lfsList->next->name=cloneString("Other Exps");
    tg->items = lfsList;
    }
else 
    {
    tg->items = msBedGroupByIndex(bedList, "hgFixed", "rosettaExps", 0, rosettaMap, 1);
    }    
bedFreeList(&bedList);
}



void lfFromAncientRBed(struct trackGroup *tg)
/* filters the bedList stored at tg->items
into a linkedFeaturesSeries as determined by
minimum munber of aligned bases cutoff */
{
struct bed *bed = NULL, *bedList= NULL, *tmp=NULL, *tmpList=NULL;
int ancientRMinLength = atoi(cartUsualString(cart, "ancientR.minLength", "50"));
bedList = tg->items;
tg->items = bedFilterMinLength(bedList, ancientRMinLength);
bedFreeList(&bedList);
}



void lfsFromCghNci60Bed(struct trackGroup *tg)
{
struct linkedFeaturesSeries *lfsList = NULL, *lfs;
struct linkedFeatures *lf;
struct bed *bed = NULL, *bedList= NULL;
char *cghNci60Map = cartUsualString(cart, "cghNci60.type", cghoeEnumToString(0));
enum cghNci60OptEnum cghNci60Type = cghoeStringToEnum(cghNci60Map);
int i=0;
bedList = tg->items;


if(tg->limitedVis == tvDense)
    {
    tg->items = lfsFromMsBedSimple(bedList, "CGH NCI 60");
    }
else if (cghNci60Type == cghoeTissue)
    {
    tg->items = msBedGroupByIndex(bedList, "hgFixed", "cghNci60Exps", 1, NULL, -1);
    }
else if (cghNci60Type == cghoeAll)
    {
    tg->items = msBedGroupByIndex(bedList, "hgFixed", "cghNci60Exps", 0, NULL, -1);
    }
else
    {
    tg->items = msBedGroupByIndex(bedList, "hgFixed", "cghNci60Exps", 0, cghNci60Map, 1);
    }
bedFreeList(&bedList);
}

struct linkedFeaturesSeries *lfsFromMsBed(struct trackGroup *tg, struct bed *bedList)
/* create a linkedFeatureSeries from a bed list making each
   experiment a different linkedFeaturesSeries */
{
struct linkedFeaturesSeries *lfsList = NULL, *lfs;
struct linkedFeatures *lf;
struct bed *bed = NULL;
int i=0;
if(tg->limitedVis == tvDense)
    {
    lfsList = lfsFromMsBedSimple(bedList, tg->shortLabel);
    }
else 
    {
    /* for each experiment create a linked features series */
    for(i = 0; i < bedList->expCount; i++) 
	{
	char buff[256];
	AllocVar(lfs);
	if(bedList != NULL)
	    {
	    snprintf(buff, sizeof(buff), "%d", bedList->expIds[i]);
	    lfs->name = cloneString(buff);
	    }
	else
	    lfs->name = cloneString(tg->shortLabel);
      	for(bed = bedList; bed != NULL; bed = bed->next)
	    {
	    lf = lfFromBed(bed);
	    lf->tallStart = bed->chromStart; 
	    lf->tallEnd = bed->chromEnd; 
	    lf->score = bed->expScores[i];
	    slAddHead(&lfs->features, lf);
	    }
	slReverse(&lfs->features);
	slAddHead(&lfsList, lfs);
	}
    slReverse(&lfsList);
    }
return lfsList;
}

void makeRedGreenShades(struct memGfx *mg) 
/* Allocate the  shades of Red, Green and Blue */
{
static struct rgbColor black = {0, 0, 0};
static struct rgbColor red = {255, 0, 0};
static struct rgbColor green = {0, 255, 0};
static struct rgbColor blue = {0, 0, 255};
mgMakeColorGradient(mg, &black, &blue, EXPR_DATA_SHADES, shadesOfBlue);
mgMakeColorGradient(mg, &black, &red, EXPR_DATA_SHADES, shadesOfRed);
mgMakeColorGradient(mg, &black, &green, EXPR_DATA_SHADES, shadesOfGreen);
exprBedColorsMade = TRUE;
}

Color cghNci60Color(struct trackGroup *tg, void *item, struct memGfx *mg ) 
{
struct linkedFeatures *lf = item;
float val = lf->score;
float absVal = fabs(val);
int colorIndex = 0;
float maxDeviation = 1.0;
char *colorScheme = cartUsualString(cart, "cghNci60.color", "gr");
/* colorScheme should be stored somewhere not looked up every time... */

/* Make sure colors available */
if(!exprBedColorsMade)
    makeRedGreenShades(mg);
if(val == -10000)
    return shadesOfGray[5];

if(tg->visibility == tvDense) 
    /* True value stored as integer in score field and was multiplied by 100 */ 
    absVal = absVal/100;

/* Check on mode */
if (tg->visibility == tvFull)
    {
    maxDeviation = 0.7;
    } 
 else 
    {
    maxDeviation = 0.5;
    }

/* cap the value to be less than or equal to maxDeviation */
if(absVal > maxDeviation)
    absVal = maxDeviation;

/* project the value into the number of colors we have.  
 *   * i.e. if val = 1.0 and max is 2.0 and number of shades is 16 then index would be
 * 1 * 15 /2.0 = 7.5 = 7
 */
colorIndex = (int)(absVal * maxRGBShade/maxDeviation);
if(val < 0) 
    if (sameString(colorScheme, "gr")) 
        return shadesOfRed[colorIndex];
    else
        return shadesOfGreen[colorIndex];    
else 
    {
    if (sameString(colorScheme, "gr"))
	return shadesOfGreen[colorIndex];
    else if (sameString(colorScheme, "rg"))
        return shadesOfRed[colorIndex];
    else
	return shadesOfBlue[colorIndex];
    }
}



Color expressionColor(struct trackGroup *tg, void *item, struct memGfx *mg,
		 float denseMax, float fullMax) 
/* Does the score->color conversion for various microarray tracks */
{
struct linkedFeatures *lf = item;
float val = lf->score;
float absVal = fabs(val);
int colorIndex = 0;
float maxDeviation = 1.0;
static char *colorSchemes[] = { "rg", "rb" };
static char *colorScheme = NULL;
static int colorSchemeFlag = -1;

/* set up the color scheme items if not done yet */
if(colorScheme == NULL)
    colorScheme = cartUsualString(cart, "exprssn.color", "rg");
if(colorSchemeFlag == -1)
    colorSchemeFlag = stringArrayIx(colorScheme, colorSchemes, ArraySize(colorSchemes));

/* if val is error value show make it gray */
if(val <= -10000)
    return shadesOfGray[5];

/* we approximate a float by storing it as an int,
   thus to bring us back to right scale divide by 1000.
   i.e. 1.27 was stored as 1270 and needs to be converted to 1.27 */
if(tg->limitedVis == tvDense)
    absVal = absVal/1000;

if(!exprBedColorsMade)
    makeRedGreenShades(mg);

/* cap the value to be less than or equal to maxDeviation */
if (tg->limitedVis == tvFull)
    maxDeviation = fullMax;
else 
    maxDeviation = denseMax;

/* cap the value to be less than or equal to maxDeviation */
if(absVal > maxDeviation)
    absVal = maxDeviation;

/* project the value into the number of colors we have.  
 * i.e. if val = 1.0 and max is 2.0 and number of shades is 16 then index would be
 * 1 * 15 /2.0 = 7.5 = 7
 */
colorIndex = (int)(absVal * maxRGBShade/maxDeviation);
if(val > 0) 
    return shadesOfRed[colorIndex];
else 
    {
    if(colorSchemeFlag == 0)
	return shadesOfGreen[colorIndex];
    else 
	return shadesOfBlue[colorIndex];
    }
}

Color nci60Color(struct trackGroup *tg, void *item, struct memGfx *mg)
/* Does the score->color conversion for various microarray tracks */
{
return expressionColor(tg, item, mg, 1.0, 2.6);
}

Color getColorForAffyExpssn(float val, float max)
/* Return the correct color for a given score */
{
struct rgbColor color; 
int colorIndex = 0;
int offset = 0;   /* really there is no dynamic range below 64 (2^6) */

if(val == -10000)
    return shadesOfGray[5];
val = fabs(val);

/* take the log for visualization */
if(val > 0)
    val = logBase2(val);
else
    val = 0;

/* scale offset down to 0 */
if(val > offset) 
    val = val - offset;
else
    val = 0;

if (max <= 0) 
    errAbort("hgTracks::getColorForAffyExpssn() maxDeviation can't be zero\n"); 
max = logBase2(max);
max = max - offset;
if(max < 0)
    errAbort("hgTracks::getColorForAffyExpssn() - Max val should be greater than 0 but it is: %g", max);
    
if(val > max) 
    val = max;
colorIndex = (int)(val * maxShade/max);
return shadesOfSea[colorIndex];
}

Color affyColor(struct trackGroup *tg, void *item, struct memGfx *mg)
/* Does the score->color conversion for affymetrix arrays */
{
struct linkedFeatures *lf = item;
float score = lf->score;
if(tg->visibility == tvDense)
    score = score/10;
if(!exprBedColorsMade)
    makeRedGreenShades(mg);
return getColorForAffyExpssn(score, 262144/16); /* 262144 == 2^18 */
}

Color affyRatioColor(struct trackGroup *tg, void *item, struct memGfx *mg)
/* Does the score->color conversion for affymetrix arrays using ratios,
 * if dense do an intensity color in blue based on score value otherwise do
 * red/green display from expScores */
{
struct linkedFeatures *lf = item;
float score = lf->score;
if(!exprBedColorsMade)
    makeRedGreenShades(mg);
if(tg->visibility == tvDense)
    {
    score = score/10;
    return getColorForAffyExpssn(score, 262144/16); /* 262144 == 2^18 */
    }
else
    {
    return expressionColor(tg, item, mg, 1.0, 3.0);
    }
}

void loadMultScoresBed(struct trackGroup *tg)
/* Convert bed info in window to linked feature. */
{
struct sqlConnection *conn = hAllocConn();
struct sqlResult *sr;
char **row;
int rowOffset;
int itemCount =0;
struct bed *bedList = NULL, *bed;
struct linkedFeatures *lfList = NULL, *lf;
struct linkedFeaturesSeries *lfsList = NULL, *lfs;

sr = hRangeQuery(conn, tg->mapName, chromName, winStart, winEnd, NULL, &rowOffset);
while ((row = sqlNextRow(sr)) != NULL)
    {
    bed = bedLoadN(row+rowOffset, 15);
    slAddHead(&bedList, bed);
    itemCount++;
    }
sqlFreeResult(&sr);
hFreeConn(&conn);
slReverse(&bedList);

/* a lot of the filters condense many items down to 
   two or three, this can be computationally expensive.
   use the maxItemsInFullTrack as a cap on the number that
   will be computed */
if(!tg->limitedVisSet)
    {
    enum trackVisibility vis = tg->visibility;
    tg->limitedVisSet = TRUE;
    if(vis == tvFull)
	{
	if(itemCount > maxItemsInFullTrack) 
	    vis = tvDense;
	}
    tg->limitedVis = vis;
    }

/* run the filter if it exists, otherwise use default */
if(tg->trackFilter != NULL)
    {
    /* let the filter do the assembly of the linkedFeaturesList */
    tg->items = bedList;
    tg->trackFilter(tg);
    }
else
    {
    /* use default behavior of one row for each experiment */
    tg->items = lfsFromMsBed(tg, bedList);
    bedFreeList(&bedList);
    }
}

char *rosettaName(struct trackGroup *tg, void *item)
/* Return Abbreviated rosetta experiment name */
{
struct linkedFeaturesSeries *lfs = item;
char *full = NULL;
static char abbrev[32];
char *tmp = strstr(lfs->name, "_vs_");
if(tmp != NULL) 
    {
    tmp += 4;
    full = tmp = cloneString(tmp);
    tmp = strstr(tmp, "_(");
    if(tmp != NULL)
	*tmp = '\0';
    strncpy(abbrev, full, sizeof(abbrev));
    freez(&full);
    }
else if(lfs->name != NULL) 
    {
    strncpy(abbrev, lfs->name, sizeof(abbrev));
    }
else 
    {
    strncpy(abbrev, tg->shortLabel, sizeof(abbrev));
    }
return abbrev;
}

void loadMaScoresBed(struct trackGroup *tg)
/* load up bed15 data types into linkedFeaturesSeries and then set the noLines
   flag on each one */
{
struct linkedFeaturesSeries *lfs;
loadMultScoresBed(tg);
for(lfs = tg->items; lfs != NULL; lfs = lfs->next)
    {
    lfs->noLine = TRUE;
    }
}


void rosettaMethods(struct trackGroup *tg)
/* methods for Rosetta track using bed track */
{
linkedFeaturesSeriesMethods(tg);
tg->itemColor = nci60Color;
tg->loadItems = loadMaScoresBed;
tg->trackFilter = lfsFromRosettaBed;
tg->itemName = rosettaName;
tg->mapItem = lfsMapItemName;
tg->mapsSelf = TRUE;
}

void nci60Methods(struct trackGroup *tg)
/* set up special methods for NCI60 track and tracks with multiple
   scores in general */
{
linkedFeaturesSeriesMethods(tg);
tg->itemColor = nci60Color;
tg->loadItems = loadMaScoresBed;
tg->trackFilter = lfsFromNci60Bed ;
tg->mapItem = lfsMapItemName;
tg->mapsSelf = TRUE;
}


void affyMethods(struct trackGroup *tg)
/* set up special methods for NCI60 track and tracks with multiple
   scores in general */
{
linkedFeaturesSeriesMethods(tg);
tg->itemColor = affyColor;
tg->loadItems = loadMaScoresBed;
tg->trackFilter = lfsFromAffyBed;
tg->mapItem = lfsMapItemName;
tg->mapsSelf = TRUE;
}

void affyRatioMethods(struct trackGroup *tg)
/* set up special methods for NCI60 track and tracks with multiple
   scores in general */
{
linkedFeaturesSeriesMethods(tg);
tg->itemColor = affyRatioColor;
tg->loadItems = loadMaScoresBed;
tg->trackFilter = lfsFromAffyBed;
tg->mapItem = lfsMapItemName;
tg->mapsSelf = TRUE;
}

void cghNci60Methods(struct trackGroup *tg)
/* set up special methods for CGH NCI60 track */
{
linkedFeaturesSeriesMethods(tg);
tg->itemColor = cghNci60Color;
tg->loadItems = loadMultScoresBed;
tg->trackFilter = lfsFromCghNci60Bed;
}

void perlegenMethods(struct trackGroup *tg)
/* setup special methods for haplotype track */
{
tg->drawItems = perlegenLinkedFeaturesDraw;
tg->itemName = perlegenName;
tg->colorShades = shadesOfSea;
}

void loadAncientR(struct trackGroup *tg)
/* Load up ancient repeats from database table to trackGroup items
 * filtering out those below a certain length threshold,
   in number of aligned bases. */
{
bedLoadItem(tg, "ancientR", (ItemLoader)bedLoad12);
lfFromAncientRBed(tg);
}


void ancientRMethods(struct trackGroup *tg)
/* setup special methods for ancientR track */
{
tg->loadItems = loadAncientR;
//tg->trackFilter = lfsFromAncientRBed;
}


Color getExprDataColor(float val, float maxDeviation, boolean RG_COLOR_SCHEME ) 
/** Returns the appropriate Color from the shadesOfGreen and shadesOfRed arrays
 * @param float val - acutual data to be represented
 * @param float maxDeviation - maximum (and implicitly minimum) values represented
 * @param boolean RG_COLOR_SCHEME - are we red/green(TRUE) or red/blue(FALSE) ?
 */
{
float absVal = fabs(val);
int colorIndex = 0;

/* cap the value to be less than or equal to maxDeviation */
if(absVal > maxDeviation)
    absVal = maxDeviation;

/* project the value into the number of colors we have.  
 *   * i.e. if val = 1.0 and max is 2.0 and number of shades is 16 then index would be
 * 1 * 15 /2.0 = 7.5 = 7
 */
if(maxDeviation == 0) 
    errAbort("ERROR: hgTracksExample::getExprDataColor() maxDeviation can't be zero\n"); 

colorIndex = (int)(absVal * maxRGBShade/maxDeviation);

/* Return the correct color depending on color scheme and shades */
if(RG_COLOR_SCHEME) 
    {
    if(val > 0) 
	return shadesOfRed[colorIndex];
    else 
	return shadesOfGreen[colorIndex];
    }
else 
    {
    if(val > 0) 
	return shadesOfRed[colorIndex];
    else 
	return shadesOfBlue[colorIndex];
    }
}

void mapBoxHcWTarget(int start, int end, int x, int y, int width, int height, 
	char *group, char *item, char *statusLine, boolean target, char *otherFrame)
/* Print out image map rectangle that would invoke the htc (human track click)
 * program. */
{
char *encodedItem = cgiEncode(item);
printf("<AREA SHAPE=RECT COORDS=\"%d,%d,%d,%d\" ", x, y, x+width, y+height);
printf("HREF=\"%s&o=%d&t=%d&g=%s&i=%s&c=%s&l=%d&r=%d&db=%s&pix=%d\" ", 
    hgcNameAndSettings(), start, end, group, encodedItem, chromName, winStart, winEnd, 
    database, tl.picWidth);
if(target) 
    {
    printf(" target=\"%s\" ", otherFrame);
    } 
printf("ALT=\"%s\" TITLE=\"%s\">\n", statusLine, statusLine); 
freeMem(encodedItem);
}

#ifdef FUREY_CODE

/* Use the RepeatMasker style code to generate the
 * the Comparative Genomic Hybridization track */

static struct repeatItem *otherCghItem = NULL;
/*static char *cghClassNames[] = {
  "Breast", "CNS", "Colon", "Leukemia", "Lung", "Melanoma", "Ovary", "Prostate", "Renal",
  };*/
static char *cghClasses[] = {
  "BREAST", "CNS", "COLON", "LEUKEMIA", "LUNG", "MELANOMA", "OVARY", "PROSTATE", "RENAL",
  };
/* static char *cghClasses[] = {
  "BT549(D439b)", "HS578T(D268a)", "MCF7(D820b)", "MCF7ADR(D212a)", "MDA-231(D213b)", "MDA-435(D266a)", "MDA-N(D266b)", "T47D(D212b)", 
  }; */

struct repeatItem *makeCghItems()
/* Make the stereotypical CGH tracks */
{
struct repeatItem *ri, *riList = NULL;
int i;
int numClasses = ArraySize(cghClasses);
for (i=0; i<numClasses; ++i)
    {
    AllocVar(ri);
    ri->class = cghClasses[i];
    ri->className = cghClasses[i];
    slAddHead(&riList, ri);
    }
otherCghItem = riList;
slReverse(&riList);
return riList;
}

void cghLoadTrack(struct trackGroup *tg)
/* Load up CGH tracks.  (Will query database during drawing for a change.) */
{
tg->items = makeCghItems();
}

static void cghDraw(struct trackGroup *tg, int seqStart, int seqEnd,
        struct memGfx *mg, int xOff, int yOff, int width, 
        MgFont *font, Color color, enum trackVisibility vis)
{
int baseWidth = seqEnd - seqStart;
struct repeatItem *cghi;
int y = yOff;
int heightPer = tg->heightPer;
int lineHeight = tg->lineHeight;
int x1,x2,w;
boolean isFull = (vis == tvFull);
Color col;
int ix = 0;
struct sqlConnection *conn = hAllocConn();
struct sqlResult *sr = NULL;
char **row;
int rowOffset;
struct cgh cghRecord;

/* Set up the shades of colors */
if (!exprBedColorsMade)
    makeRedGreenShades(mg);

if (isFull)
    {
    /* Create tissue specific average track */
    struct hash *hash = newHash(6);
    char statusLine[128];

    for (cghi = tg->items; cghi != NULL; cghi = cghi->next)
        {
	cghi->yOffset = y;
	y += lineHeight;
	hashAdd(hash, cghi->class, cghi);
	}
    sr = hRangeQuery(conn, "cgh", chromName, winStart, winEnd, "type = 2", &rowOffset);
    /* sr = hRangeQuery(conn, "cgh", chromName, winStart, winEnd, "type = 3", &rowOffset); */
    while ((row = sqlNextRow(sr)) != NULL)
        {
	cghStaticLoad(row+rowOffset, &cghRecord);
	cghi = hashFindVal(hash, cghRecord.tissue); 
	/* cghi = hashFindVal(hash, cghRecord.name); */
	if (cghi == NULL)
	   cghi = otherCghItem;
	col = getExprDataColor((cghRecord.score * -1), 0.7, TRUE);
	x1 = roundingScale(cghRecord.chromStart-winStart, width, baseWidth)+xOff;
	x2 = roundingScale(cghRecord.chromEnd-winStart, width, baseWidth)+xOff;
	w = x2-x1;
	if (w <= 0)
	    w = 1;
	mgDrawBox(mg, x1, cghi->yOffset, w, heightPer, col);
        }
    freeHash(&hash);
    }
else
    {
    sr = hRangeQuery(conn, "cgh", chromName, winStart, winEnd, "type = 1", &rowOffset);
    while ((row = sqlNextRow(sr)) != NULL)
        {
	cghStaticLoad(row+rowOffset, &cghRecord);
	col = getExprDataColor((cghRecord.score * -1), 0.5, TRUE);
	x1 = roundingScale(cghRecord.chromStart-winStart, width, baseWidth)+xOff;
	x2 = roundingScale(cghRecord.chromEnd-winStart, width, baseWidth)+xOff;
	w = x2-x1;
	if (w <= 0)
	  w = 1;
	mgDrawBox(mg, x1, yOff, w, heightPer, col);
        }
    }
sqlFreeResult(&sr);
hFreeConn(&conn);
}

void cghMethods(struct trackGroup *tg)
/* Make track group for CGH experiments. */
{
tg->loadItems = cghLoadTrack;
tg->freeItems = repeatFree;
tg->drawItems = cghDraw;
tg->colorShades = shadesOfGray;
tg->itemName = repeatName;
tg->mapItemName = repeatName;
tg->totalHeight = tgFixedTotalHeight;
tg->itemHeight = tgFixedItemHeight;
tg->itemStart = tgWeirdItemStart;
tg->itemEnd = tgWeirdItemEnd;
}


void loadMcnBreakpoints(struct trackGroup *tg)
/* Load up MCN breakpoints from database table to trackGroup items. */
{
bedLoadItem(tg, "mcnBreakpoints", (ItemLoader)mcnBreakpointsLoad);
}

void freeMcnBreakpoints(struct trackGroup *tg)
/* Free up MCN Breakpoints items. */
{
mcnBreakpointsFreeList((struct mcnBreakpoints**)&tg->items);
}

void mcnBreakpointsMethods(struct trackGroup *tg)
/* Make track group for mcnBreakpoints. */
{
tg->loadItems = loadMcnBreakpoints;
tg->freeItems = freeMcnBreakpoints;
}



#endif /*FUREY_CODE*/

void smallBreak()
/* Draw small horizontal break */
{
printf("<FONT SIZE=1><BR></FONT>\n");
}

int gfxBorder = 1;

int trackOffsetX()
/* Return x offset where track display proper begins. */
{
int x = gfxBorder;
if (withLeftLabels)
    x += tl.leftLabelWidth + gfxBorder;
return x;
}

void drawButtonBox(struct memGfx *mg, int x, int y, int w, int h, int enabled)
/* Draw a min-raised looking button. */
{
int light = shadesOfGray[1], mid = shadesOfGray[2], dark = shadesOfGray[4];
if (enabled) 
    {
    mgDrawBox(mg, x, y, w, 1, light);
    mgDrawBox(mg, x, y+1, 1, h-1, light);
    mgDrawBox(mg, x+1, y+1, w-2, h-2, mid);
    mgDrawBox(mg, x+1, y+h-1, w-1, 1, dark);
    mgDrawBox(mg, x+w-1, y+1, 1, h-1, dark);
    }
else				/* try to make the button look as if
				 * it is already depressed */
    {
    mgDrawBox(mg, x, y, w, 1, dark);
    mgDrawBox(mg, x, y+1, 1, h-1, dark);
    mgDrawBox(mg, x+1, y+1, w-2, h-2, light);
    mgDrawBox(mg, x+1, y+h-1, w-1, 1, light);
    mgDrawBox(mg, x+w-1, y+1, 1, h-1, light);
    }
}


void makeActiveImage(struct trackGroup *groupList)
/* Make image and image map. */
{
struct trackGroup *group;
MgFont *font = tl.font;
struct memGfx *mg;
struct tempName gifTn;
char *mapName = "map";
int fontHeight = mgFontLineHeight(font);
int insideHeight = fontHeight-1;
int insideX = trackOffsetX();
int trackTabX = gfxBorder;
int trackTabWidth = 11;
int trackPastTabX = (withLeftLabels ? trackTabWidth : 0);
int trackPastTabWidth = tl.picWidth - trackPastTabX;
int pixWidth, pixHeight;
int insideWidth;
int y;
int typeCount = slCount(groupList);
int leftLabelWidth = 0;
int rulerHeight = fontHeight;
int yAfterRuler = gfxBorder;
int relNumOff;
int i;

>>>>>>> 179a2692
/* Figure out dimensions and allocate drawing space. */
pixWidth = tl.picWidth;
insideWidth = pixWidth-gfxBorder-insideX;
pixHeight = gfxBorder;
if (withRuler)
    {
    yAfterRuler += rulerHeight;
    pixHeight += rulerHeight;
    }
for (group = groupList; group != NULL; group = group->next)
    {
    if (group->visibility != tvHide)
	{
	pixHeight += group->totalHeight(group, group->limitedVis);
	if (withCenterLabels)
	    pixHeight += fontHeight;
	}
    }
mg = mgNew(pixWidth, pixHeight);
mgClearPixels(mg);
makeGrayShades(mg);
makeBrownShades(mg);
makeSeaShades(mg);

/* Start up client side map. */
printf("<MAP Name=%s>\n", mapName);
/* Find colors to draw in. */
for (group = groupList; group != NULL; group = group->next)
    {
    if (group->limitedVis != tvHide)
	{
	group->ixColor = mgFindColor(mg, 
		group->color.r, group->color.g, group->color.b);
	group->ixAltColor = mgFindColor(mg, 
		group->altColor.r, group->altColor.g, group->altColor.b);
	}
    }

/* Draw left labels. */
if (withLeftLabels)
    {
    int inWid = insideX-gfxBorder*3;
    int nextY, lastY, trackIx = 0;

    mgDrawBox(mg, insideX-gfxBorder*2, 0, gfxBorder, pixHeight, mgFindColor(mg, 0, 0, 200));
    mgSetClip(mg, gfxBorder, gfxBorder, inWid, pixHeight-2*gfxBorder);
    y = gfxBorder;
    if (withRuler)
	{
	mgTextRight(mg, gfxBorder, y, inWid-1, rulerHeight, 
	    MG_BLACK, font, "Base Position");
	y += rulerHeight;
	}
    for (group = groupList; group != NULL; group = group->next)
        {
	struct slList *item;
	int h;
	lastY = y;
	if (group->limitedVis != tvHide)
	    {
	    nextY = lastY + group->totalHeight(group, group->limitedVis);
	    if (withCenterLabels)
		nextY += fontHeight;
	    h = nextY - lastY - 1;
<<<<<<< HEAD
	    drawButtonBox(mg, trackTabX, lastY, trackTabWidth, h);
	    if (group->hasUi)
		mapBoxTrackUi(trackTabX, lastY, trackTabWidth, 
		    h,  group);
=======
 	    drawButtonBox(mg, trackTabX, lastY, trackTabWidth, h, group->hasUi); 
	    if (group->hasUi)
		mapBoxTrackUi(trackTabX, lastY, trackTabWidth, 
			      h,  group);
>>>>>>> 179a2692
	    }
	switch (group->limitedVis)
	    {
	    case tvHide:
		break;	/* Do nothing; */
	    case tvFull:
		if (withCenterLabels)
		    y += fontHeight;
		for (item = group->items; item != NULL; item = item->next)
		    {
		    char *name = group->itemName(group, item);
		    int itemHeight = group->itemHeight(group, item);
		    mgTextRight(mg, gfxBorder, y, inWid-1, itemHeight, group->ixColor, font, name);
		    y += itemHeight;
		    }
		break;
	    case tvDense:
		if (withCenterLabels)
		    y += fontHeight;
		mgTextRight(mg, gfxBorder, y, inWid-1, group->lineHeight, 
			group->ixColor, font, group->shortLabel);
		y += group->lineHeight;
		break;
	    }
        }
    }

/* Draw guidelines. */
if (withGuidelines)
    {
    int clWidth = insideWidth;
    int ochXoff = insideX + clWidth;
    int height = pixHeight - 2*gfxBorder;
    int x;
    Color color = mgFindColor(mg, 220, 220, 255);
    int lineHeight = mgFontLineHeight(tl.font)+1;

    mgSetClip(mg, insideX, gfxBorder, insideWidth, height);
    y = gfxBorder;

    for (x = insideX+guidelineSpacing-1; x<pixWidth; x += guidelineSpacing)
	mgDrawBox(mg, x, y, 1, height, color);
    }

/* Show ruler at top. */
if (withRuler)
    {
    y = 0;
    mgSetClip(mg, insideX, y, insideWidth, rulerHeight);
    relNumOff = winStart;
    mgDrawRulerBumpText(mg, insideX, y, rulerHeight, insideWidth, MG_BLACK, font,
	relNumOff, winBaseCount, 0, 1);

    /* Make hit boxes that will zoom program around ruler. */
	{
	int boxes = 30;
	int winWidth = winEnd - winStart;
	int newWinWidth = winWidth/3;
	int i, ws, we = 0, ps, pe = 0;
	int mid, ns, ne;
	double wScale = (double)winWidth/boxes;
	double pScale = (double)insideWidth/boxes;
	for (i=1; i<=boxes; ++i)
	    {
	    ps = pe;
	    ws = we;
	    pe = round(pScale*i);
	    we = round(wScale*i);
	    mid = (ws + we)/2 + winStart;
	    ns = mid-newWinWidth/2;
	    ne = ns + newWinWidth;
	    if (ns < 0)
	        {
		ns = 0;
		ne -= ns;
		}
	    if (ne > seqBaseCount)
	        {
		ns -= (ne - seqBaseCount);
		ne = seqBaseCount;
		}
	    mapBoxJumpTo(ps+insideX,y,pe-ps,rulerHeight,
		chromName, ns, ne, "3x zoom");
	    }
	}
    }


/* Draw center labels. */
if (withCenterLabels)
    {
    int clWidth = insideWidth;
    int ochXoff = insideX + clWidth;
    mgSetClip(mg, insideX, gfxBorder, insideWidth, pixHeight - 2*gfxBorder);
    y = yAfterRuler;
    for (group = groupList; group != NULL; group = group->next)
        {
	if (group->limitedVis != tvHide)
	    {
	    Color color = group->ixColor;
	    mgTextCentered(mg, insideX, y+1, 
	    	clWidth, insideHeight, color, font, group->longLabel);
	    mapBoxToggleVis(trackPastTabX, y+1, 
	    	trackPastTabWidth, insideHeight, group);
	    y += fontHeight;
	    y += group->height;
	    }
        }
    }

/* Draw tracks. */
y = yAfterRuler;
for (group = groupList; group != NULL; group = group->next)
    {
    if (group->limitedVis != tvHide)
	{
	if (withCenterLabels)
	    y += fontHeight;
	mgSetClip(mg, insideX, y, insideWidth, group->height);
	group->drawItems(group, winStart, winEnd,
	    mg, insideX, y, insideWidth, 
	    font, group->ixColor, group->limitedVis);
	y += group->height;
	}
    }

/* Make map background. */
    {
    y = yAfterRuler;
    for (group = groupList; group != NULL; group = group->next)
        {
	struct slList *item;
	switch (group->limitedVis)
	    {
	    case tvHide:
		break;	/* Do nothing; */
	    case tvFull:
		if (withCenterLabels)
		    y += fontHeight;
		for (item = group->items; item != NULL; item = item->next)
		    {
		    int height = group->itemHeight(group, item);
		    if (!group->mapsSelf)
			{
			mapBoxHc(group->itemStart(group, item), group->itemEnd(group, item),
			    trackPastTabX,y,trackPastTabWidth,height, group->mapName, 
			    group->mapItemName(group, item), 
			    group->itemName(group, item));
			}
		    y += height;
		    }
		break;
	    case tvDense:
		if (withCenterLabels)
		    y += fontHeight;
		mapBoxToggleVis(trackPastTabX,y,trackPastTabWidth,group->lineHeight,group);
		y += group->lineHeight;
		break;
	    }
        }
    }

/* Finish map. */
printf("</MAP>\n");

/* Save out picture and tell html file about it. */
makeTempName(&gifTn, "hgt", ".gif");
mgSaveGif(mg, gifTn.forCgi);
smallBreak();
smallBreak();
printf(
    "<IMG SRC = \"%s\" BORDER=1 WIDTH=%d HEIGHT=%d USEMAP=#%s><BR>\n",
    gifTn.forHtml, pixWidth, pixHeight, mapName);

mgFree(&mg);
}


void printEnsemblAnchor()
/* Print anchor to Ensembl display on same window. */
{
int bigStart, bigEnd, smallStart, smallEnd;
int ucscSize;

ucscSize = winEnd - winStart;
bigStart = smallStart = winStart;
bigEnd = smallEnd = winEnd;
if (ucscSize < 1000000)
    {
    bigStart -= 500000;
    if (bigStart < 0) bigStart = 0;
    bigEnd += 500000;
    if (bigEnd > seqBaseCount) bigEnd = seqBaseCount;
    printf("<A HREF=\"http://www.ensembl.org/perl/contigview"
	   "?chr=%s&vc_start=%d&vc_end=%d&wvc_start=%d&wvc_end=%d\" TARGET=_blank>",
	    chromName, bigStart, bigEnd, smallStart, smallEnd);
    }
else
    {
    printf("<A HREF=\"http://www.ensembl.org/perl/contigview"
	   "?chr=%s&vc_start=%d&vc_end=%d\" TARGET=_blank>",
	    chromName, bigStart, bigEnd);
    }
}

typedef void (*TrackHandler)(struct trackGroup *tg);

struct hash *handlerHash;

void registerTrackHandler(char *name, TrackHandler handler)
/* Register a track handling function. */
{
if (handlerHash == NULL)
    handlerHash = newHash(6);
if (hashLookup(handlerHash, name))
    warn("handler duplicated for track %s", name);
else
    {
    hashAdd(handlerHash, name, handler);
    }
}

TrackHandler lookupTrackHandler(char *name)
/* Lookup handler for track of give name.  Return NULL if
 * none. */
{
if (handlerHash == NULL)
    return NULL;
return hashFindVal(handlerHash, name);
}

boolean colorsSame(struct rgbColor *a, struct rgbColor *b)
/* Return true if two colors are the same. */
{
return a->r == b->r && a->g == b->g && a->b == b->b;
}

void loadSimpleBed(struct trackGroup *tg)
/* Load the items in one custom track - just move beds in
 * window... */
{
struct bed *(*loader)(char **row);
struct bed *bed, *list = NULL;
struct sqlConnection *conn = hAllocConn();
struct sqlResult *sr;
char **row;
int rowOffset;

if (tg->bedSize <= 3)
    loader = bedLoad3;
else if (tg->bedSize == 4)
    loader = bedLoad;
else
    loader = bedLoad5;
sr = hRangeQuery(conn, tg->mapName, chromName, winStart, winEnd, NULL, &rowOffset);
while ((row = sqlNextRow(sr)) != NULL)
    {
    bed = loader(row+rowOffset);
    slAddHead(&list, bed);
    }
sqlFreeResult(&sr);
hFreeConn(&conn);
slReverse(&list);
tg->items = list;
}

void loadGappedBed(struct trackGroup *tg)
/* Convert bed info in window to linked feature. */
{
struct sqlConnection *conn = hAllocConn();
struct sqlResult *sr;
char **row;
int rowOffset;
struct bed *bed;
struct linkedFeatures *lfList = NULL, *lf;

sr = hRangeQuery(conn, tg->mapName, chromName, winStart, winEnd, NULL, &rowOffset);
while ((row = sqlNextRow(sr)) != NULL)
    {
    bed = bedLoad12(row+rowOffset);
    lf = lfFromBed(bed);
    slAddHead(&lfList, lf);
    bedFree(&bed);
    }
sqlFreeResult(&sr);
hFreeConn(&conn);
slReverse(&lfList);
tg->items = lfList;
}

<<<<<<< HEAD
=======

void loadSampleIntoLinkedFeature(struct trackGroup *tg)
/* Convert sample info in window to linked feature. */
{
struct sqlConnection *conn = hAllocConn();
struct sqlResult *sr;
char **row;
int rowOffset;
struct sample *sample;
struct linkedFeatures *lfList = NULL, *lf;

sr = hRangeQuery(conn, tg->mapName, chromName, winStart, winEnd, NULL, &rowOffset);
while ((row = sqlNextRow(sr)) != NULL)
    {
    sample = sampleLoad(row+rowOffset);
    lf = lfFromSample(sample);
    slAddHead(&lfList, lf);
    sampleFree(&sample);
    }
sqlFreeResult(&sr);
hFreeConn(&conn);
slReverse(&lfList);
tg->items = lfList;
}


>>>>>>> 179a2692
void loadGenePred(struct trackGroup *tg)
/* Convert bed info in window to linked feature. */
{
tg->items = lfFromGenePredInRange(tg->mapName, chromName, winStart, winEnd);
}

void loadPsl(struct trackGroup *tg)
/* load up all of the psls from correct table into tg->items item list*/
{
lfFromPslsInRange(tg, winStart,winEnd, chromName, FALSE);
}

void loadXenoPsl(struct trackGroup *tg)
/* load up all of the psls from correct table into tg->items item list*/
{
lfFromPslsInRange(tg, winStart,winEnd, chromName, TRUE);
}

void fillInFromType(struct trackGroup *group, struct trackDb *tdb)
/* Fill in various function pointers in group from type field of tdb. */
{
char *typeLine = tdb->type, *words[8], *type;
int wordCount;

if (typeLine == NULL)
    return;
wordCount = chopLine(typeLine, words);
if (wordCount <= 0)
    return;
type = words[0];
if (sameWord(type, "bed"))
    {
    int fieldCount = 3;
    if (wordCount > 1)
        fieldCount = atoi(words[1]);
    group->bedSize = fieldCount;
    if (fieldCount < 12)
	{
	bedMethods(group);
	group->loadItems = loadSimpleBed;
	}
    else 
	{
	linkedFeaturesMethods(group);
	group->loadItems = loadGappedBed;
	}
    }
<<<<<<< HEAD
=======
else if (sameWord(type, "sample"))
    {
    int fieldCount = 9;
    if (wordCount > 1)
        fieldCount = atoi(words[1]);
    group->bedSize = fieldCount;
    if (fieldCount == 9)
	{
	sampleLinkedFeaturesMethods(group);
	group->loadItems = loadSampleIntoLinkedFeature;
	}
    else
    {
    errAbort("A 'sample' track must have exactly 9 fields.(%d)", fieldCount);
    }
    }
>>>>>>> 179a2692
else if (sameWord(type, "genePred"))
    {
    linkedFeaturesMethods(group);
    group->loadItems = loadGenePred;
    group->colorShades = NULL;
    }
else if (sameWord(type, "psl"))
    {
    char *subType = ".";
    if (wordCount >= 2)
       subType = words[1];
    linkedFeaturesMethods(group);
    if (!tdb->useScore)
        group->colorShades = NULL;
    if (sameString(subType, "xeno"))
	{
	group->loadItems = loadXenoPsl;
	group->subType = lfSubXeno;
	}
    else
	group->loadItems = loadPsl;
    if (sameString(subType, "est"))
	group->drawItems = linkedFeaturesAverageDense;
    }
}

struct trackGroup *trackGroupFromTrackDb(struct trackDb *tdb)
/* Create a track group based on the tdb. */
{
struct trackGroup *group;
AllocVar(group);
group->mapName = cloneString(tdb->tableName);
group->visibility = tdb->visibility;
<<<<<<< HEAD
group->shortLabel = cloneString(tdb->shortLabel);
group->longLabel = cloneString(tdb->longLabel);
=======
group->shortLabel = tdb->shortLabel;
group->longLabel = tdb->longLabel;
>>>>>>> 179a2692
group->color.r = tdb->colorR;
group->color.g = tdb->colorG;
group->color.b = tdb->colorB;
group->altColor.r = tdb->altColorR;
group->altColor.g = tdb->altColorG;
group->altColor.b = tdb->altColorB;
group->lineHeight = mgFontLineHeight(tl.font)+1;
group->heightPer = group->lineHeight - 1;
group->private = tdb->private;
group->priority = tdb->priority;
if (tdb->useScore)
    {
    /* Todo: expand spectrum opportunities. */
    if (colorsSame(&brownColor, &group->color))
        group->colorShades = shadesOfBrown;
    else if (colorsSame(&darkSeaColor, &group->color))
        group->colorShades = shadesOfSea;
    else
	group->colorShades = shadesOfGray;
    }
fillInFromType(group, tdb);
return group;
}

void loadFromTrackDb(struct trackGroup **pTrackList)
/* Load tracks from database, consulting handler list. */
{
struct trackDb *tdb, *tdbList = hTrackDb(chromName);
struct trackGroup *group;
TrackHandler handler;

for (tdb = tdbList; tdb != NULL; tdb = tdb->next)
    {
    group = trackGroupFromTrackDb(tdb);
    group->hasUi = TRUE;
    handler = lookupTrackHandler(tdb->tableName);
    if (handler != NULL)
	handler(group);
    if (group->drawItems == NULL || group->loadItems == NULL)
	warn("No handler for %s", tdb->tableName);
    else
	{
	slAddHead(pTrackList, group);
	}
    }
}

void ctLoadSimpleBed(struct trackGroup *tg)
/* Load the items in one custom track - just move beds in
 * window... */
{
struct customTrack *ct = tg->customPt;
struct bed *bed, *nextBed, *list = NULL;
for (bed = ct->bedList; bed != NULL; bed = nextBed)
    {
    nextBed = bed->next;
    if (bed->chromStart < winEnd && bed->chromEnd > winStart 
    		&& sameString(chromName, bed->chrom))
	{
	slAddHead(&list, bed);
	}
    }
slSort(&list, bedCmp);
tg->items = list;
}
<<<<<<< HEAD

void ctLoadGappedBed(struct trackGroup *tg)
/* Convert bed info in window to linked feature. */
{
struct customTrack *ct = tg->customPt;
struct bed *bed;
struct linkedFeatures *lfList = NULL, *lf;

=======

void ctLoadGappedBed(struct trackGroup *tg)
/* Convert bed info in window to linked feature. */
{
struct customTrack *ct = tg->customPt;
struct bed *bed;
struct linkedFeatures *lfList = NULL, *lf;

>>>>>>> 179a2692
for (bed = ct->bedList; bed != NULL; bed = bed->next)
    {
    if (bed->chromStart < winEnd && bed->chromEnd > winStart 
    		&& sameString(chromName, bed->chrom))
	{
	lf = lfFromBed(bed);
	slAddHead(&lfList, lf);
	}
    }
slReverse(&lfList);
slSort(&lfList, linkedFeaturesCmp);
tg->items = lfList;
}

char *ctMapItemName(struct trackGroup *tg, void *item)
/* Return composite item name for custom tracks. */
{
  char *itemName = tg->itemName(tg, item);
  static char buf[256];
  sprintf(buf, "%s %s", ctFileName, itemName);
  return buf;
}

struct trackGroup *newCustomTrack(struct customTrack *ct)
/* Make up a new custom track. */
{
struct trackGroup *tg;
char buf[64];
tg = trackGroupFromTrackDb(ct->tdb);
if (ct->fieldCount < 12)
    {
    tg->loadItems = ctLoadSimpleBed;
    }
else
    {
    tg->loadItems = ctLoadGappedBed;
    }
tg->customPt = ct;
tg->mapItemName = ctMapItemName;
return tg;
}

boolean bogusMacEmptyChars(char *s)
/* Return TRUE if it looks like this is just a buggy
 * Mac browser putting in bogus chars into empty text box. */
{
char c = *s;
return c != '_' && !isalnum(c);
}

void loadCustomTracks(struct trackGroup **pGroupList)
/* Load up custom tracks and append to list. */
{
struct customTrack *ctList = NULL, *ct;
struct trackGroup *tg;
char *customText = cartOptionalString(cart, "hgt.customText");
char *fileName = cartOptionalString(cart, "ct");
struct slName *browserLines = NULL, *bl;

customText = skipLeadingSpaces(customText);
if (customText != NULL && bogusMacEmptyChars(customText))
    customText = NULL;
if (customText == NULL || customText[0] == 0)
    customText = cartOptionalString(cart, "hgt.customFile");
customText = skipLeadingSpaces(customText);
if (customText != NULL && customText[0] != 0)
    {
    static struct tempName tn;
    makeTempName(&tn, "ct", ".bed");
    ctList = customTracksParse(customText, FALSE, &browserLines);
    ctFileName = tn.forCgi;
    customTrackSave(ctList, tn.forCgi);
    cartSetString(cart, "ct", tn.forCgi);
    cartRemove(cart, "hgt.customText");
    cartRemove(cart, "hgt.customFile");
    }
else if (fileName != NULL)
    {
    if (!fileExists(fileName))	/* Cope with expired tracks. */
        {
	fileName = NULL;
	cartRemove(cart, "ct");
	}
    else
        {
	ctList = customTracksParse(fileName, TRUE, &browserLines);
	ctFileName = fileName;
	}
    }

/* Process browser commands in custom track. */
for (bl = browserLines; bl != NULL; bl = bl->next)
    {
    char *words[96];
    int wordCount;
    wordCount = chopLine(bl->name, words);
    if (wordCount > 1)
        {
	char *command = words[1];
	if (sameString(command, "hide") || 
		sameString(command, "dense") || sameString(command, "full"))
	    {
	    if (wordCount > 2)
	        {
		int i;
		for (i=2; i<wordCount; ++i)
		    {
		    char *s = words[i];
		    struct trackGroup *tg;
		    boolean toAll = sameWord(s, "all");
		    for (tg = *pGroupList; tg != NULL; tg = tg->next)
		        {
			if (toAll || sameString(s, tg->mapName))
<<<<<<< HEAD
			    cgiVarSet(tg->mapName, command);
=======
			    cartSetString(cart, tg->mapName, command);
>>>>>>> 179a2692
			}
		    }
		}
	    }
	else if (sameString(command, "position"))
	    {
	    char *chrom;
	    int start, end;
	    if (wordCount < 3)
	        errAbort("Expecting 3 words in browser position line");
	    if (!hgIsChromRange(words[2])) 
	        errAbort("browser position needs to be in chrN:123-456 format");
	    hgParseChromRange(words[2], &chromName, &winStart, &winEnd);
	    }
	else if (sameString(command, "pix"))
	    {
	    int width;
	    if (wordCount != 3)
	        errAbort("Expecting 3 words in pix line");
	    setPicWidth(words[2]);
	    }
	}
    }
for (ct = ctList; ct != NULL; ct = ct->next)
    {
    char *vis;
    tg = newCustomTrack(ct);
    vis = cartOptionalString(cart, tg->mapName);
    if (vis != NULL)
	tg->visibility = hTvFromString(vis);
    slAddHead(pGroupList, tg);
    }

}

char *wrapWhiteFont(char *s)
/* Write white font around s */
{
static char buf[256];
sprintf(buf, "<FONT COLOR=\"#FFFFFF\">%s</FONT>", s);
return buf;
}

void hideAllTracks(struct trackGroup *tGroupList)
/* hide all the tracks (and any in trackDb too) */
{
struct sqlConnection *conn = hAllocConn();
char *name;
struct sqlResult *sr;
char **row;
char *query = "select tableName from trackDb";
sr = sqlGetResult(conn, query);
while ((row = sqlNextRow(sr)) != NULL)
    {
    assert(row[0]);
    cartSetString(cart, row[0], "hide");
    }
sqlFreeResult(&sr);
hFreeConn(&conn);
}


void hotLinks()
/* Put up the hot links bar. */
{
boolean gotBlat = hIsBlatIndexedDatabase(database);
struct dyString *uiVars = uiStateUrlPart(NULL);

printf("<TABLE WIDTH=\"100%%\" BGCOLOR=\"#000000\" BORDER=\"0\" CELLSPACING=\"0\" CELLPADDING=\"1\"><TR><TD>\n");
printf("<TABLE WIDTH=\"100%%\" BGCOLOR=\"#536ED3\" BORDER=\"0\" CELLSPACING=\"0\" CELLPADDING=\"2\"><TR>\n");
printf("<TD><P ALIGN=CENTER><A HREF=\"/index.html\">%s</A></TD>", wrapWhiteFont("Home"));
if (gotBlat)
    {
    fprintf(stdout, "<TD><P ALIGN=CENTER><A HREF=\"../cgi-bin/hgBlat?%s\">%s</A></TD>", uiVars->string, wrapWhiteFont("BLAT"));
    }
printf("<TD><P ALIGN=CENTER><A HREF=\"%s&o=%d&g=getDna&i=mixed&c=%s&l=%d&r=%d&db=%s&%s\">"
      " %s </A></TD>",  hgcNameAndSettings(),
      winStart, chromName, winStart, winEnd, database, uiVars->string, wrapWhiteFont(" DNA "));
printf("<TD><P ALIGN=CENTER><A HREF=\"../cgi-bin/hgText?db=%s&position=%s:%d-%d&phase=table\">%s</A></TD>", database, chromName, winStart+1, winEnd, wrapWhiteFont("Tables"));

if (gotBlat)
    {
    printf("<TD><P ALIGN=CENTER><A HREF=\"../cgi-bin/hgCoordConv?origDb=%s&position=%s:%d-%d&phase=table&%s\">%s</A></TD>", database, chromName, winStart+1, winEnd, uiVars->string, wrapWhiteFont("Convert"));
    }
<<<<<<< HEAD
=======
#ifdef SOON
>>>>>>> 179a2692
if (sameString(database, "hg8"))
    {
    fputs("<TD><P ALIGN=CENTER>", stdout);
    printEnsemblAnchor();
    printf("%s</A></TD>", wrapWhiteFont("Ensembl"));
    }
<<<<<<< HEAD
=======
#endif /* SOON */
if (sameString(database, "hg10"))
    {
    fputs("<TD><P ALIGN=CENTER>", stdout);
    printf("<A HREF=\"http://www.ncbi.nlm.nih.gov/cgi-bin/Entrez/maps.cgi?CHR=%s&BEG=%d&END=%d\" TARGET=_blank>",
    	skipChr(chromName), winStart+1, winEnd);
    printf("%s</A></TD>", wrapWhiteFont("Map View"));
    }
>>>>>>> 179a2692
printf("<TD ALIGN=CENTER><A HREF=\"../goldenPath/help/hgTracksHelp.html\" TARGET=_blank>%s</A></TD>\n", wrapWhiteFont("Guide"));
fputs("</TR></TABLE>", stdout);
fputs("</TD></TR></TABLE>\n", stdout);
}

void doTrackForm()
/* Make the tracks display form with the zoom/scroll
 * buttons and the active image. */
{
struct trackGroup *group;
char *freezeName = NULL;
int controlColNum=0;
char *s;
boolean hideAll = cgiVarExists("hgt.hideAll");

/* Tell browser where to go when they click on image. */
printf("<FORM ACTION=\"%s\">\n\n", hgTracksName());
cartSaveSession(cart);

/* See if want to include sequence search results. */
userSeqString = cartOptionalString(cart, "ss");
if (userSeqString && !ssFilesExist(userSeqString))
    {
    userSeqString = NULL;
    cartRemove(cart, "ss");
    }

hideControls = cartUsualBoolean(cart, "hideControls", FALSE);
withLeftLabels = cartUsualBoolean(cart, "leftLabels", TRUE);
withCenterLabels = cartUsualBoolean(cart, "centerLabels", TRUE);
withGuidelines = cartUsualBoolean(cart, "guidelines", TRUE);
s = cartUsualString(cart, "ruler", "on");
withRuler = sameWord(s, "on");

/* Register tracks that include some non-standard methods. */
registerTrackHandler("cytoBand", cytoBandMethods);
registerTrackHandler("bacEndPairs", bacEndPairsMethods);
<<<<<<< HEAD
=======
registerTrackHandler("uPennBacEndPairs", uPennBacEndPairsMethods);
>>>>>>> 179a2692
registerTrackHandler("cgh", cghMethods);
registerTrackHandler("mcnBreakpoints", mcnBreakpointsMethods);
registerTrackHandler("fishClones", fishClonesMethods);
registerTrackHandler("mapGenethon", genethonMethods);
registerTrackHandler("stsMarker", stsMarkerMethods);
registerTrackHandler("stsMap", stsMapMethods);
registerTrackHandler("mouseSyn", mouseSynMethods);
registerTrackHandler("isochores", isochoresMethods);
registerTrackHandler("gcPercent", gcPercentMethods);
registerTrackHandler("ctgPos", contigMethods);
registerTrackHandler("gold", goldMethods);
registerTrackHandler("gap", gapMethods);
registerTrackHandler("genomicDups", genomicDupsMethods);
registerTrackHandler("clonePos", coverageMethods);
registerTrackHandler("genieKnown", genieKnownMethods);
registerTrackHandler("refGene", refGeneMethods);
registerTrackHandler("sanger22", sanger22Methods);
registerTrackHandler("genieAlt", genieAltMethods);
registerTrackHandler("ensGene", ensGeneMethods);
registerTrackHandler("mrna", mrnaMethods);
registerTrackHandler("intronEst", estMethods);
registerTrackHandler("est", estMethods);
<<<<<<< HEAD
=======
registerTrackHandler("tightMrna", mrnaMethods);
registerTrackHandler("tightEst", mrnaMethods);
>>>>>>> 179a2692
registerTrackHandler("estPair", estPairMethods);
registerTrackHandler("cpgIsland", cpgIslandMethods);
registerTrackHandler("exoMouse", exoMouseMethods);
registerTrackHandler("xenoBestMrna", xenoMrnaMethods);
registerTrackHandler("xenoMrna", xenoMrnaMethods);
registerTrackHandler("xenoEst", xenoMrnaMethods);
registerTrackHandler("exoFish", exoFishMethods);
registerTrackHandler("tet_waba", tetWabaMethods);
registerTrackHandler("rnaGene", rnaGeneMethods);
registerTrackHandler("rmsk", repeatMethods);
registerTrackHandler("simpleRepeat", simpleRepeatMethods);
registerTrackHandler("uniGene",uniGeneMethods);
registerTrackHandler("perlegen",perlegenMethods);
registerTrackHandler("nci60", nci60Methods);
registerTrackHandler("cghNci60", cghNci60Methods);
registerTrackHandler("rosetta", rosettaMethods);
registerTrackHandler("affy", affyMethods);
<<<<<<< HEAD
registerTrackHandler("wiggle", wiggleMethods );
registerTrackHandler("ancientR", ancientRMethods );
registerTrackHandler("altGraph", altGraphMethods );
=======
registerTrackHandler("affyRatio", affyRatioMethods);
registerTrackHandler("ancientR", ancientRMethods );
registerTrackHandler("altGraph", altGraphMethods );

>>>>>>> 179a2692
/* Load regular tracks, blatted tracks, and custom tracks. 
 * Best to load custom last. */
loadFromTrackDb(&tGroupList);
if (userSeqString != NULL) slSafeAddHead(&tGroupList, userPslTg());
loadCustomTracks(&tGroupList);
slSort(&tGroupList, tgCmpPriority);

/* Get visibility values if any from ui. */
for (group = tGroupList; group != NULL; group = group->next)
    {
    char *s = cartOptionalString(cart, group->mapName);
    if (s != NULL)
	group->visibility = hTvFromString(s);
    }

/* If hideAll flag set, make all tracks hidden */
if(hideAll)
    {
    for (group = tGroupList; group != NULL; group = group->next)
	{
	group->visibility = tvHide;
	}
    hideAllTracks(tGroupList);
    }

/* Tell groups to load their items. */
for (group = tGroupList; group != NULL; group = group->next)
    {
    if (group->visibility != tvHide)
	{
	group->loadItems(group); 
	limitVisibility(group, group->items);
	}
    }

/* Center everything from now on. */
printf("<CENTER>\n");

if (!hideControls)
    {
    hotLinks();
    /* Show title . */
    freezeName = hFreezeFromDb(database);
    if(freezeName == NULL)
	freezeName = "Unknown";
    printf("<FONT SIZE=5><B>UCSC Genome Browser on %s Freeze</B></FONT><BR>\n",freezeName); 

    /* Put up scroll and zoom controls. */
    fputs("move ", stdout);
    cgiMakeButton("hgt.left3", "<<<");
    cgiMakeButton("hgt.left2", " <<");
    cgiMakeButton("hgt.left1", " < ");
    cgiMakeButton("hgt.right1", " > ");
    cgiMakeButton("hgt.right2", ">> ");
    cgiMakeButton("hgt.right3", ">>>");
    fputs(" zoom in ", stdout);
    cgiMakeButton("hgt.in1", "1.5x");
    cgiMakeButton("hgt.in2", " 3x ");
    cgiMakeButton("hgt.in3", "10x");
    fputs(" zoom out ", stdout);
    cgiMakeButton("hgt.out1", "1.5x");
    cgiMakeButton("hgt.out2", " 3x ");
    cgiMakeButton("hgt.out3", "10x");
    fputs("<BR>\n", stdout);

    /* Make line that says position. */
	{
	char buf[256];
	sprintf(buf, "%s:%d-%d", chromName, winStart+1, winEnd);
	position = cloneString(buf);
	fputs("position ", stdout);
	cgiMakeTextVar("position", position, 30);
	printf("  size %d, ", winEnd-winStart);
	fputs(" pixel width ", stdout);
	cgiMakeIntVar("pix", tl.picWidth, 4);
	fputs(" ", stdout);
	cgiMakeButton("submit", "jump");
	fputc('\n', stdout);
	}
    }

/* Make clickable image and map. */
makeActiveImage(tGroupList);

if (!hideControls)
    {
    struct controlGrid *cg = NULL;

    printf("<TABLE BORDER=0 CELLSPACING=1 CELLPADDING=1 WIDTH=%d COLS=%d><TR>\n", 
    	tl.picWidth, 27);
    printf("<TD COLSPAN=6 ALIGN=CENTER>");
    printf("move start<BR>");
    cgiMakeButton("hgt.dinkLL", " < ");
    cgiMakeTextVar("dinkL", cartUsualString(cart, "dinkL", "2.0"), 3);
    cgiMakeButton("hgt.dinkLR", " > ");
    printf("<TD COLSPAN=15>");
    fputs("Click on a feature for details. "
	  "Click on base position to zoom in around cursor. "
	  "Click on left mini-buttons for track-specific options." 
	  , stdout);
    printf("<TD COLSPAN=6 ALIGN=CENTER>");
    printf("move end<BR>");
    cgiMakeButton("hgt.dinkRL", " < ");
    cgiMakeTextVar("dinkR", cartUsualString(cart, "dinkR", "2.0"), 3);
    cgiMakeButton("hgt.dinkRR", " > ");
    printf("<TR></TABLE>\n");
    smallBreak();

    /* Display bottom control panel. */
    cgiMakeButton("hgt.reset", "reset all");
    printf(" ");
    cgiMakeButton("hgt.hideAll", "hide all");
    printf(" Guidelines ");
    cgiMakeCheckBox("guidelines", withGuidelines);
    printf(" <B>Labels:</B> ");
    printf("left ");
    cgiMakeCheckBox("leftLabels", withLeftLabels);
    printf("center ");
    cgiMakeCheckBox("centerLabels", withCenterLabels);
    printf(" ");
    cgiMakeButton("submit", "refresh");
    printf("<BR>\n");

    /* Display viewing options for each group. */
    /* Chuck: This is going to be wrapped in a table so that
     * the controls don't wrap around randomly
     */
    printf("<table border=0 cellspacing=1 cellpadding=1 width=%d>\n", CONTROL_TABLE_WIDTH);
    printf("<tr><th colspan=%d>\n", MAX_CONTROL_COLUMNS);
    smallBreak();
    printf("<B>Track Controls:</B><BR> ");
    printf("</th></tr>\n");
    printf("<tr>\n");
    cg = startControlGrid(MAX_CONTROL_COLUMNS, "left");
    controlGridStartCell(cg);
    printf(" Base Position <BR>");
    cgiMakeDropList("ruler", offOn, 2, offOn[withRuler]);
    controlGridEndCell(cg);
    for (group = tGroupList; group != NULL; group = group->next)
	{
	controlGridStartCell(cg);
	if (group->hasUi)
	    printf("<A HREF=\"%s?%s=%u&c=%s&g=%s\">", hgTrackUiName(),
		cartSessionVarName(), cartSessionId(cart),
		chromName, group->mapName);
	printf(" %s<BR> ", group->shortLabel);
	if (group->hasUi)
	    printf("</A>");
	hTvDropDown(group->mapName, group->visibility);
	controlGridEndCell(cg);
	}
    /* now finish out the table */
    endControlGrid(&cg);
    printf("Note: Tracks with more than %d items are always displayed in "
           "dense mode.", maxItemsInFullTrack);

    printf("</CENTER>\n");
    }


/* Clean up. */
for (group = tGroupList; group != NULL; group = group->next)
    {
    if (group->visibility != tvHide)
	if (group->freeItems != NULL)
		group->freeItems(group);
    }
printf("</FORM>");
}


void zoomAroundCenter(double amount)
/* Set ends so as to zoom around center by scaling amount. */
{
int center = (winStart + winEnd)/2;
int newCount = (int)(winBaseCount*amount + 0.5);
if (newCount < 30) newCount = 30;
if (newCount > seqBaseCount)
    newCount = seqBaseCount;
winStart = center - newCount/2;
winEnd = winStart + newCount;
if (winStart <= 0 && winEnd >= seqBaseCount)
    {
    winStart = 0;
    winEnd = seqBaseCount;
    }
else if (winStart <= 0)
    {
    winStart = 0;
    winEnd = newCount;
    }
else if (winEnd > seqBaseCount)
    {
    winEnd = seqBaseCount;
    winStart = winEnd - newCount;
    }
winBaseCount = winEnd - winStart;
}

void relativeScroll(double amount)
/* Scroll percentage of visible window. */
{
int offset;
int newStart, newEnd;

offset = (int)(amount * winBaseCount + 0.5);
/* Make sure don't scroll of ends. */
newStart = winStart + offset;
newEnd = winEnd + offset;
if (newStart < 0)
    offset = -winStart;
else if (newEnd > seqBaseCount)
    offset = seqBaseCount - winEnd;

/* Move window. */
winStart += offset;
winEnd += offset;
}

void dinkWindow(boolean start, int dinkAmount)
/* Move one end or other of window a little. */
{
if (start)
   {
   winStart += dinkAmount;
   if (winStart < 0) winStart = 0;
   }
else
   {
   winEnd += dinkAmount;
   if (winEnd > seqBaseCount)
       winEnd = seqBaseCount;
   }
}

int dinkSize(char *var)
/* Return size to dink. */
{
char *stringVal = cartOptionalString(cart, var);
double x;
double guideBases = (double)guidelineSpacing * (double)(winEnd - winStart) 
	/ ((double)tl.picWidth - trackOffsetX());

if (stringVal == NULL || !isdigit(stringVal[0]))
    {
    stringVal = "1";
    cartSetString(cart, var, stringVal);
    }
x = atof(stringVal);
return round(x*guideBases);
}



void tracksDisplay()
/* Put up main tracks display. This routine handles zooming and
 * scrolling. */
{
char newPos[256];

/* Read in input from CGI. */
position = cartString(cart, "position");
if (!findGenomePos(position, &chromName, &winStart, &winEnd, cart)) 
    return;

seqBaseCount = hChromSize(chromName);
winBaseCount = winEnd - winStart;

/* Do zoom/scroll if they hit it. */
if (cgiVarExists("hgt.left3"))
    relativeScroll(-0.95);
else if (cgiVarExists("hgt.left2"))
    relativeScroll(-0.475);
else if (cgiVarExists("hgt.left1"))
    relativeScroll(-0.1);
else if (cgiVarExists("hgt.right1"))
    relativeScroll(0.1);
else if (cgiVarExists("hgt.right2"))
    relativeScroll(0.475);
else if (cgiVarExists("hgt.right3"))
    relativeScroll(0.95);
else if (cgiVarExists("hgt.in3"))
    zoomAroundCenter(1.0/10.0);
else if (cgiVarExists("hgt.in2"))
    zoomAroundCenter(1.0/3.0);
else if (cgiVarExists("hgt.in1"))
    zoomAroundCenter(1.0/1.5);
else if (cgiVarExists("hgt.out1"))
    zoomAroundCenter(1.5);
else if (cgiVarExists("hgt.out2"))
    zoomAroundCenter(3.0);
else if (cgiVarExists("hgt.out3"))
    zoomAroundCenter(10.0);
else if (cgiVarExists("hgt.dinkLL"))
    dinkWindow(TRUE, -dinkSize("dinkL"));
else if (cgiVarExists("hgt.dinkLR"))
    dinkWindow(TRUE, dinkSize("dinkL"));
else if (cgiVarExists("hgt.dinkRL"))
    dinkWindow(FALSE, -dinkSize("dinkR"));
else if (cgiVarExists("hgt.dinkRR"))
    dinkWindow(FALSE, dinkSize("dinkR"));

/* Clip chromosomal position to fit. */
if (winEnd < winStart)
    {
    int temp = winEnd;
    winEnd = winStart;
    winStart = temp;
    }
else if (winStart == winEnd)
    {
    winStart -= 1000;
    winEnd += 1000;
    }
if (winStart < 0)
    winStart = 0;
if (winEnd > seqBaseCount)
    winEnd = seqBaseCount;
winBaseCount = winEnd - winStart;
if (winBaseCount <= 0)
    errAbort("Window out of range on %s", chromName);

/* Save computed position in cart. */
sprintf(newPos, "%s:%d-%d", chromName, winStart+1, winEnd);
cartSetString(cart, "position", newPos);

doTrackForm();
}


void doMiddle(struct cart *theCart)
/* Print the body of an html file.   */
{
char *debugTmp = NULL;
/* Initialize layout and database. */
cart = theCart;
database = cartOptionalString(cart, "db");
debugTmp = cartUsualString(cart, "hgDebug", "off");
if(sameString(debugTmp, "on"))
    hgDebug = TRUE;
if (database == NULL)
    database = hGetDb();
hSetDb(database);
<<<<<<< HEAD
=======
organism = hOrganism(database);
>>>>>>> 179a2692
hDefaultConnect();
initTl();

/* Do main display. */
tracksDisplay();
}

void doDown(struct cart *cart)
{
printf("<H2>The Browser is Being Updated</H2>\n");
printf("The browser is currently unavailable.  We are in the process of\n");
printf("updating the database and the display software with a number of\n");
printf("new tracks, including some gene predictions.  Please try again tomorrow.\n");
}

/* Other than submit and Submit all these vars should start with hgt.
 * to avoid weeding things out of other program's namespaces.
 * Because the browser is a central program, most of it's cart 
 * variables are not hgt. qualified.  It's a good idea if other
 * program's unique variables be qualified with a prefix though. */
char *excludeVars[] = { "submit", "Submit", "hgt.reset",
			"hgt.in1", "hgt.in2", "hgt.in3", 
			"hgt.out1", "hgt.out2", "hgt.out3",
			"hgt.left1", "hgt.left2", "hgt.left3", 
			"hgt.right1", "hgt.right2", "hgt.right3", 
			"hgt.dinkLL", "hgt.dinkLR", "hgt.dinkRL", "hgt.dinkRR",
			"hgt.tui", "hgt.hideAll",
			NULL };

void resetVars()
/* Reset vars except for position and database. */
{
static char *except[] = {"db", "position", NULL};
char *cookieName = hUserCookie();
int sessionId = cgiUsualInt(cartSessionVarName(), 0);
char *hguidString = findCookieData(cookieName);
int userId = (hguidString == NULL ? 0 : atoi(hguidString));
<<<<<<< HEAD
struct cart *oldCart = cartNew(userId, sessionId, NULL);
=======
struct cart *oldCart = cartNew(userId, sessionId, NULL, NULL);
>>>>>>> 179a2692
cartRemoveExcept(oldCart, except);
cartCheckout(&oldCart);
cgiVarExcludeExcept(except);
}



int main(int argc, char *argv[])
{
<<<<<<< HEAD

=======
>>>>>>> 179a2692
cgiSpoof(&argc, argv);
htmlSetBackground("../images/floret.jpg");
if (cgiVarExists("hgt.reset"))
    resetVars();
<<<<<<< HEAD
cartHtmlShell("UCSC Human Genome Browser v8", doMiddle, hUserCookie(), excludeVars);
=======
cartHtmlShell("UCSC Genome Browser v10", doMiddle, hUserCookie(), excludeVars, NULL);
>>>>>>> 179a2692
return 0;
}

<|MERGE_RESOLUTION|>--- conflicted
+++ resolved
@@ -54,10 +54,7 @@
 #include "expRecord.h"
 #include "altGraph.h"
 #include "geneGraph.h"
-<<<<<<< HEAD
-=======
 #include "sample.h"
->>>>>>> 179a2692
 
 #define ROGIC_CODE 1	/* Please take these out.  It's *everyone's* code now. -jk */
 #define FUREY_CODE 1
@@ -105,10 +102,6 @@
     } tl;
 
 
-<<<<<<< HEAD
-
-=======
->>>>>>> 179a2692
 void setPicWidth(char *s)
 /* Set pixel width from ascii string. */
 {
@@ -155,10 +148,6 @@
 static struct rgbColor brownColor = {100, 50, 0};
 static struct rgbColor tanColor = {255, 240, 200};
 
-<<<<<<< HEAD
-
-=======
->>>>>>> 179a2692
 Color shadesOfSea[10+1];       /* Ten sea shades. */
 static struct rgbColor darkSeaColor = {0, 60, 120};
 static struct rgbColor lightSeaColor = {200, 220, 255};
@@ -757,11 +746,7 @@
 }
 
 void makeSeaShades(struct memGfx *mg)
-<<<<<<< HEAD
-/* Make some shades of brown in display. */
-=======
 /* Make some shades of blue in display. */
->>>>>>> 179a2692
 {
 mgMakeColorGradient(mg, &lightSeaColor, &darkSeaColor, maxShade+1, shadesOfSea);
 }
@@ -952,23 +937,6 @@
     if (isFull)
 	y += lineHeight;
     } 
-<<<<<<< HEAD
-}
-
-static void linkedFeaturesDraw(struct trackGroup *tg, int seqStart, int seqEnd,
-        struct memGfx *mg, int xOff, int yOff, int width, 
-        MgFont *font, Color color, enum trackVisibility vis)
-/* Draw linked features items. */
-/* Integrated with linkedFeaturesSeriesDraw */
-{
-/* Convert to a linked features series object */
-linkedFeaturesToLinkedFeaturesSeries(tg);
-/* Draw items */
-linkedFeaturesSeriesDraw(tg, seqStart, seqEnd, mg, xOff, yOff, width, font, color, vis);
-/* Convert Back */
-linkedFeaturesSeriesToLinkedFeatures(tg);
-=======
->>>>>>> 179a2692
 }
 
 
@@ -1327,8 +1295,6 @@
         struct memGfx *mg, int xOff, int yOff, int width, 
         MgFont *font, Color color, enum trackVisibility vis)
 /* Draw dense linked features series items. */
-<<<<<<< HEAD
-=======
 {
   /*if (vis == tvFull)
     {*/
@@ -1513,191 +1479,6 @@
 
 int lfCalcGrayIx(struct linkedFeatures *lf)
 /* Calculate gray level from components. */
->>>>>>> 179a2692
-{
-  /*if (vis == tvFull)
-    {*/
-    linkedFeaturesSeriesDraw(tg, seqStart, seqEnd, mg, xOff, yOff, width, font, color, vis);
-    /*    }
-else if (vis == tvDense)
-    {
-    linkedFeaturesSeriesDrawAverage(tg, seqStart, seqEnd, mg, xOff, yOff, width, font, color, vis);
-    }*/
-}
-#endif /* FUREY_CODE */
-
-
-#ifdef ROGIC_CODE
-
-static void linkedFeaturesDrawPair(struct trackGroup *tg, int seqStart, int seqEnd,
-        struct memGfx *mg, int xOff, int yOff, int width, 
-        MgFont *font, Color color, enum trackVisibility vis)
-/* Draw linked features items for EST pairs. */
-{
-int baseWidth = seqEnd - seqStart;
-struct linkedFeaturesPair *lfPair;
-struct linkedFeatures *lf;
-struct simpleFeature *sf;
-int y = yOff;
-int heightPer = tg->heightPer;
-int lineHeight = tg->lineHeight;
-int x1,x2;
-int midLineOff = heightPer/2;
-int shortOff = 2, shortHeight = heightPer-4;
-int tallStart, tallEnd, s, e, e2, s2;
-int itemOff, itemHeight;
-boolean isFull = (vis == tvFull);
-Color *shades = tg->colorShades;
-Color bColor = tg->ixAltColor;
-double scale = width/(double)baseWidth;
-boolean isXeno = tg->subType == lfSubXeno;
-boolean hideLine = (vis == tvDense && tg->subType == lfSubXeno);
- 
-struct rgbColor color5prime = tg->color;
-struct rgbColor color3prime = tg->altColor;
-shades = NULL;
-
-for (lfPair = tg->items; lfPair != NULL; lfPair = lfPair->next)
-    {   
-    int midY = y + midLineOff;
-    int compCount = 0;
-    int w, i;
-    
-    for(i=1;i<=2;++i){/*  drawing has to be done twice for each pair */
-      if(i==1){
-	lf = lfPair->lf5prime;
-	color = mgFindColor(mg,color5prime.r,color5prime.g,color5prime.b);
-	bColor = color;
-      }
-      else{
-	lf = lfPair->lf3prime;
-	lf->orientation = -lf->orientation;
-	color = mgFindColor(mg,color3prime.r,color3prime.g,color3prime.b);
-	bColor = color;
-      } 
-      if(lf != NULL) 
-	  {
-	  if (tg->itemColor && shades == NULL)
-	      color = tg->itemColor(tg, lf, mg);
-	  tallStart = lf->tallStart;
-	  tallEnd = lf->tallEnd;
-	  if (lf->components != NULL && !hideLine)
-	      {
-	      x1 = round((double)((int)lf->start-winStart)*scale) + xOff;
-	      x2 = round((double)((int)lf->end-winStart)*scale) + xOff;
-	      w = x2-x1;
-	      if (isFull)
-		  {
-		  if (shades) bColor =  shades[(lf->grayIx>>1)];
-		  mgBarbedHorizontalLine(mg, x1, midY, x2-x1, 2, 5, 
-					 lf->orientation, bColor, FALSE);
-		  }
-	      if (shades) color =  shades[lf->grayIx+isXeno];
-	      mgDrawBox(mg, x1, midY, w, 1, color);
-	      }
-	  for (sf = lf->components; sf != NULL; sf = sf->next)
-	      {
-	      if (shades) color =  shades[lf->grayIx+isXeno];
-	      s = sf->start;
-	      e = sf->end;
-	      if (s < tallStart)
-		  {
-		  e2 = e;
-		  if (e2 > tallStart) e2 = tallStart;
-		  drawScaledBox(mg, s, e2, scale, xOff, y+shortOff, shortHeight, color);
-		  s = e2;
-		  }
-	      if (e > tallEnd)
-		  {
-		  s2 = s;
-		  if (s2 < tallEnd) s2 = tallEnd;
-		  drawScaledBox(mg, s2, e, scale, xOff, y+shortOff, shortHeight, color);
-		  e = s2;
-		  }
-	      if (e > s)
-		  {
-		  drawScaledBox(mg, s, e, scale, xOff, y, heightPer, color);
-		  ++compCount;
-		  }
-	      }
-	  }
-    }
-    if (isFull)
-	y += lineHeight;
-    }
-}
-static void linkedFeaturesDrawAveragePair(struct trackGroup *tg, int seqStart, int seqEnd,
-        struct memGfx *mg, int xOff, int yOff, int width, 
-        MgFont *font, Color color, enum trackVisibility vis)
-/* Draw dense clone items for EST pairs. */
-{
-int baseWidth = seqEnd - seqStart;
-UBYTE *useCounts;
-int i, j;
-int lineHeight = mgFontLineHeight(font);
-struct simpleFeature *sf;
-struct linkedFeaturesPair *lfPair;
-struct linkedFeatures *lf;
-int x1, x2, w, allCount;
- 
-AllocArray(useCounts, width);
-memset(useCounts, 0, width * sizeof(useCounts[0]));
-for (lfPair = tg->items; lfPair != NULL; lfPair = lfPair->next)
-    {
-     
-      for(j=1;j<=2;++j)
-	{  /* drawing has to be done twice for each pair */
-	  if(j==1){
-	    lf = lfPair->lf5prime;
-	  }
-	  else{
-	    lf = lfPair->lf3prime;
-	  }
-	  if(lf != NULL) 
-	      {
-	      for (sf = lf->components; sf != NULL; sf = sf->next)
-		  {
-		  x1 = roundingScale(sf->start-winStart, width, baseWidth);
-		  if (x1 < 0)
-		      x1 = 0;
-		  x2 = roundingScale(sf->end-winStart, width, baseWidth);
-		  if (x2 >= width)
-		      x2 = width-1;
-		  w = x2-x1;
-		  if (w >= 0)
-		      {
-		      if (w == 0)
-			  w = 1;
-		      incRange(useCounts+x1, w); 
-		      }
-		  }
-	      }
-	}
-    }
-grayThreshold(useCounts, width);
-for (i=0; i<lineHeight; ++i)
-    mgPutSegZeroClear(mg, xOff, yOff+i, width, useCounts);
-freeMem(useCounts);
-}
-static void linkedFeaturesAverageDensePair(struct trackGroup *tg, int seqStart, int seqEnd,
-        struct memGfx *mg, int xOff, int yOff, int width, 
-        MgFont *font, Color color, enum trackVisibility vis)
-/* Draw dense linked features items. */
-{
-  if (vis == tvFull)
-    {
-      linkedFeaturesDrawPair(tg, seqStart, seqEnd, mg, xOff, yOff, width, font, color, vis);
-    }
-  else if (vis == tvDense)
-    {
-      linkedFeaturesDrawAveragePair(tg, seqStart, seqEnd, mg, xOff, yOff, width, font, color, vis);
-    }
-}
-
-#endif /* ROGIC_CODE */
-
-int lfCalcGrayIx(struct linkedFeatures *lf)
-/* Calculate gray level from components. */
 {
 struct simpleFeature *sf;
 int count = 0;
@@ -1762,7 +1543,19 @@
 tg->itemHeight = tgFixedItemHeight;
 tg->itemStart = linkedFeaturesItemStart;
 tg->itemEnd = linkedFeaturesItemEnd;
-<<<<<<< HEAD
+}
+
+void sampleLinkedFeaturesMethods(struct trackGroup *tg)
+/* Fill in track group methods for 'sample' tracks. */
+{
+tg->freeItems = freeLinkedFeaturesItems;
+tg->drawItems = wiggleLinkedFeaturesDraw;
+tg->itemName = linkedFeaturesName;
+tg->mapItemName = linkedFeaturesName;
+tg->totalHeight = tgUserDefinedTotalHeight;
+tg->itemHeight = tgFixedItemHeight;
+tg->itemStart = linkedFeaturesItemStart;
+tg->itemEnd = linkedFeaturesItemEnd;
 }
 
 #ifdef FUREY_CODE
@@ -1836,6 +1629,36 @@
 return lf;
 }
 
+
+struct linkedFeatures *lfFromSample(struct sample *sample)
+/* Return a linked feature from a full sample (wiggle) track. */
+{
+struct linkedFeatures *lf;
+struct simpleFeature *sf, *sfList = NULL;
+int grayIx = grayInRange(sample->score, 0, 1000);
+int *X = sample->samplePosition, start;
+int *Y = sample->sampleHeight;
+int sampleCount = sample->sampleCount, i;
+
+assert(X != NULL && Y != NULL && sampleCount > 0);
+AllocVar(lf);
+lf->grayIx = grayIx;
+strncpy(lf->name, sample->name, sizeof(lf->name));
+lf->orientation = orientFromChar(sample->strand[0]);
+for (i=0; i<sampleCount; ++i)
+    {
+    AllocVar(sf);
+    start = X[i] + sample->chromStart;
+    sf->start = start;
+    sf->end = start + Y[i];
+    sf->grayIx = grayIx;
+    slAddHead(&sfList, sf);
+    }
+slReverse(&sfList);
+lf->components = sfList;
+finishLf(lf);
+return lf;
+}
 
 
 void setTgDarkLightColors(struct trackGroup *tg, int r, int g, int b)
@@ -2173,6 +1996,19 @@
 tg->loadItems = loadBacEndPairs;
 }
 
+void loadUPennBacEndPairs(struct trackGroup *tg)
+/* Load up bac end pairs from table into trackGroup items. */
+{
+tg->items = lfsFromBedsInRange("uPennBacEndPairs", winStart, winEnd, chromName);
+}
+
+void uPennBacEndPairsMethods(struct trackGroup *tg)
+/* Fill in track group methods for linked features.series */
+{
+linkedFeaturesSeriesMethods(tg);
+tg->loadItems = loadUPennBacEndPairs;
+}
+
 #endif /* FUREY_CODE */
 
 #ifdef ROGIC_CODE
@@ -2380,681 +2216,6 @@
 int grayIx = maxShade;
 int rowOffset;
 
-=======
-}
-
-void sampleLinkedFeaturesMethods(struct trackGroup *tg)
-/* Fill in track group methods for 'sample' tracks. */
-{
-tg->freeItems = freeLinkedFeaturesItems;
-tg->drawItems = wiggleLinkedFeaturesDraw;
-tg->itemName = linkedFeaturesName;
-tg->mapItemName = linkedFeaturesName;
-tg->totalHeight = tgUserDefinedTotalHeight;
-tg->itemHeight = tgFixedItemHeight;
-tg->itemStart = linkedFeaturesItemStart;
-tg->itemEnd = linkedFeaturesItemEnd;
-}
-
-#ifdef FUREY_CODE
-int linkedFeaturesSeriesItemStart(struct trackGroup *tg, void *item)
-/* Return start chromosome coordinate of item. */
-{
-struct linkedFeaturesSeries *lfs = item;
-return lfs->start;
-}
-
-int linkedFeaturesSeriesItemEnd(struct trackGroup *tg, void *item)
-/* Return end chromosome coordinate of item. */
-{
-struct linkedFeaturesSeries *lfs = item;
-return lfs->end;
-}
-
-void linkedFeaturesSeriesMethods(struct trackGroup *tg)
-/* Fill in track group methods for linked features.series */
-{
-tg->freeItems = freeLinkedFeaturesSeriesItems;
-tg->drawItems = linkedFeaturesSeriesAverageDense;
-tg->itemName = linkedFeaturesSeriesName;
-tg->mapItemName = linkedFeaturesSeriesName;
-tg->totalHeight = tgFixedTotalHeight;
-tg->itemHeight = tgFixedItemHeight;
-tg->itemStart = linkedFeaturesSeriesItemStart;
-tg->itemEnd = linkedFeaturesSeriesItemEnd;
-}
-#endif /* FUREY_CODE */
-
-struct trackGroup *linkedFeaturesTg()
-/* Return generic track group for linked features. */
-{
-struct trackGroup *tg = NULL;
-AllocVar(tg);
-linkedFeaturesMethods(tg);
-tg->colorShades = shadesOfGray;
-return tg;
-}
-
-struct linkedFeatures *lfFromBed(struct bed *bed)
-/* Return a linked feature from a (full) bed. */
-{
-struct linkedFeatures *lf;
-struct simpleFeature *sf, *sfList = NULL;
-int grayIx = grayInRange(bed->score, 0, 1000);
-int *starts = bed->chromStarts, start;
-int *sizes = bed->blockSizes;
-int blockCount = bed->blockCount, i;
-
-assert(starts != NULL && sizes != NULL && blockCount > 0);
-AllocVar(lf);
-lf->grayIx = grayIx;
-strncpy(lf->name, bed->name, sizeof(lf->name));
-lf->orientation = orientFromChar(bed->strand[0]);
-for (i=0; i<blockCount; ++i)
-    {
-    AllocVar(sf);
-    start = starts[i] + bed->chromStart;
-    sf->start = start;
-    sf->end = start + sizes[i];
-    sf->grayIx = grayIx;
-    slAddHead(&sfList, sf);
-    }
-slReverse(&sfList);
-lf->components = sfList;
-finishLf(lf);
-lf->tallStart = bed->thickStart;
-lf->tallEnd = bed->thickEnd;
-return lf;
-}
-
-
-struct linkedFeatures *lfFromSample(struct sample *sample)
-/* Return a linked feature from a full sample (wiggle) track. */
-{
-struct linkedFeatures *lf;
-struct simpleFeature *sf, *sfList = NULL;
-int grayIx = grayInRange(sample->score, 0, 1000);
-int *X = sample->samplePosition, start;
-int *Y = sample->sampleHeight;
-int sampleCount = sample->sampleCount, i;
-
-assert(X != NULL && Y != NULL && sampleCount > 0);
-AllocVar(lf);
-lf->grayIx = grayIx;
-strncpy(lf->name, sample->name, sizeof(lf->name));
-lf->orientation = orientFromChar(sample->strand[0]);
-for (i=0; i<sampleCount; ++i)
-    {
-    AllocVar(sf);
-    start = X[i] + sample->chromStart;
-    sf->start = start;
-    sf->end = start + Y[i];
-    sf->grayIx = grayIx;
-    slAddHead(&sfList, sf);
-    }
-slReverse(&sfList);
-lf->components = sfList;
-finishLf(lf);
-return lf;
-}
-
-
-void setTgDarkLightColors(struct trackGroup *tg, int r, int g, int b)
-/* Set track group color to r,g,b.  Set altColor to a lighter version
- * of the same. */
-{
-tg->colorShades = NULL;
-tg->color.r = r;
-tg->color.g = g;
-tg->color.b = b;
-tg->altColor.r = (r+255)/2;
-tg->altColor.g = (g+255)/2;
-tg->altColor.b = (b+255)/2;
-}
-
-
-struct linkedFeatures *lfFromPslx(struct psl *psl, int sizeMul, boolean isXeno)
-/* Create a linked feature item from pslx.  Pass in sizeMul=1 for DNA, 
- * sizeMul=3 for protein. */
-{
-unsigned *starts = psl->tStarts;
-unsigned *sizes = psl->blockSizes;
-int i, blockCount = psl->blockCount;
-int grayIx = pslGrayIx(psl, isXeno);
-struct simpleFeature *sfList = NULL, *sf;
-struct linkedFeatures *lf;
-boolean rcTarget = (psl->strand[1] == '-');
-
-AllocVar(lf);
-lf->grayIx = grayIx;
-strncpy(lf->name, psl->qName, sizeof(lf->name));
-lf->orientation = orientFromChar(psl->strand[0]);
-if (rcTarget)
-    lf->orientation = -lf->orientation;
-for (i=0; i<blockCount; ++i)
-    {
-    AllocVar(sf);
-    sf->start = sf->end = starts[i];
-    sf->end += sizes[i]*sizeMul;
-    if (rcTarget)
-        {
-	int s, e;
-	s = psl->tSize - sf->end;
-	e = psl->tSize - sf->start;
-	sf->start = s;
-	sf->end = e;
-	}
-    sf->grayIx = grayIx;
-    slAddHead(&sfList, sf);
-    }
-slReverse(&sfList);
-lf->components = sfList;
-finishLf(lf);
-lf->start = psl->tStart;	/* Correct for rounding errors... */
-lf->end = psl->tEnd;
-return lf;
-}
-
-struct linkedFeatures *lfFromPsl(struct psl *psl, boolean isXeno)
-/* Create a linked feature item from psl. */
-{
-return lfFromPslx(psl, 1, isXeno);
-}
-
-void filterMrna(struct trackGroup *tg, struct linkedFeatures **pLfList)
-/* Apply filters if any to mRNA linked features. */
-{
-struct linkedFeatures *lf, *next, *newList = NULL, *oldList = NULL;
-struct mrnaUiData *mud = tg->extraUiData;
-struct mrnaFilter *fil;
-char *type;
-int i = 0;
-boolean anyFilter = FALSE;
-boolean colorIx = 0;
-boolean isExclude = FALSE;
-boolean andLogic = TRUE;
-char query[256];
-struct sqlResult *sr;
-char **row;
-struct sqlConnection *conn = NULL;
-boolean isFull;
-
-if (*pLfList == NULL || mud == NULL)
-    return;
-
-/* First make a quick pass through to see if we actually have
- * to do the filter. */
-for (fil = mud->filterList; fil != NULL; fil = fil->next)
-    {
-    fil->pattern = cartUsualString(cart, fil->key, "");
-    if (fil->pattern[0] != 0)
-        anyFilter = TRUE;
-    }
-if (!anyFilter)
-    return;
-
-isFull = (limitVisibility(tg, tg->items) == tvFull);
-
-type = cartUsualString(cart, mud->filterTypeVar, "red");
-if (sameString(type, "exclude"))
-    isExclude = TRUE;
-else if (sameString(type, "include"))
-    isExclude = FALSE;
-else
-    colorIx = getFilterColor(type, MG_BLACK);
-type = cartUsualString(cart, mud->logicTypeVar, "and");
-andLogic = sameString(type, "and");
-
-
-/* Make a pass though each filter, and start setting up search for
- * those that have some text. */
-conn = hAllocConn();
-for (fil = mud->filterList; fil != NULL; fil = fil->next)
-    {
-    fil->pattern = cartUsualString(cart, fil->key, "");
-    if (fil->pattern[0] != 0)
-	{
-	fil->hash = newHash(10);
-	if ((fil->mrnaTableIx = sqlFieldIndex(conn, "mrna", fil->table)) < 0)
-	    internalErr();
-	}
-    }
-
-/* Scan tables id/name tables to build up hash of matching id's. */
-for (fil = mud->filterList; fil != NULL; fil = fil->next)
-    {
-    struct hash *hash = fil->hash;
-    int wordIx, wordCount;
-    char *words[128];
-
-    if (hash != NULL)
-	{
-	boolean anyWild;
-	char *dupPat = cloneString(fil->pattern);
-	wordCount = chopLine(dupPat, words);
-	for (wordIx=0; wordIx <wordCount; ++wordIx)
-	    {
-	    char *pattern = cloneString(words[wordIx]);
-	    if (lastChar(pattern) != '*')
-		{
-		int len = strlen(pattern)+1;
-		pattern = needMoreMem(pattern, len, len+1);
-		pattern[len-1] = '*';
-		}
-	    anyWild = (strchr(pattern, '*') != NULL || strchr(pattern, '?') != NULL);
-	    sprintf(query, "select * from %s", fil->table);
-	    touppers(pattern);
-	    sr = sqlGetResult(conn, query);
-	    while ((row = sqlNextRow(sr)) != NULL)
-		{
-		boolean gotMatch;
-		touppers(row[1]);
-		if (anyWild)
-		    gotMatch = wildMatch(pattern, row[1]);
-		else
-		    gotMatch = sameString(pattern, row[1]);
-		if (gotMatch)
-		    {
-		    hashAdd(hash, row[0], NULL);
-		    }
-		}
-	    sqlFreeResult(&sr);
-	    freez(&pattern);
-	    }
-	freez(&dupPat);
-	}
-    }
-
-/* Scan through linked features coloring and or including/excluding ones that 
- * match filter. */
-for (lf = *pLfList; lf != NULL; lf = next)
-    {
-    boolean passed = andLogic;
-    next = lf->next;
-    sprintf(query, "select * from mrna where acc = '%s'", lf->name);
-    sr = sqlGetResult(conn, query);
-    if ((row = sqlNextRow(sr)) != NULL)
-	{
-	for (fil = mud->filterList; fil != NULL; fil = fil->next)
-	    {
-	    if (fil->hash != NULL)
-		{
-		if (hashLookup(fil->hash, row[fil->mrnaTableIx]) == NULL)
-		    {
-		    if (andLogic)    
-			passed = FALSE;
-		    }
-		else
-		    {
-		    if (!andLogic)
-		        passed = TRUE;
-		    }
-		}
-	    }
-	}
-    sqlFreeResult(&sr);
-    if (passed ^ isExclude)
-	{
-	slAddHead(&newList, lf);
-	if (colorIx > 0)
-	    lf->filterColor = colorIx;
-	}
-    else
-        {
-	slAddHead(&oldList, lf);
-	}
-    }
-
-slReverse(&newList);
-slReverse(&oldList);
-if (colorIx > 0)
-   {
-   /* Draw stuff that passes filter first in full mode, last in dense. */
-   if (isFull)
-       {
-       newList = slCat(newList, oldList);
-       }
-   else
-       {
-       newList = slCat(oldList, newList);
-       }
-   }
-*pLfList = newList;
-
-/* Free up hashes, etc. */
-for (fil = mud->filterList; fil != NULL; fil = fil->next)
-    {
-    hashFree(&fil->hash);
-    }
-hFreeConn(&conn);
-}
-
-void lfFromPslsInRange(struct trackGroup *tg, int start, int end, 
-	char *chromName, boolean isXeno)
-/* Return linked features from range of table. */
-{
-char *track = tg->mapName;
-struct sqlConnection *conn = hAllocConn();
-struct sqlResult *sr = NULL;
-char **row;
-int rowOffset;
-struct linkedFeatures *lfList = NULL, *lf;
-
-sr = hRangeQuery(conn, track, chromName, start, end, NULL, &rowOffset);
-while ((row = sqlNextRow(sr)) != NULL)
-    {
-    struct psl *psl = pslLoad(row+rowOffset);
-    lf = lfFromPsl(psl, isXeno);
-    slAddHead(&lfList, lf);
-    pslFree(&psl);
-    }
-slReverse(&lfList);
-if (limitVisibility(tg, lfList) == tvFull)
-    slSort(&lfList, linkedFeaturesCmpStart);
-if (tg->extraUiData)
-    filterMrna(tg, &lfList);
-sqlFreeResult(&sr);
-hFreeConn(&conn);
-tg->items = lfList;
-}
-
-#ifdef FUREY_CODE
-
-struct linkedFeaturesSeries *lfsFromBed(struct lfs *lfsbed)
-/* Create linked feature series object from database bed record */ 
-{
-struct sqlConnection *conn = hAllocConn();
-struct sqlResult *sr = NULL;
-char **row, rest[32];
-int rowOffset, i;
-struct linkedFeaturesSeries *lfs; 
-struct linkedFeatures *lfList = NULL, *lf; 
-
-AllocVar(lfs);
-lfs->name = cloneString(lfsbed->name);
-lfs->start = lfsbed->chromStart;
-lfs->end = lfsbed->chromEnd;
-lfs->orientation = orientFromChar(lfsbed->strand[0]);
-
-/* Get linked features */
-for (i = 0; i < lfsbed->lfCount; i++)  
-{
-  AllocVar(lf);
-  sprintf(rest, "qName = '%s'", lfsbed->lfNames[i]);
-  sr = hRangeQuery(conn, lfsbed->pslTable, lfsbed->chrom, lfsbed->lfStarts[i], lfsbed->lfStarts[i] + lfsbed->lfSizes[i], rest, &rowOffset);
-  if ((row = sqlNextRow(sr)) != NULL)
-  {
-    struct psl *psl = pslLoad(row);
-    lf = lfFromPsl(psl, FALSE);
-    slAddHead(&lfList, lf);
-    pslFree(&psl);
-  }
-  sqlFreeResult(&sr);
-}
-slReverse(&lfList);
-sqlFreeResult(&sr);
-hFreeConn(&conn);
-lfs->features = lfList;
-return lfs;
-} 
-
-struct linkedFeaturesSeries *lfsFromBedsInRange(char *table, int start, int end, char *chromName)
-/* Return linked features from range of table. */
-{
-struct sqlConnection *conn = hAllocConn();
-struct sqlResult *sr = NULL;
-char **row;
-int rowOffset;
-struct linkedFeaturesSeries *lfsList = NULL, *lfs; 
-
-sr = hOrderedRangeQuery(conn, table, chromName, start, end, NULL, &rowOffset);
-while ((row = sqlNextRow(sr)) != NULL)
-    {
-    struct lfs *lfsbed = lfsLoad(row+rowOffset);
-    lfs = lfsFromBed(lfsbed);
-    slAddHead(&lfsList, lfs);
-    lfsFree(&lfsbed);
-    }
-slReverse(&lfsList);
-sqlFreeResult(&sr);
-hFreeConn(&conn);
-return lfsList;
-}
-
-void loadBacEndPairs(struct trackGroup *tg)
-/* Load up bac end pairs from table into trackGroup items. */
-{
-tg->items = lfsFromBedsInRange("bacEndPairs", winStart, winEnd, chromName);
-}
-
-void bacEndPairsMethods(struct trackGroup *tg)
-/* Fill in track group methods for linked features.series */
-{
-linkedFeaturesSeriesMethods(tg);
-tg->loadItems = loadBacEndPairs;
-}
-
-void loadUPennBacEndPairs(struct trackGroup *tg)
-/* Load up bac end pairs from table into trackGroup items. */
-{
-tg->items = lfsFromBedsInRange("uPennBacEndPairs", winStart, winEnd, chromName);
-}
-
-void uPennBacEndPairsMethods(struct trackGroup *tg)
-/* Fill in track group methods for linked features.series */
-{
-linkedFeaturesSeriesMethods(tg);
-tg->loadItems = loadUPennBacEndPairs;
-}
-
-#endif /* FUREY_CODE */
-
-#ifdef ROGIC_CODE
-
-struct linkedFeaturesPair *lfFromPslsInRangeForEstPair(char *table, char *chrom, int start, int end, boolean isXeno)
-/* Return a linked list of structures that have a pair of linked features for 5' and 3' ESTs from range of table. */
-{
-  char query[256], query1[256], query2[256];
-  struct sqlConnection *conn = hAllocConn();
-  struct sqlConnection *conn1 = hAllocConn();
-  struct sqlResult *sr = NULL, *sr1 = NULL;
-  char **row, **row1, **row2;
-  struct linkedFeaturesPair *lfListPair = NULL, *lf=NULL;
-  struct estPair *ep = NULL;
-  char mytable[64];
-  boolean hasBin;
-  int rowOffset;
-
-  hFindSplitTable(chrom, "all_est", mytable, &hasBin);
-  sprintf(query, "select * from %s where chrom='%s' and chromStart<%u and chromEnd>%u",
-	  table, chrom, winEnd, winStart);
-
-  sr = sqlGetResult(conn, query); 
-  while ((row = sqlNextRow(sr)) != NULL)
-    {
-      AllocVar(lf);
-      ep = estPairLoad(row);
-      lf->cloneName = ep->mrnaClone;
-          sprintf(query1, "select * from all_est where qName='%s' and tStart=%u and tEnd=%u",
-	      ep->acc5, ep->start5, ep->end5);
-      sr1 = sqlGetResult(conn1, query1);
-      if((row1 = sqlNextRow(sr1)) != NULL)
-	{
-	  struct psl *psl;
-	  if (hasBin) {
-	    psl = pslLoad(row1 + 1);
-	  } else {
-	    psl = pslLoad(row1);
-	  }
-	  lf->lf5prime = lfFromPsl(psl, isXeno);
-	  pslFree(&psl);
-	}
-	sqlFreeResult(&sr1);
-     
-        sprintf(query2, "select * from all_est where qName = '%s' and tStart=%u and tEnd=%u", 
-  	      ep->acc3, ep->start3, ep->end3); 
-        sr1 = sqlGetResult(conn1, query2); 
-        if((row2 = sqlNextRow(sr1)) != NULL) 
-  	{ 
-	  struct psl *psl;
-	  if (hasBin) {
-	    psl = pslLoad(row2 + 1);
-	  } else {
-	    psl = pslLoad(row2);
-	  }
-  	  lf->lf3prime = lfFromPsl(psl, isXeno); 
-  	  pslFree(&psl); 
-	} 
-      sqlFreeResult(&sr1);
-      slSafeAddHead(&lfListPair, lf);
-    }
-  hFreeConn(&conn1);
-  slReverse(&lfListPair);
-  sqlFreeResult(&sr);
-  hFreeConn(&conn);
-  return lfListPair;
-}
-
-void loadEstPairAli(struct trackGroup *tg)
-/* Load up est pairs from table into trackGroup items. */
-{
-  tg->items = lfFromPslsInRangeForEstPair("estPair", chromName, winStart, winEnd, FALSE);
-}
-
-void freeLinkedFeaturesPair(struct linkedFeaturesPair **pList)
-/* Free up a linked features pair list. */
-{
-  struct linkedFeaturesPair *lf;
-  for (lf = *pList; lf != NULL; lf = lf->next){
-    slFreeList(&lf->lf5prime->components);
-    slFreeList(&lf->lf3prime->components);
-  }
-  slFreeList(pList);
-}
-
-void estFreePair(struct trackGroup *tg)
-/* Free up linkedFeaturesPairTrack items. */
-{
-//  freeLinkedFeaturesPair((struct linkedFeaturesPair**)(&tg->items)); 
-}
-
-char *getEstPairName(struct trackGroup *tg, void *item)
-{
-  struct linkedFeaturesPair *lf = item;
-  return lf->cloneName;
-}
-
-void estPairMethods(struct trackGroup *tg)
-/* Make track group of est pairs. */
-{
-linkedFeaturesMethods(tg);
-tg->freeItems = estFreePair;
-tg->itemName = getEstPairName;
-tg->mapItemName = getEstPairName;
-tg->loadItems = loadEstPairAli;
-tg->drawItems = linkedFeaturesAverageDensePair;
-}
-
-#endif /* ROGIC_CODE */
-
-
-
-char *usrPslMapName(struct trackGroup *tg, void *item)
-/* Return name of item. */
-{
-struct linkedFeatures *lf = item;
-return lf->extra;
-}
-
-void parseSs(char *ss, char **retPsl, char **retFa)
-/* Parse out ss variable into components. */
-{
-static char buf[1024];
-char *words[2];
-int wordCount;
-
-strcpy(buf, ss);
-wordCount = chopLine(buf, words);
-if (wordCount < 2)
-    errAbort("Badly formated ss variable");
-*retPsl = words[0];
-*retFa = words[1];
-}
-
-boolean ssFilesExist(char *ss)
-/* Return TRUE if both files in ss exist. */
-{
-char *faFileName, *pslFileName;
-parseSs(ss, &pslFileName, &faFileName);
-return fileExists(pslFileName) && fileExists(faFileName);
-}
-
-void loadUserPsl(struct trackGroup *tg)
-/* Load up rnas from table into trackGroup items. */
-{
-char *ss = userSeqString;
-char buf2[3*512];
-char *faFileName, *pslFileName;
-struct lineFile *f;
-struct psl *psl;
-struct linkedFeatures *lfList = NULL, *lf;
-enum gfType qt, tt;
-int sizeMul = 1;
-
-parseSs(ss, &pslFileName, &faFileName);
-pslxFileOpen(pslFileName, &qt, &tt, &f);
-if (qt == gftProt)
-    {
-    setTgDarkLightColors(tg, 0, 80, 150);
-    tg->colorShades = NULL;
-    sizeMul = 3;
-    }
-tg->itemName = linkedFeaturesName;
-while ((psl = pslNext(f)) != NULL)
-    {
-    if (sameString(psl->tName, chromName) && psl->tStart < winEnd && psl->tEnd > winStart)
-	{
-	lf = lfFromPslx(psl, sizeMul, TRUE);
-	sprintf(buf2, "%s %s", ss, psl->qName);
-	lf->extra = cloneString(buf2);
-	slAddHead(&lfList, lf);
-	}
-    pslFree(&psl);
-    }
-slReverse(&lfList);
-lineFileClose(&f);
-tg->items = lfList;
-}
-
-
-struct trackGroup *userPslTg()
-/* Make track group of user pasted sequence. */
-{
-struct trackGroup *tg = linkedFeaturesTg();
-tg->mapName = "hgUserPsl";
-tg->visibility = tvFull;
-tg->longLabel = "Your Sequence from BLAT Search";
-tg->shortLabel = "BLAT Sequence";
-tg->loadItems = loadUserPsl;
-tg->mapItemName = usrPslMapName;
-tg->priority = 11;
-return tg;
-}
-
-
-
-struct linkedFeatures *lfFromGenePredInRange(char *table, 
-	char *chrom, int start, int end)
-/* Return linked features from range of a gene prediction table. */
-{
-struct sqlConnection *conn = hAllocConn();
-struct sqlResult *sr = NULL;
-char **row;
-struct linkedFeatures *lfList = NULL, *lf;
-int grayIx = maxShade;
-int rowOffset;
-
->>>>>>> 179a2692
 sr = hRangeQuery(conn, table, chrom, start, end, NULL, &rowOffset);
 while ((row = sqlNextRow(sr)) != NULL)
     {
@@ -3208,7 +2369,6 @@
 tg->loadItems = loadGenieKnown;
 tg->itemName = genieName;
 tg->itemColor = genieKnownColor;
-<<<<<<< HEAD
 }
 
 char *refGeneName(struct trackGroup *tg, void *item)
@@ -3277,19 +2437,16 @@
 
 char *ensGeneName(struct trackGroup *tg, void *item)
 /* Return abbreviated ensemble gene name. */
-=======
-}
-
-char *refGeneName(struct trackGroup *tg, void *item)
-/* Return abbreviated genie name. */
->>>>>>> 179a2692
 {
 struct linkedFeatures *lf = item;
-if (lf->extra != NULL) return lf->extra;
-else return lf->name;
-}
-
-<<<<<<< HEAD
+char *full = lf->name;
+static char abbrev[32];
+
+strncpy(abbrev, full, sizeof(abbrev));
+abbr(abbrev, "SEPT20T.");
+return abbrev;
+}
+
 void ensGeneMethods(struct trackGroup *tg)
 /* Make track group of Ensembl predictions. */
 {
@@ -3298,10 +2455,6 @@
 
 Color estColor(struct trackGroup *tg, void *item, struct memGfx *mg)
 /* Return color to draw est in. */
-=======
-char *refGeneMapName(struct trackGroup *tg, void *item)
-/* Return un-abbreviated genie name. */
->>>>>>> 179a2692
 {
 struct linkedFeatures *lf = item;
 static int startIx = 0, endIx = 0;
@@ -3338,7 +2491,6 @@
 tg->extraUiData = newMrnaUiData(tg->mapName, FALSE);
 }
 
-<<<<<<< HEAD
 void mrnaMethods(struct trackGroup *tg)
 /* Make track group of mRNA methods. */
 {
@@ -3378,152 +2530,6 @@
 struct agpGap *gapList = NULL, *gap;
 int rowOffset;
 
-=======
-void lookupRefNames(struct linkedFeatures *lfList)
-/* This converts the refSeq accession to a gene name where possible. */
-{
-struct linkedFeatures *lf;
-char query[256];
-struct sqlConnection *conn = hAllocConn();
-char *newName;
-
-if (hTableExists("refLink"))
-    {
-    struct knownMore *km;
-    struct sqlResult *sr;
-    char **row;
-
-    for (lf = lfList; lf != NULL; lf = lf->next)
-	{
-	sprintf(query, "select name from refLink where mrnaAcc = '%s'", lf->name);
-	sr = sqlGetResult(conn, query);
-	if ((row = sqlNextRow(sr)) != NULL)
-	    {
-	    lf->extra = cloneString(row[0]);
-	    }
-	sqlFreeResult(&sr);
-	}
-    }
-hFreeConn(&conn);
-}
-
-
-void loadRefGene(struct trackGroup *tg)
-/* Load up RefSeq known genes. */
-{
-tg->items = lfFromGenePredInRange("refGene", chromName, winStart, winEnd);
-if (limitVisibility(tg, tg->items) == tvFull)
-    {
-    lookupRefNames(tg->items);
-    }
-}
-
-
-void refGeneMethods(struct trackGroup *tg)
-/* Make track group of known genes from refSeq. */
-{
-tg->loadItems = loadRefGene;
-tg->itemName = refGeneName;
-tg->mapItemName = refGeneMapName;
-}
-
-
-char *ensGeneName(struct trackGroup *tg, void *item)
-/* Return abbreviated ensemble gene name. */
-{
-struct linkedFeatures *lf = item;
-char *full = lf->name;
-static char abbrev[32];
-
-strncpy(abbrev, full, sizeof(abbrev));
-abbr(abbrev, "SEPT20T.");
-return abbrev;
-}
-
-void ensGeneMethods(struct trackGroup *tg)
-/* Make track group of Ensembl predictions. */
-{
-tg->itemName = ensGeneName;
-}
-
-Color estColor(struct trackGroup *tg, void *item, struct memGfx *mg)
-/* Return color to draw est in. */
-{
-struct linkedFeatures *lf = item;
-static int startIx = 0, endIx = 0;
-char query[512];
-char buf[64], *s;
-struct sqlConnection *conn = hAllocConn();
-int col = MG_BLACK;
-
-if (startIx == 0)
-    {
-    startIx = mgFindColor(mg, 0, 0, 180);
-    endIx = mgFindColor(mg, 160, 0, 0);
-    }
-sprintf(query, "select direction from mrna where acc='%s'", lf->name);
-if ((s = sqlQuickQuery(conn, query, buf, sizeof(buf))) != NULL)
-    {
-    if (s[0] == '5')
-        col = startIx;
-    else if (s[0] == '3')
-	{
-        col = endIx;
-	lf->orientation = -lf->orientation;	/* Not the best place for this but... */
-	}
-    }
-hFreeConn(&conn);
-return col;
-}
-
-
-void estMethods(struct trackGroup *tg)
-/* Make track group of EST methods - overrides color handler. */
-{
-tg->itemColor = estColor;
-tg->extraUiData = newMrnaUiData(tg->mapName, FALSE);
-}
-
-void mrnaMethods(struct trackGroup *tg)
-/* Make track group of mRNA methods. */
-{
-tg->extraUiData = newMrnaUiData(tg->mapName, FALSE);
-}
-
-
-char *sanger22Name(struct trackGroup *tg, void *item)
-/* Return Sanger22 name. */
-{
-struct linkedFeatures *lf = item;
-char *full = lf->name;
-static char abbrev[64];
-
-strncpy(abbrev, full, sizeof(abbrev));
-abbr(abbrev, "Em:");
-abbr(abbrev, ".C22");
-//abbr(abbrev, ".mRNA");
-return abbrev;
-}
-
-
-void sanger22Methods(struct trackGroup *tg)
-/* Make track group of Sanger's chromosome 22 gene annotations. */
-{
-tg->itemName = sanger22Name;
-}
-
-
-void goldLoad(struct trackGroup *tg)
-/* Load up golden path from database table to trackGroup items. */
-{
-struct sqlConnection *conn = hAllocConn();
-struct sqlResult *sr = NULL;
-char **row;
-struct agpFrag *fragList = NULL, *frag;
-struct agpGap *gapList = NULL, *gap;
-int rowOffset;
-
->>>>>>> 179a2692
 /* Get the frags and load into tg->items. */
 sr = hRangeQuery(conn, "gold", chromName, winStart, winEnd, NULL, &rowOffset);
 while ((row = sqlNextRow(sr)) != NULL)
@@ -5858,7 +4864,6 @@
 tg->drawItems = gapDraw;
 tg->itemName = gapName;
 tg->mapItemName = gapName;
-<<<<<<< HEAD
 }
 
 int pslWScoreScale(struct pslWScore *psl, boolean isXeno, float maxScore)
@@ -6144,7 +5149,7 @@
 void altGraphFreeItems(struct trackGroup *tg)
 /* free up tha altGraph items in tg->items */
 {
-altGraphFreeList(tg->items);
+altGraphFreeList((struct altGraph**)(&tg->items));
 }
 
 static int altGraphFixedTotalHeight(struct trackGroup *tg, enum trackVisibility vis)
@@ -6187,95 +5192,6 @@
 tg->itemName = altGraphItemName;
 tg->mapsSelf = TRUE;
 tg->mapItem = altGraphMapItem;
-}
-
-static void wiggleLinkedFeaturesDraw(struct trackGroup *tg, int seqStart, int seqEnd,
-        struct memGfx *mg, int xOff, int yOff, int width, 
-        MgFont *font, Color color, enum trackVisibility vis)
-/* currently this routine is adapted from Terry's linkedFeatureSeriesDraw() routine.
- * it could be cleaned up some but more importantly it should be integrated back 
- * into the main draw routine */
-{
-int baseWidth = seqEnd - seqStart;
-struct linkedFeatures *lf;
-struct simpleFeature *sf;
-int y = yOff;
-int heightPer = tg->heightPer;
-int lineHeight = tg->lineHeight;
-int x1,x2;
-double y1, y2;
-int midLineOff = heightPer/2;
-int shortOff = 2, shortHeight = heightPer-4;
-int s, e2, s2;
-double e;
-int itemOff, itemHeight;
-boolean isFull = (vis == tvFull);
-Color *shades = tg->colorShades;
-Color bColor = tg->ixAltColor;
-double scale = width/(double)baseWidth;
-boolean isXeno = tg->subType == lfSubXeno;
-boolean hideLine = (vis == tvDense && tg->subType == lfSubXeno);
-int midY = y + midLineOff;
-int compCount = 0;
-int w;
-int prevEnd = -1;
-double prevY = -1;
-
-
-/*process cart options*/
-
-char *interpolate = cartUsualString(cart, "linear.interp", "Linear Interpolation");
-enum wiggleOptEnum wiggleType = wiggleStringToEnum(interpolate);
-char *aa = cartUsualString(cart, "anti.alias", "on");
-
-lf=tg->items;    
-for(lf = tg->items; lf != NULL; lf = lf->next) 
-    {
-    
-    for (sf = lf->components; sf != NULL; sf = sf->next)
-	    {
-	    heightPer = tg->heightPer;
-	    s = sf->start;
-	    e = sf->end;
-
-        x1 = round((double)((int)s+1-winStart)*scale) + xOff;
-        y1 = (int)((double)y+((double)s-e)/10.0+10.0);
-
-        if (prevEnd > 0)
-	        {
-            y2 = prevY;
-	        x2 = round((double)((int)prevEnd-winStart)*scale) + xOff;
-
-            if( (x2-x1) > 0)
-                {
-                if( wiggleType == wiggleLinearInterpolation ) /*connect samples*/
-                    {
-                    if( sameString( aa, "on" )) /*use anti-aliasing*/
-                        mgConnectingLine( mg, x1, y1, x2, y2, shadesOfGray );
-                    else
-                        mgDrawLine( mg, x1, y1, x2, y2, blackIndex() );
-                    }
-                else if( wiggleType == wiggleNoInterpolation )
-                    {
-                        /*do nothing*/
-                    }
-                }
-
-	        }
-
-
-    //mgConnectingLine( mg, x1, y1, x1+1, y1, shadesOfGray );
-    //mgDrawPointAntiAlias( mg, x1, y1, shadesOfGray );
-	drawScaledBox(mg, s, s+1, scale, xOff, (int)y1-1, 3, blackIndex());
-
-    prevEnd = s;
-    prevY = y1;
-
-
-	}
-    if (isFull)
-	y += lineHeight;
-    }
 }
 
 
@@ -6415,37 +5331,28 @@
 }
 
 
-struct linkedFeaturesSeries *bedFilterMinLength(struct bed *bedList, int minLength ) 
-{
-struct linkedFeaturesSeries *lfsList = NULL, **lfsArray;
-struct linkedFeatures *lf = NULL;
-struct bed *bed;
-
-
+struct linkedFeatures *bedFilterMinLength(struct bed *bedList, int minLength ) 
+{
+struct linkedFeatures *lf = NULL, *lfList=NULL;
+struct bed *bed = NULL;
 
 /* traditionally if there is nothing to show
    show nothing .... */
 if(bedList == NULL)
     return NULL;
 
-lfsList = needMem(sizeof(struct linkedFeaturesSeries*));
-AllocVar(lfsList);
-
 for(bed = bedList; bed != NULL; bed = bed->next)
     {
 	/* create the linked features */
     if( bed->chromEnd - bed->chromStart >=  minLength )
         {
-	    lf = lfFromBed(bed);
-	    slAddHead(&lfsList->features, lf);
-
+        lf = lfFromBed(bed);
+        slAddHead(&lfList, lf);
         }
-        else
-            free(&bed);
-    }
-
-slReverse(&lfsList);
-return lfsList;
+    }
+
+slReverse(&lfList);
+return lfList;
 }
 
 
@@ -6718,16 +5625,13 @@
 
 
 
-void lfsFromAncientRBed(struct trackGroup *tg)
+void lfFromAncientRBed(struct trackGroup *tg)
 /* filters the bedList stored at tg->items
 into a linkedFeaturesSeries as determined by
 minimum munber of aligned bases cutoff */
 {
-struct linkedFeaturesSeries *lfsList = NULL, *lfs;
-struct linkedFeatures *lf;
 struct bed *bed = NULL, *bedList= NULL, *tmp=NULL, *tmpList=NULL;
 int ancientRMinLength = atoi(cartUsualString(cart, "ancientR.minLength", "50"));
-int i=0, et=-1;
 bedList = tg->items;
 tg->items = bedFilterMinLength(bedList, ancientRMinLength);
 bedFreeList(&bedList);
@@ -6973,8 +5877,8 @@
     
 if(val > max) 
     val = max;
-colorIndex = (int)(val * maxRGBShade/max);
-return shadesOfBlue[colorIndex];
+colorIndex = (int)(val * maxShade/max);
+return shadesOfSea[colorIndex];
 }
 
 Color affyColor(struct trackGroup *tg, void *item, struct memGfx *mg)
@@ -6987,6 +5891,26 @@
 if(!exprBedColorsMade)
     makeRedGreenShades(mg);
 return getColorForAffyExpssn(score, 262144/16); /* 262144 == 2^18 */
+}
+
+Color affyRatioColor(struct trackGroup *tg, void *item, struct memGfx *mg)
+/* Does the score->color conversion for affymetrix arrays using ratios,
+ * if dense do an intensity color in blue based on score value otherwise do
+ * red/green display from expScores */
+{
+struct linkedFeatures *lf = item;
+float score = lf->score;
+if(!exprBedColorsMade)
+    makeRedGreenShades(mg);
+if(tg->visibility == tvDense)
+    {
+    score = score/10;
+    return getColorForAffyExpssn(score, 262144/16); /* 262144 == 2^18 */
+    }
+else
+    {
+    return expressionColor(tg, item, mg, 1.0, 3.0);
+    }
 }
 
 void loadMultScoresBed(struct trackGroup *tg)
@@ -7121,6 +6045,18 @@
 tg->mapsSelf = TRUE;
 }
 
+void affyRatioMethods(struct trackGroup *tg)
+/* set up special methods for NCI60 track and tracks with multiple
+   scores in general */
+{
+linkedFeaturesSeriesMethods(tg);
+tg->itemColor = affyRatioColor;
+tg->loadItems = loadMaScoresBed;
+tg->trackFilter = lfsFromAffyBed;
+tg->mapItem = lfsMapItemName;
+tg->mapsSelf = TRUE;
+}
+
 void cghNci60Methods(struct trackGroup *tg)
 /* set up special methods for CGH NCI60 track */
 {
@@ -7138,41 +6074,20 @@
 tg->colorShades = shadesOfSea;
 }
 
-void wiggleMethods(struct trackGroup *tg)
-/* setup special methods for wiggle track */
-{
-tg->drawItems = wiggleLinkedFeaturesDraw;
-}
-
-int globalAncientRMinLength;
-
-
-boolean ancientRFilterItem(struct trackGroup *tg, void *item)
-/* Return TRUE if ancient repeat item passes the filter:
- * if it is greater than or equal to ancientRMinLength in
- * number of aligned bases (not identical bases).*/
-{
-struct bed *el = item;
-if( el->chromEnd - el->chromStart  < globalAncientRMinLength )
-    return FALSE;
-else
-    return TRUE;
-}
-
 void loadAncientR(struct trackGroup *tg)
 /* Load up ancient repeats from database table to trackGroup items
- * filtering out those below a certain length threshold. */
-{
-globalAncientRMinLength = atoi(cartUsualString(cart, "ancientR.minLength", "50"));
+ * filtering out those below a certain length threshold,
+   in number of aligned bases. */
+{
 bedLoadItem(tg, "ancientR", (ItemLoader)bedLoad12);
-filterItems(tg, ancientRFilterItem, "include" );
+lfFromAncientRBed(tg);
 }
 
 
 void ancientRMethods(struct trackGroup *tg)
 /* setup special methods for ancientR track */
 {
-//tg->loadItems = loadAncientR;
+tg->loadItems = loadAncientR;
 //tg->trackFilter = lfsFromAncientRBed;
 }
 
@@ -7361,22 +6276,9 @@
 tg->itemHeight = tgFixedItemHeight;
 tg->itemStart = tgWeirdItemStart;
 tg->itemEnd = tgWeirdItemEnd;
-=======
->>>>>>> 179a2692
-}
-
-int pslWScoreScale(struct pslWScore *psl, boolean isXeno, float maxScore)
-/* takes the score field and scales it to the correct shade using maxShade and maxScore */
-{
-/* move from float to int by multiplying by 100 */
-int score = (int)(100 * psl->score);
-int level;
-level = grayInRange(score, 0, (int)(100 * maxScore));
-if(level==1) level++;
-return level;
-}
-
-<<<<<<< HEAD
+}
+
+
 void loadMcnBreakpoints(struct trackGroup *tg)
 /* Load up MCN breakpoints from database table to trackGroup items. */
 {
@@ -7417,15 +6319,27 @@
 return x;
 }
 
-void drawButtonBox(struct memGfx *mg, int x, int y, int w, int h)
+void drawButtonBox(struct memGfx *mg, int x, int y, int w, int h, int enabled)
 /* Draw a min-raised looking button. */
 {
 int light = shadesOfGray[1], mid = shadesOfGray[2], dark = shadesOfGray[4];
-mgDrawBox(mg, x, y, w, 1, light);
-mgDrawBox(mg, x, y+1, 1, h-1, light);
-mgDrawBox(mg, x+1, y+1, w-2, h-2, mid);
-mgDrawBox(mg, x+1, y+h-1, w-1, 1, dark);
-mgDrawBox(mg, x+w-1, y+1, 1, h-1, dark);
+if (enabled) 
+    {
+    mgDrawBox(mg, x, y, w, 1, light);
+    mgDrawBox(mg, x, y+1, 1, h-1, light);
+    mgDrawBox(mg, x+1, y+1, w-2, h-2, mid);
+    mgDrawBox(mg, x+1, y+h-1, w-1, 1, dark);
+    mgDrawBox(mg, x+w-1, y+1, 1, h-1, dark);
+    }
+else				/* try to make the button look as if
+				 * it is already depressed */
+    {
+    mgDrawBox(mg, x, y, w, 1, dark);
+    mgDrawBox(mg, x, y+1, 1, h-1, dark);
+    mgDrawBox(mg, x+1, y+1, w-2, h-2, light);
+    mgDrawBox(mg, x+1, y+h-1, w-1, 1, light);
+    mgDrawBox(mg, x+w-1, y+1, 1, h-1, light);
+    }
 }
 
 
@@ -7454,1499 +6368,6 @@
 int relNumOff;
 int i;
 
-=======
-struct linkedFeatures *lfFromPslWScore(struct pslWScore *psl, int sizeMul, boolean isXeno, float maxScore)
-/* Create a linked feature item from pslx.  Pass in sizeMul=1 for DNA, 
- * sizeMul=3 for protein. */
-{
-unsigned *starts = psl->tStarts;
-unsigned *sizes = psl->blockSizes;
-int i, blockCount = psl->blockCount;
-int grayIx = pslWScoreScale(psl, isXeno, maxScore);
-struct simpleFeature *sfList = NULL, *sf;
-struct linkedFeatures *lf;
-boolean rcTarget = (psl->strand[1] == '-');
-
-AllocVar(lf);
-lf->grayIx = grayIx;
-strncpy(lf->name, psl->qName, sizeof(lf->name));
-lf->orientation = orientFromChar(psl->strand[0]);
-if (rcTarget)
-    lf->orientation = -lf->orientation;
-for (i=0; i<blockCount; ++i)
-    {
-    AllocVar(sf);
-    sf->start = sf->end = starts[i];
-    sf->end += sizes[i]*sizeMul;
-    if (rcTarget)
-        {
-	int s, e;
-	s = psl->tSize - sf->end;
-	e = psl->tSize - sf->start;
-	sf->start = s;
-	sf->end = e;
-	}
-    sf->grayIx = grayIx;
-    slAddHead(&sfList, sf);
-    }
-slReverse(&sfList);
-lf->components = sfList;
-finishLf(lf);
-lf->start = psl->tStart;	/* Correct for rounding errors... */
-lf->end = psl->tEnd;
-return lf;
-}
-
-struct linkedFeatures *lfFromPslsWScoresInRange(char *table, int start, int end, char *chromName, boolean isXeno, float maxScore)
-/* Return linked features from range of table with the scores scaled appriately */
-{
-struct sqlConnection *conn = hAllocConn();
-struct sqlResult *sr = NULL;
-char **row;
-int rowOffset;
-struct linkedFeatures *lfList = NULL, *lf;
-
-sr = hRangeQuery(conn,table,chromName,start,end,NULL, &rowOffset);
-while((row = sqlNextRow(sr)) != NULL)
-    {
-    struct pslWScore *pslWS = pslWScoreLoad(row);
-    lf = lfFromPslWScore(pslWS, 1, FALSE, maxScore);
-    slAddHead(&lfList, lf);
-    pslWScoreFree(&pslWS);
-    }
-slReverse(&lfList);
-sqlFreeResult(&sr);
-hFreeConn(&conn);
-return lfList;
-}
-
-void loadUniGeneAli(struct trackGroup *tg)
-{
-tg->items = lfFromPslsWScoresInRange("uniGene", winStart, winEnd, chromName,FALSE, 1.0);
-}
-
-void uniGeneMethods(struct trackGroup *tg)
-{
-linkedFeaturesMethods(tg);
-tg->loadItems = loadUniGeneAli;
-tg->colorShades = shadesOfGray;
-}
-
-char *perlegenName(struct trackGroup *tg, void *item)
-/* return the actual perlegen name, in form xx/yyyy cut off xx/ return yyyy */
-{
-char * name;
-struct linkedFeatures *lf = item;
-name = strstr(lf->name, "/");
-name ++;
-if(name != NULL)
-    return name;
-else
-    return "unknown";
-}
-
-Color perlegenColor(struct trackGroup *tg, struct linkedFeatures *lf, struct simpleFeature *sf, struct memGfx *mg)
-/* if it is the start or stop blocks make the color the shades
- * otherwise use black */
-{
-if(lf->components == sf || (sf->next == NULL))
-    return tg->colorShades[lf->grayIx+tg->subType];
-else
-    return blackIndex();
-}
-
-int perlegenHeight(struct trackGroup *tg, struct linkedFeatures *lf, struct simpleFeature *sf) 
-/* if the item isn't the first or the last make it smaller */
-{
-if(sf == lf->components || sf->next == NULL)
-    return tg->heightPer;
-else 
-    return (tg->heightPer-4);
-}
-
-static void perlegenLinkedFeaturesDraw(struct trackGroup *tg, int seqStart, int seqEnd,
-        struct memGfx *mg, int xOff, int yOff, int width, 
-        MgFont *font, Color color, enum trackVisibility vis)
-/* currently this routine is adapted from Terry's linkedFeatureSeriesDraw() routine.
- * it could be cleaned up some but more importantly it should be integrated back 
- * into the main draw routine */
-{
-int baseWidth = seqEnd - seqStart;
-struct linkedFeatures *lf;
-struct simpleFeature *sf;
-int y = yOff;
-int heightPer = tg->heightPer;
-int lineHeight = tg->lineHeight;
-int x1,x2;
-int midLineOff = heightPer/2;
-int shortOff = 2, shortHeight = heightPer-4;
-int s, e, e2, s2;
-int itemOff, itemHeight;
-boolean isFull = (vis == tvFull);
-Color *shades = tg->colorShades;
-Color bColor = tg->ixAltColor;
-double scale = width/(double)baseWidth;
-boolean isXeno = tg->subType == lfSubXeno;
-boolean hideLine = (vis == tvDense && tg->subType == lfSubXeno);
-int midY = y + midLineOff;
-int compCount = 0;
-int w;
-int prevEnd = -1;
-
-lf=tg->items;    
-for(lf = tg->items; lf != NULL; lf = lf->next) 
-    {
-    if (lf->components != NULL && !hideLine)
-	{
-	x1 = round((double)((int)lf->start-winStart)*scale) + xOff;
-	x2 = round((double)((int)lf->end-winStart)*scale) + xOff;
-	w = x2-x1;
-	color =  shades[lf->grayIx+isXeno];
-	/* draw perlgen thick line ... */
-	mgDrawBox(mg, x1, y+shortOff+1, w, shortHeight-2, color);
-	}
-    for (sf = lf->components; sf != NULL; sf = sf->next)
-	{
-	color = perlegenColor(tg, lf, sf, mg);
-	heightPer = perlegenHeight(tg, lf, sf);
-	s = sf->start;
-	e = sf->end;
-	drawScaledBox(mg, s, e, scale, xOff, y+((tg->heightPer - heightPer)/2), heightPer, color);
-	/* if we're at the stop or start of a linked feature add a black tick for the snp 
-	 * in addtion to the larger tic of shaded color */
-	if(heightPer == tg->heightPer)
-	    drawScaledBox(mg, s, e, scale, xOff, y+((tg->heightPer - heightPer - 4)/2), (heightPer -4), blackIndex());
-	}
-    if (isFull)
-	y += lineHeight;
-    }
-}
-
-void altGraphMapItem(struct trackGroup *tg, void *item, char *itemName, int start, int end, 
-		    int x, int y, int width, int height)
-/* create a link for each altGraph that centers it on browser with 
-   known genes, human mrnas, and intron est tracks open */
-{
-struct altGraph *ag = item;
-if(tg->visibility == tvFull)
-    {
-    printf("<AREA SHAPE=RECT COORDS=\"%d,%d,%d,%d\" ", x, y, x+width, y+height);
-    printf("HREF=\"%s?position=%s:%d-%d&mrna=full&intronEst=full&refGene=full&altGraph=full&%s\"",
-	   hgTracksName(), ag->tName, ag->tStart, ag->tEnd, cartSidUrlString(cart));
-    printf(" ALT=\"Zoom to browser coordinates of altGraph\">\n");
-    }
-}
-
-static void altGraphDraw(struct trackGroup *tg, int seqStart, int seqEnd,         
-			 struct memGfx *mg, int xOff, int yOff, int width, 
-			 MgFont *font, Color color, enum trackVisibility vis)
-/* Draws the blocks for an alt-spliced gene and the connections */
-{
-int baseWidth = seqEnd - seqStart;
-int y = yOff;
-int heightPer = tg->heightPer;
-int lineHeight = tg->lineHeight;
-int x1,x2;
-boolean isFull = (vis == tvFull);
-double scale = width/(double)baseWidth;
-int i;
-double y1, y2;
-int midLineOff = heightPer/2;
-struct altGraph *ag=NULL, *agList = NULL;
-int s =0, e=0;
-agList = tg->items;
-for(ag = agList; ag != NULL; ag = ag->next)
-    {	   
-    x1 = round((double)((int)ag->tStart-winStart)*scale) + xOff;
-    x2 = round((double)((int)ag->tEnd-winStart)*scale) + xOff;
-    if(tg->mapsSelf && tg->mapItem)
-	{
-	tg->mapItem(tg, ag, "notUsed", ag->tStart, ag->tEnd, xOff, y, width, heightPer);
-	}
-    if(!isFull && (x2-x1 > 0))
-	{
-	mgDrawBox(mg, x1, yOff+tg->heightPer/2, x2-x1, 1, MG_BLACK);
-	}
-    for(i=0; i< ag->edgeCount; i++)
-	{
-        /* draw exons as boxes */
-	if( (ag->vTypes[ag->edgeStarts[i]] == ggHardStart || ag->vTypes[ag->edgeStarts[i]] == ggSoftStart)  
-	    && (ag->vTypes[ag->edgeEnds[i]] == ggHardEnd || ag->vTypes[ag->edgeEnds[i]] == ggSoftEnd)) 
-	    {
-	    s = ag->vPositions[ag->edgeStarts[i]] + ag->tStart;
-	    e = ag->vPositions[ag->edgeEnds[i]] + ag->tStart;
-	    if(isFull)
-		drawScaledBox(mg, s, e, scale, xOff, y+(heightPer/2), heightPer/2, MG_BLACK);
-	    else
-		drawScaledBox(mg, s, e, scale, xOff, y, heightPer, MG_BLACK);
-	    }
-	if(isFull)
-	    {
-	    /* draw introns as arcs */
-	    if( (ag->vTypes[ag->edgeStarts[i]] == ggHardEnd || ag->vTypes[ag->edgeStarts[i]] == ggSoftEnd) 
-		&& (ag->vTypes[ag->edgeEnds[i]] == ggHardStart || ag->vTypes[ag->edgeEnds[i]] == ggSoftStart))
-		{
-		int x1, x2;
-		int midX;   
-		int midY = y + heightPer/2;
-		s = ag->vPositions[ag->edgeStarts[i]] + ag->tStart;
-		e = ag->vPositions[ag->edgeEnds[i]] + ag->tStart;
-		x1 = round((double)((int) s - winStart)*scale) + xOff;
-		x2 = round((double)((int) e - winStart)*scale) + xOff;
-		midX = (x1+x2)/2;
-		mgDrawLine(mg, x1, midY, midX, y, MG_BLACK);
-		mgDrawLine(mg, midX, y, x2, midY, MG_BLACK);
-		}
-	    }
-	}
-    if(isFull)
-	y += lineHeight;
-    }
-}
-
-
-void altGraphLoadItems(struct trackGroup *tg)
-/* load the altGraph data to a trackGroup */
-{
-struct sqlConnection *conn = hAllocConn();
-int rowOffSet;
-char **row;
-struct altGraph *ag=NULL, *agList=NULL;
-struct sqlResult *sr = hRangeQuery(conn, tg->mapName, chromName,
-				   winStart, winEnd, NULL, &rowOffSet);
-while((row = sqlNextRow(sr)) != NULL)
-    {
-    ag = altGraphLoad(row + rowOffSet);
-    slAddHead(&agList, ag);
-    }
-slReverse(&agList);
-sqlFreeResult(&sr);
-tg->items = agList;
-}
-
-void altGraphFreeItems(struct trackGroup *tg)
-/* free up tha altGraph items in tg->items */
-{
-altGraphFreeList((struct altGraph**)(&tg->items));
-}
-
-static int altGraphFixedTotalHeight(struct trackGroup *tg, enum trackVisibility vis)
-/* set track height to 2 * font size if full , 1 * if dense
-*/
-{
-switch (vis)
-    {
-    case tvFull:
-	tg->lineHeight  = 2 * mgFontLineHeight(tl.font)+1;
-	tg->heightPer = tg->lineHeight -1;
-	tg->height = slCount(tg->items) * tg->lineHeight;
-	break;
-    case tvDense:
-	tg->lineHeight  = mgFontLineHeight(tl.font)+1;
-	tg->heightPer = tg->lineHeight -1;
-	tg->height = tg->lineHeight;
-	break;
-    }
-return tg->height;
-}
-
-char *altGraphItemName(struct trackGroup *tg, void *item)
-/* returns the number of alternative splice paths as a string name */
-{
-char buff[32];
-struct altGraph *ag = item;
-int numSplicings = altGraphNumAltSplices(ag);
-snprintf(buff, sizeof(buff), "%d", numSplicings );
-return (cloneString(buff));
-}
-
-void altGraphMethods(struct trackGroup *tg)
-/* setup special methods for altGraph track */
-{
-tg->drawItems = altGraphDraw;
-tg->loadItems = altGraphLoadItems;
-tg->freeItems = altGraphFreeItems;
-tg->totalHeight = altGraphFixedTotalHeight;
-tg->itemName = altGraphItemName;
-tg->mapsSelf = TRUE;
-tg->mapItem = altGraphMapItem;
-}
-
-
-void mapBoxHcTwoItems(int start, int end, int x, int y, int width, int height, 
-	char *group, char *item1, char *item2, char *statusLine)
-/* Print out image map rectangle that would invoke the htc (human track click)
- * program. */
-{
-char *encodedItem1 = cgiEncode(item1);
-char *encodedItem2 = cgiEncode(item2);
-printf("<AREA SHAPE=RECT COORDS=\"%d,%d,%d,%d\" ", x, y, x+width, y+height);
-printf("HREF=\"%s&o=%d&t=%d&g=%s&i=%s&i2=%s&c=%s&l=%d&r=%d&db=%s&pix=%d\" ", 
-       hgcNameAndSettings(), start, end, group, encodedItem1, encodedItem2,chromName, winStart, winEnd, 
-       database, tl.picWidth);
-printf("ALT=\"%s\">\n", statusLine); 
-freeMem(encodedItem1);
-freeMem(encodedItem2);
-}
-
-
-void lfsMapItemName(struct trackGroup *tg, void *item, char *itemName, int start, int end, 
-		    int x, int y, int width, int height)
-{
-struct linkedFeaturesSeries *lfs = tg->items;
-struct linkedFeaturesSeries *lfsItem = item;
-if(tg->visibility == tvFull)
-    mapBoxHcTwoItems(start, end, x,y, width, height, tg->mapName, lfsItem->name, itemName, itemName);
-}
-
-
-struct linkedFeaturesSeries *lfsFromMsBedSimple(struct bed *bedList, char * name)
-/* create a lfs containing all beds on a single line */
-{
-struct linkedFeaturesSeries *lfs;
-struct linkedFeatures *lf;
-struct bed *bed = NULL;
-
-if(bedList == NULL)
-    return NULL;
-/* create one linkedFeatureSeries with average score for each lf
-   in bed->score */
-AllocVar(lfs);
-if(name != NULL)
-    lfs->name = cloneString(name);
-else
-    lfs->name = cloneString("unknown");
-for(bed = bedList; bed != NULL; bed = bed->next)
-    {
-    lf = lfFromBed(bed);
-    /* lf->tallStart = bed->chromStart;
-       lf->tallEnd = bed->chromEnd; */
-    lf->score = bed->score;
-    slAddHead(&lfs->features, lf);  
-    }
-return lfs;
-}
-
-
-struct slInt {
-    /* list of ints, should probably switch to slRef but harder to debug */
-    struct slInt *next;
-    int val;
-};
-
-void expRecordMapTypes(struct hash *expIndexesToNames, struct hash *indexes, int *numIndexes, 
-		       struct expRecord *erList,  int index, char *filter, int filterIndex)
-/* creates two hashes which contain a mapping from 
-   experiment to type and from type to lists of experiments */
-{
-struct expRecord *er = NULL;
-struct slRef *val=NULL;
-struct slInt *sr=NULL, *srList = NULL;
-struct hash *seen = newHash(2);
-char buff[256];
-int unique = 0;
-for(er = erList; er != NULL; er = er->next)
-    {
-    if ((filterIndex == -1) || (sameString(filter, er->extras[filterIndex])))
-        {
-	val = hashFindVal(seen, er->extras[index]);
-	if (val == NULL)
-	    {
-	    /* if this type is new 
-	       save the index for this type */
-	    AllocVar(val);
-	    snprintf(buff, sizeof(buff), "%d", unique);
-	    hashAdd(expIndexesToNames, buff, er->extras[index]);
-	    val->val = cloneString(buff);
-	    hashAdd(seen, er->extras[index], val);
-
-	    /* save the indexes associated with this index */
-	    AllocVar(sr);
-	    sr->val = er->id;
-	    hashAdd(indexes, buff, sr);
-	    unique++;
-	    }
-	else
-	    {
-	    /* if this type has been seen before 
-	       tack the new index on the end of the list */
-	    AllocVar(sr);
-	    srList = hashMustFindVal(indexes, val->val);
-	    sr->val = er->id;
-	    slAddTail(&srList,sr);
-	    }
-	}
-    }
-
-hashTraverseVals(seen, freeMem);
-hashFree(&seen);
-*numIndexes = unique;
-}
-
-int lfsSortByName(const void *va, const void *vb)    
-/* used for slSorting linkedFeaturesSeries */
-{
-const struct linkedFeaturesSeries *a = *((struct linkedFeaturesSeries **)va);
-const struct linkedFeaturesSeries *b = *((struct linkedFeaturesSeries **)vb);
-return(strcmp(a->name, b->name));
-}
-
-int nci60LfsSortByName(const void *va, const void *vb)    
-/* used for slSorting linkedFeaturesSeries */
-{
-const struct linkedFeaturesSeries *a = *((struct linkedFeaturesSeries **)va);
-const struct linkedFeaturesSeries *b = *((struct linkedFeaturesSeries **)vb);
-/* make sure that the duplicate and nsclc end up at the end */
-if(sameString(a->name, "DUPLICATE"))
-    return 1;
-if(sameString(a->name, "NSCLC"))
-    return 1;
-if(sameString(b->name, "DUPLICATE"))
-    return -1;
-if(sameString(b->name, "NSCLC"))
-    return -1;
-return(strcmp(a->name, b->name));
-}
-
-
-struct linkedFeatures *bedFilterMinLength(struct bed *bedList, int minLength ) 
-{
-struct linkedFeatures *lf = NULL, *lfList=NULL;
-struct bed *bed = NULL;
-
-/* traditionally if there is nothing to show
-   show nothing .... */
-if(bedList == NULL)
-    return NULL;
-
-for(bed = bedList; bed != NULL; bed = bed->next)
-    {
-	/* create the linked features */
-    if( bed->chromEnd - bed->chromStart >=  minLength )
-        {
-        lf = lfFromBed(bed);
-        slAddHead(&lfList, lf);
-        }
-    }
-
-slReverse(&lfList);
-return lfList;
-}
-
-
-
-struct linkedFeaturesSeries *msBedGroupByIndex(struct bed *bedList, char *database, char *table, int expIndex, 
-					       char *filter, int filterIndex) 
-/* groups bed expScores in multiple scores bed by the expIndex 
-   in the expRecord->extras array. Makes use of hashes to remember numerical
-   index of experiments, as hard to do in a list. */
-{
-struct linkedFeaturesSeries *lfsList = NULL, *lfs, **lfsArray;
-struct linkedFeatures *lf = NULL;
-struct sqlConnection *conn;
-struct hash *indexes;
-struct hash *expTypes;
-struct hash *expIndexesToNames;
-int numIndexes = 0, currentIndex, i;
-struct expRecord *erList = NULL, *er=NULL;
-struct slInt *srList = NULL, *sr=NULL;
-char buff[256];
-struct bed *bed;
-
-/* traditionally if there is nothing to show
-   show nothing .... */
-if(bedList == NULL)
-    return NULL;
-
-/* otherwise if we're goint to do some filtering
-   set up the data structures */
-conn = sqlConnect(database);
-indexes = newHash(2);
-expTypes = newHash(2);
-expIndexesToNames = newHash(2);
-
-/* load the experiment information */
-snprintf(buff, sizeof(buff), "select * from %s order by id asc", table);
-erList = expRecordLoadByQuery(conn, buff);
-if(erList == NULL)
-    errAbort("hgTracks::msBedGroupByIndex() - can't get any records for %s in table %s\n", buff, table);
-sqlDisconnect(&conn);
-
-/* build hash to map experiment ids to types */
-for(er = erList; er != NULL; er = er->next)
-    {
-    snprintf(buff, sizeof(buff), "%d", er->id);
-    hashAdd(expTypes, buff, er->extras[expIndex]);
-    }
-/* get the number of indexes and the experiment values associated
-   with each index */
-expRecordMapTypes(expIndexesToNames, indexes, &numIndexes, erList, expIndex, filter, filterIndex);
-if(numIndexes == 0)
-    errAbort("hgTracks::msBedGroupByIndex() - numIndexes can't be 0");
-lfsArray = needMem(sizeof(struct linkedFeaturesSeries*) * numIndexes);
-
-/* initialize our different tissue linkedFeatureSeries) */
-for(i=0;i<numIndexes;i++)
-    {    
-    char *name=NULL;
-    AllocVar(lfsArray[i]);
-    snprintf(buff, sizeof(buff), "%d", i);
-    name = hashMustFindVal(expIndexesToNames, buff);	
-    lfsArray[i]->name = cloneString(name);
-    }
-/* for every bed we need to group together the tissue specific
- scores in that bed */
-for(bed = bedList; bed != NULL; bed = bed->next)
-    {
-    /* for each tissue we need to average the scores together */
-    for(i=0; i<numIndexes; i++) 
-	{
-	float aveScores = 0;
-	int aveCount =0;
-
-	/* get the indexes of experiments that we want to average 
-	 in form of a slRef list */
-	snprintf(buff, sizeof(buff), "%d", i);
-	srList = hashMustFindVal(indexes, buff);
-	currentIndex = srList->val;
-
-	/* create the linked features */
-	lf = lfFromBed(bed);
-
-	/* average the scores together to get the ave score for this
-	   tissue type */
-	for(sr = srList; sr != NULL; sr = sr->next)
-	    {
-	    currentIndex = sr->val;
-	    if( bed->expScores[currentIndex] != -10000) 
-		{
-		aveScores += bed->expScores[currentIndex];
-		aveCount++;
-		}
-	    }
-
-	/* if there were some good values do the average 
-	   otherwise mark as missing */
-	if(aveCount != 0)
-	    lf->score = aveScores/aveCount;
-	else
-	    lf->score = -10000;
-	
-	/* add this linked feature to the correct 
-	   linkedFeaturesSeries */
-	slAddHead(&lfsArray[i]->features, lf);
-	}
-    }
-/* Summarize all of our linkedFeatureSeries in one linkedFeatureSeries list */
-for(i=0; i<numIndexes; i++)
-    {
-    slAddHead(&lfsList, lfsArray[i]);
-    }
-
-hashTraverseVals(indexes, freeMem);
-expRecordFreeList(&erList);
-freeHash(&indexes);
-freeHash(&expTypes);
-freeHash(&expIndexesToNames);
-slReverse(&lfsList);
-return lfsList;
-}
-
-
-void lfsFromAffyBed(struct trackGroup *tg)
-/* filters the bedList stored at tg->items
-into a linkedFeaturesSeries as determined by
-filter type */
-{
-struct linkedFeaturesSeries *lfsList = NULL, *lfs;
-struct linkedFeatures *lf;
-struct bed *bed = NULL, *bedList= NULL;
-char *affyMap = cartUsualString(cart, "affy.type", affyEnumToString(affyTissue));
-enum affyOptEnum affyType = affyStringToEnum(affyMap);
-int i=0;
-bedList = tg->items;
-
-if(tg->limitedVis == tvDense)
-    {
-    tg->items = lfsFromMsBedSimple(bedList, "Affymetrix");
-    }
-else if(affyType == affyTissue)
-    {
-    tg->items = msBedGroupByIndex(bedList, "hgFixed", "affyExps", affyTissue, NULL, -1);
-    slSort(&tg->items,lfsSortByName);
-    }
-else if(affyType == affyId)
-    {
-    tg->items = msBedGroupByIndex(bedList, "hgFixed", "affyExps", affyId, NULL, -1);
-    }
-else if(affyType == affyChipType)
-    {
-    tg->items = msBedGroupByIndex(bedList, "hgFixed", "affyExps", affyChipType, NULL, -1);
-    }
-else
-    {
-    tg->items = msBedGroupByIndex(bedList, "hgFixed", "affyExps", affyTissue, affyMap, 1);
-    slSort(&tg->items,lfsSortByName);
-    }
-bedFreeList(&bedList);
-}
-
-void lfsFromNci60Bed(struct trackGroup *tg)
-/* filters the bedList stored at tg->items
-into a linkedFeaturesSeries as determined by
-filter type */
-{
-struct linkedFeaturesSeries *lfsList = NULL, *lfs;
-struct linkedFeatures *lf;
-struct bed *bed = NULL, *bedList= NULL;
-char *nci60Map = cartUsualString(cart, "nci60.type", nci60EnumToString(0));
-enum nci60OptEnum nci60Type = nci60StringToEnum(nci60Map);
-int i=0;
-bedList = tg->items;
-
-if(tg->limitedVis == tvDense)
-    {
-    tg->items = lfsFromMsBedSimple(bedList, "NCI 60");
-    }
-else if(nci60Type == nci60Tissue)
-    {
-    tg->items = msBedGroupByIndex(bedList, "hgFixed", "nci60Exps", 1, NULL, -1);
-    slSort(&tg->items,nci60LfsSortByName);
-    }
-else if(nci60Type == nci60All)
-    {
-    tg->items = msBedGroupByIndex(bedList, "hgFixed", "nci60Exps", 0, NULL, -1);
-    }
-else
-    {
-    tg->items = msBedGroupByIndex(bedList, "hgFixed", "nci60Exps", 0, nci60Map, 1);
-    slSort(&tg->items,lfsSortByName);
-    }
-bedFreeList(&bedList);
-}
-
-struct bed *rosettaFilterByExonType(struct bed *bedList)
-/* remove beds from list depending on user preference for 
-   seeing confirmed and/or predicted exons */
-{
-struct bed *bed=NULL, *tmp=NULL, *tmpList=NULL;
-char *exonTypes = cartUsualString(cart, "rosetta.et", rosettaExonEnumToString(0));
-enum rosettaExonOptEnum et = rosettaStringToExonEnum(exonTypes);
-
-if(et == rosettaAllEx)
-    return bedList;
-
-/* go through and remove appropriate beds */
-for(bed = bedList; bed != NULL; )
-    {
-    if(et == rosettaConfEx)
-	{
-	tmp = bed->next;
-	if(bed->name[strlen(bed->name) -2] == 't')
-	    slSafeAddHead(&tmpList, bed);
-	else
-	    bedFree(&bed);
-	bed = tmp;
-	}
-    else if(et == rosettaPredEx)
-	{
-	tmp = bed->next;
-	if(bed->name[strlen(bed->name) -2] == 'p')
-	    slSafeAddHead(&tmpList, bed);
-	else
-	    bedFree(&bed);
-	bed = tmp;
-	}
-    }
-slReverse(&tmpList);
-return tmpList;
-}
-
-void lfsFromRosettaBed(struct trackGroup *tg)
-/* filters the bedList stored at tg->items
-into a linkedFeaturesSeries as determined by
-filter type */
-{
-struct linkedFeaturesSeries *lfsList = NULL, *lfs;
-struct linkedFeatures *lf;
-struct bed *bed = NULL, *bedList= NULL, *tmp=NULL, *tmpList=NULL;
-char *rosettaMap = cartUsualString(cart, "rosetta.type", rosettaEnumToString(0));
-enum rosettaOptEnum rosettaType = rosettaStringToEnum(rosettaMap);
-char *exonTypes = cartUsualString(cart, "rosetta.et", "Confirmed Only");
-int i=0, et=-1;
-bedList = tg->items;
-
-bedList = rosettaFilterByExonType(bedList);
-
-/* determine how to display the experiments */
-if(tg->limitedVis == tvDense)
-    {
-    tg->items = lfsFromMsBedSimple(bedList, "Rosetta");
-    }
-else if(rosettaType == rosettaAll)
-    {
-    tg->items = msBedGroupByIndex(bedList, "hgFixed", "rosettaExps", 0, NULL, -1);
-    }
-else if(rosettaType == rosettaPoolOther)
-    {
-    lfsList = msBedGroupByIndex(bedList, "hgFixed", "rosettaExps", 1, NULL, -1);
-    lfsList->name=cloneString("Common Reference");
-    lfsList->next->name=cloneString("Other Exps");
-    tg->items = lfsList;
-    }
-else 
-    {
-    tg->items = msBedGroupByIndex(bedList, "hgFixed", "rosettaExps", 0, rosettaMap, 1);
-    }    
-bedFreeList(&bedList);
-}
-
-
-
-void lfFromAncientRBed(struct trackGroup *tg)
-/* filters the bedList stored at tg->items
-into a linkedFeaturesSeries as determined by
-minimum munber of aligned bases cutoff */
-{
-struct bed *bed = NULL, *bedList= NULL, *tmp=NULL, *tmpList=NULL;
-int ancientRMinLength = atoi(cartUsualString(cart, "ancientR.minLength", "50"));
-bedList = tg->items;
-tg->items = bedFilterMinLength(bedList, ancientRMinLength);
-bedFreeList(&bedList);
-}
-
-
-
-void lfsFromCghNci60Bed(struct trackGroup *tg)
-{
-struct linkedFeaturesSeries *lfsList = NULL, *lfs;
-struct linkedFeatures *lf;
-struct bed *bed = NULL, *bedList= NULL;
-char *cghNci60Map = cartUsualString(cart, "cghNci60.type", cghoeEnumToString(0));
-enum cghNci60OptEnum cghNci60Type = cghoeStringToEnum(cghNci60Map);
-int i=0;
-bedList = tg->items;
-
-
-if(tg->limitedVis == tvDense)
-    {
-    tg->items = lfsFromMsBedSimple(bedList, "CGH NCI 60");
-    }
-else if (cghNci60Type == cghoeTissue)
-    {
-    tg->items = msBedGroupByIndex(bedList, "hgFixed", "cghNci60Exps", 1, NULL, -1);
-    }
-else if (cghNci60Type == cghoeAll)
-    {
-    tg->items = msBedGroupByIndex(bedList, "hgFixed", "cghNci60Exps", 0, NULL, -1);
-    }
-else
-    {
-    tg->items = msBedGroupByIndex(bedList, "hgFixed", "cghNci60Exps", 0, cghNci60Map, 1);
-    }
-bedFreeList(&bedList);
-}
-
-struct linkedFeaturesSeries *lfsFromMsBed(struct trackGroup *tg, struct bed *bedList)
-/* create a linkedFeatureSeries from a bed list making each
-   experiment a different linkedFeaturesSeries */
-{
-struct linkedFeaturesSeries *lfsList = NULL, *lfs;
-struct linkedFeatures *lf;
-struct bed *bed = NULL;
-int i=0;
-if(tg->limitedVis == tvDense)
-    {
-    lfsList = lfsFromMsBedSimple(bedList, tg->shortLabel);
-    }
-else 
-    {
-    /* for each experiment create a linked features series */
-    for(i = 0; i < bedList->expCount; i++) 
-	{
-	char buff[256];
-	AllocVar(lfs);
-	if(bedList != NULL)
-	    {
-	    snprintf(buff, sizeof(buff), "%d", bedList->expIds[i]);
-	    lfs->name = cloneString(buff);
-	    }
-	else
-	    lfs->name = cloneString(tg->shortLabel);
-      	for(bed = bedList; bed != NULL; bed = bed->next)
-	    {
-	    lf = lfFromBed(bed);
-	    lf->tallStart = bed->chromStart; 
-	    lf->tallEnd = bed->chromEnd; 
-	    lf->score = bed->expScores[i];
-	    slAddHead(&lfs->features, lf);
-	    }
-	slReverse(&lfs->features);
-	slAddHead(&lfsList, lfs);
-	}
-    slReverse(&lfsList);
-    }
-return lfsList;
-}
-
-void makeRedGreenShades(struct memGfx *mg) 
-/* Allocate the  shades of Red, Green and Blue */
-{
-static struct rgbColor black = {0, 0, 0};
-static struct rgbColor red = {255, 0, 0};
-static struct rgbColor green = {0, 255, 0};
-static struct rgbColor blue = {0, 0, 255};
-mgMakeColorGradient(mg, &black, &blue, EXPR_DATA_SHADES, shadesOfBlue);
-mgMakeColorGradient(mg, &black, &red, EXPR_DATA_SHADES, shadesOfRed);
-mgMakeColorGradient(mg, &black, &green, EXPR_DATA_SHADES, shadesOfGreen);
-exprBedColorsMade = TRUE;
-}
-
-Color cghNci60Color(struct trackGroup *tg, void *item, struct memGfx *mg ) 
-{
-struct linkedFeatures *lf = item;
-float val = lf->score;
-float absVal = fabs(val);
-int colorIndex = 0;
-float maxDeviation = 1.0;
-char *colorScheme = cartUsualString(cart, "cghNci60.color", "gr");
-/* colorScheme should be stored somewhere not looked up every time... */
-
-/* Make sure colors available */
-if(!exprBedColorsMade)
-    makeRedGreenShades(mg);
-if(val == -10000)
-    return shadesOfGray[5];
-
-if(tg->visibility == tvDense) 
-    /* True value stored as integer in score field and was multiplied by 100 */ 
-    absVal = absVal/100;
-
-/* Check on mode */
-if (tg->visibility == tvFull)
-    {
-    maxDeviation = 0.7;
-    } 
- else 
-    {
-    maxDeviation = 0.5;
-    }
-
-/* cap the value to be less than or equal to maxDeviation */
-if(absVal > maxDeviation)
-    absVal = maxDeviation;
-
-/* project the value into the number of colors we have.  
- *   * i.e. if val = 1.0 and max is 2.0 and number of shades is 16 then index would be
- * 1 * 15 /2.0 = 7.5 = 7
- */
-colorIndex = (int)(absVal * maxRGBShade/maxDeviation);
-if(val < 0) 
-    if (sameString(colorScheme, "gr")) 
-        return shadesOfRed[colorIndex];
-    else
-        return shadesOfGreen[colorIndex];    
-else 
-    {
-    if (sameString(colorScheme, "gr"))
-	return shadesOfGreen[colorIndex];
-    else if (sameString(colorScheme, "rg"))
-        return shadesOfRed[colorIndex];
-    else
-	return shadesOfBlue[colorIndex];
-    }
-}
-
-
-
-Color expressionColor(struct trackGroup *tg, void *item, struct memGfx *mg,
-		 float denseMax, float fullMax) 
-/* Does the score->color conversion for various microarray tracks */
-{
-struct linkedFeatures *lf = item;
-float val = lf->score;
-float absVal = fabs(val);
-int colorIndex = 0;
-float maxDeviation = 1.0;
-static char *colorSchemes[] = { "rg", "rb" };
-static char *colorScheme = NULL;
-static int colorSchemeFlag = -1;
-
-/* set up the color scheme items if not done yet */
-if(colorScheme == NULL)
-    colorScheme = cartUsualString(cart, "exprssn.color", "rg");
-if(colorSchemeFlag == -1)
-    colorSchemeFlag = stringArrayIx(colorScheme, colorSchemes, ArraySize(colorSchemes));
-
-/* if val is error value show make it gray */
-if(val <= -10000)
-    return shadesOfGray[5];
-
-/* we approximate a float by storing it as an int,
-   thus to bring us back to right scale divide by 1000.
-   i.e. 1.27 was stored as 1270 and needs to be converted to 1.27 */
-if(tg->limitedVis == tvDense)
-    absVal = absVal/1000;
-
-if(!exprBedColorsMade)
-    makeRedGreenShades(mg);
-
-/* cap the value to be less than or equal to maxDeviation */
-if (tg->limitedVis == tvFull)
-    maxDeviation = fullMax;
-else 
-    maxDeviation = denseMax;
-
-/* cap the value to be less than or equal to maxDeviation */
-if(absVal > maxDeviation)
-    absVal = maxDeviation;
-
-/* project the value into the number of colors we have.  
- * i.e. if val = 1.0 and max is 2.0 and number of shades is 16 then index would be
- * 1 * 15 /2.0 = 7.5 = 7
- */
-colorIndex = (int)(absVal * maxRGBShade/maxDeviation);
-if(val > 0) 
-    return shadesOfRed[colorIndex];
-else 
-    {
-    if(colorSchemeFlag == 0)
-	return shadesOfGreen[colorIndex];
-    else 
-	return shadesOfBlue[colorIndex];
-    }
-}
-
-Color nci60Color(struct trackGroup *tg, void *item, struct memGfx *mg)
-/* Does the score->color conversion for various microarray tracks */
-{
-return expressionColor(tg, item, mg, 1.0, 2.6);
-}
-
-Color getColorForAffyExpssn(float val, float max)
-/* Return the correct color for a given score */
-{
-struct rgbColor color; 
-int colorIndex = 0;
-int offset = 0;   /* really there is no dynamic range below 64 (2^6) */
-
-if(val == -10000)
-    return shadesOfGray[5];
-val = fabs(val);
-
-/* take the log for visualization */
-if(val > 0)
-    val = logBase2(val);
-else
-    val = 0;
-
-/* scale offset down to 0 */
-if(val > offset) 
-    val = val - offset;
-else
-    val = 0;
-
-if (max <= 0) 
-    errAbort("hgTracks::getColorForAffyExpssn() maxDeviation can't be zero\n"); 
-max = logBase2(max);
-max = max - offset;
-if(max < 0)
-    errAbort("hgTracks::getColorForAffyExpssn() - Max val should be greater than 0 but it is: %g", max);
-    
-if(val > max) 
-    val = max;
-colorIndex = (int)(val * maxShade/max);
-return shadesOfSea[colorIndex];
-}
-
-Color affyColor(struct trackGroup *tg, void *item, struct memGfx *mg)
-/* Does the score->color conversion for affymetrix arrays */
-{
-struct linkedFeatures *lf = item;
-float score = lf->score;
-if(tg->visibility == tvDense)
-    score = score/10;
-if(!exprBedColorsMade)
-    makeRedGreenShades(mg);
-return getColorForAffyExpssn(score, 262144/16); /* 262144 == 2^18 */
-}
-
-Color affyRatioColor(struct trackGroup *tg, void *item, struct memGfx *mg)
-/* Does the score->color conversion for affymetrix arrays using ratios,
- * if dense do an intensity color in blue based on score value otherwise do
- * red/green display from expScores */
-{
-struct linkedFeatures *lf = item;
-float score = lf->score;
-if(!exprBedColorsMade)
-    makeRedGreenShades(mg);
-if(tg->visibility == tvDense)
-    {
-    score = score/10;
-    return getColorForAffyExpssn(score, 262144/16); /* 262144 == 2^18 */
-    }
-else
-    {
-    return expressionColor(tg, item, mg, 1.0, 3.0);
-    }
-}
-
-void loadMultScoresBed(struct trackGroup *tg)
-/* Convert bed info in window to linked feature. */
-{
-struct sqlConnection *conn = hAllocConn();
-struct sqlResult *sr;
-char **row;
-int rowOffset;
-int itemCount =0;
-struct bed *bedList = NULL, *bed;
-struct linkedFeatures *lfList = NULL, *lf;
-struct linkedFeaturesSeries *lfsList = NULL, *lfs;
-
-sr = hRangeQuery(conn, tg->mapName, chromName, winStart, winEnd, NULL, &rowOffset);
-while ((row = sqlNextRow(sr)) != NULL)
-    {
-    bed = bedLoadN(row+rowOffset, 15);
-    slAddHead(&bedList, bed);
-    itemCount++;
-    }
-sqlFreeResult(&sr);
-hFreeConn(&conn);
-slReverse(&bedList);
-
-/* a lot of the filters condense many items down to 
-   two or three, this can be computationally expensive.
-   use the maxItemsInFullTrack as a cap on the number that
-   will be computed */
-if(!tg->limitedVisSet)
-    {
-    enum trackVisibility vis = tg->visibility;
-    tg->limitedVisSet = TRUE;
-    if(vis == tvFull)
-	{
-	if(itemCount > maxItemsInFullTrack) 
-	    vis = tvDense;
-	}
-    tg->limitedVis = vis;
-    }
-
-/* run the filter if it exists, otherwise use default */
-if(tg->trackFilter != NULL)
-    {
-    /* let the filter do the assembly of the linkedFeaturesList */
-    tg->items = bedList;
-    tg->trackFilter(tg);
-    }
-else
-    {
-    /* use default behavior of one row for each experiment */
-    tg->items = lfsFromMsBed(tg, bedList);
-    bedFreeList(&bedList);
-    }
-}
-
-char *rosettaName(struct trackGroup *tg, void *item)
-/* Return Abbreviated rosetta experiment name */
-{
-struct linkedFeaturesSeries *lfs = item;
-char *full = NULL;
-static char abbrev[32];
-char *tmp = strstr(lfs->name, "_vs_");
-if(tmp != NULL) 
-    {
-    tmp += 4;
-    full = tmp = cloneString(tmp);
-    tmp = strstr(tmp, "_(");
-    if(tmp != NULL)
-	*tmp = '\0';
-    strncpy(abbrev, full, sizeof(abbrev));
-    freez(&full);
-    }
-else if(lfs->name != NULL) 
-    {
-    strncpy(abbrev, lfs->name, sizeof(abbrev));
-    }
-else 
-    {
-    strncpy(abbrev, tg->shortLabel, sizeof(abbrev));
-    }
-return abbrev;
-}
-
-void loadMaScoresBed(struct trackGroup *tg)
-/* load up bed15 data types into linkedFeaturesSeries and then set the noLines
-   flag on each one */
-{
-struct linkedFeaturesSeries *lfs;
-loadMultScoresBed(tg);
-for(lfs = tg->items; lfs != NULL; lfs = lfs->next)
-    {
-    lfs->noLine = TRUE;
-    }
-}
-
-
-void rosettaMethods(struct trackGroup *tg)
-/* methods for Rosetta track using bed track */
-{
-linkedFeaturesSeriesMethods(tg);
-tg->itemColor = nci60Color;
-tg->loadItems = loadMaScoresBed;
-tg->trackFilter = lfsFromRosettaBed;
-tg->itemName = rosettaName;
-tg->mapItem = lfsMapItemName;
-tg->mapsSelf = TRUE;
-}
-
-void nci60Methods(struct trackGroup *tg)
-/* set up special methods for NCI60 track and tracks with multiple
-   scores in general */
-{
-linkedFeaturesSeriesMethods(tg);
-tg->itemColor = nci60Color;
-tg->loadItems = loadMaScoresBed;
-tg->trackFilter = lfsFromNci60Bed ;
-tg->mapItem = lfsMapItemName;
-tg->mapsSelf = TRUE;
-}
-
-
-void affyMethods(struct trackGroup *tg)
-/* set up special methods for NCI60 track and tracks with multiple
-   scores in general */
-{
-linkedFeaturesSeriesMethods(tg);
-tg->itemColor = affyColor;
-tg->loadItems = loadMaScoresBed;
-tg->trackFilter = lfsFromAffyBed;
-tg->mapItem = lfsMapItemName;
-tg->mapsSelf = TRUE;
-}
-
-void affyRatioMethods(struct trackGroup *tg)
-/* set up special methods for NCI60 track and tracks with multiple
-   scores in general */
-{
-linkedFeaturesSeriesMethods(tg);
-tg->itemColor = affyRatioColor;
-tg->loadItems = loadMaScoresBed;
-tg->trackFilter = lfsFromAffyBed;
-tg->mapItem = lfsMapItemName;
-tg->mapsSelf = TRUE;
-}
-
-void cghNci60Methods(struct trackGroup *tg)
-/* set up special methods for CGH NCI60 track */
-{
-linkedFeaturesSeriesMethods(tg);
-tg->itemColor = cghNci60Color;
-tg->loadItems = loadMultScoresBed;
-tg->trackFilter = lfsFromCghNci60Bed;
-}
-
-void perlegenMethods(struct trackGroup *tg)
-/* setup special methods for haplotype track */
-{
-tg->drawItems = perlegenLinkedFeaturesDraw;
-tg->itemName = perlegenName;
-tg->colorShades = shadesOfSea;
-}
-
-void loadAncientR(struct trackGroup *tg)
-/* Load up ancient repeats from database table to trackGroup items
- * filtering out those below a certain length threshold,
-   in number of aligned bases. */
-{
-bedLoadItem(tg, "ancientR", (ItemLoader)bedLoad12);
-lfFromAncientRBed(tg);
-}
-
-
-void ancientRMethods(struct trackGroup *tg)
-/* setup special methods for ancientR track */
-{
-tg->loadItems = loadAncientR;
-//tg->trackFilter = lfsFromAncientRBed;
-}
-
-
-Color getExprDataColor(float val, float maxDeviation, boolean RG_COLOR_SCHEME ) 
-/** Returns the appropriate Color from the shadesOfGreen and shadesOfRed arrays
- * @param float val - acutual data to be represented
- * @param float maxDeviation - maximum (and implicitly minimum) values represented
- * @param boolean RG_COLOR_SCHEME - are we red/green(TRUE) or red/blue(FALSE) ?
- */
-{
-float absVal = fabs(val);
-int colorIndex = 0;
-
-/* cap the value to be less than or equal to maxDeviation */
-if(absVal > maxDeviation)
-    absVal = maxDeviation;
-
-/* project the value into the number of colors we have.  
- *   * i.e. if val = 1.0 and max is 2.0 and number of shades is 16 then index would be
- * 1 * 15 /2.0 = 7.5 = 7
- */
-if(maxDeviation == 0) 
-    errAbort("ERROR: hgTracksExample::getExprDataColor() maxDeviation can't be zero\n"); 
-
-colorIndex = (int)(absVal * maxRGBShade/maxDeviation);
-
-/* Return the correct color depending on color scheme and shades */
-if(RG_COLOR_SCHEME) 
-    {
-    if(val > 0) 
-	return shadesOfRed[colorIndex];
-    else 
-	return shadesOfGreen[colorIndex];
-    }
-else 
-    {
-    if(val > 0) 
-	return shadesOfRed[colorIndex];
-    else 
-	return shadesOfBlue[colorIndex];
-    }
-}
-
-void mapBoxHcWTarget(int start, int end, int x, int y, int width, int height, 
-	char *group, char *item, char *statusLine, boolean target, char *otherFrame)
-/* Print out image map rectangle that would invoke the htc (human track click)
- * program. */
-{
-char *encodedItem = cgiEncode(item);
-printf("<AREA SHAPE=RECT COORDS=\"%d,%d,%d,%d\" ", x, y, x+width, y+height);
-printf("HREF=\"%s&o=%d&t=%d&g=%s&i=%s&c=%s&l=%d&r=%d&db=%s&pix=%d\" ", 
-    hgcNameAndSettings(), start, end, group, encodedItem, chromName, winStart, winEnd, 
-    database, tl.picWidth);
-if(target) 
-    {
-    printf(" target=\"%s\" ", otherFrame);
-    } 
-printf("ALT=\"%s\" TITLE=\"%s\">\n", statusLine, statusLine); 
-freeMem(encodedItem);
-}
-
-#ifdef FUREY_CODE
-
-/* Use the RepeatMasker style code to generate the
- * the Comparative Genomic Hybridization track */
-
-static struct repeatItem *otherCghItem = NULL;
-/*static char *cghClassNames[] = {
-  "Breast", "CNS", "Colon", "Leukemia", "Lung", "Melanoma", "Ovary", "Prostate", "Renal",
-  };*/
-static char *cghClasses[] = {
-  "BREAST", "CNS", "COLON", "LEUKEMIA", "LUNG", "MELANOMA", "OVARY", "PROSTATE", "RENAL",
-  };
-/* static char *cghClasses[] = {
-  "BT549(D439b)", "HS578T(D268a)", "MCF7(D820b)", "MCF7ADR(D212a)", "MDA-231(D213b)", "MDA-435(D266a)", "MDA-N(D266b)", "T47D(D212b)", 
-  }; */
-
-struct repeatItem *makeCghItems()
-/* Make the stereotypical CGH tracks */
-{
-struct repeatItem *ri, *riList = NULL;
-int i;
-int numClasses = ArraySize(cghClasses);
-for (i=0; i<numClasses; ++i)
-    {
-    AllocVar(ri);
-    ri->class = cghClasses[i];
-    ri->className = cghClasses[i];
-    slAddHead(&riList, ri);
-    }
-otherCghItem = riList;
-slReverse(&riList);
-return riList;
-}
-
-void cghLoadTrack(struct trackGroup *tg)
-/* Load up CGH tracks.  (Will query database during drawing for a change.) */
-{
-tg->items = makeCghItems();
-}
-
-static void cghDraw(struct trackGroup *tg, int seqStart, int seqEnd,
-        struct memGfx *mg, int xOff, int yOff, int width, 
-        MgFont *font, Color color, enum trackVisibility vis)
-{
-int baseWidth = seqEnd - seqStart;
-struct repeatItem *cghi;
-int y = yOff;
-int heightPer = tg->heightPer;
-int lineHeight = tg->lineHeight;
-int x1,x2,w;
-boolean isFull = (vis == tvFull);
-Color col;
-int ix = 0;
-struct sqlConnection *conn = hAllocConn();
-struct sqlResult *sr = NULL;
-char **row;
-int rowOffset;
-struct cgh cghRecord;
-
-/* Set up the shades of colors */
-if (!exprBedColorsMade)
-    makeRedGreenShades(mg);
-
-if (isFull)
-    {
-    /* Create tissue specific average track */
-    struct hash *hash = newHash(6);
-    char statusLine[128];
-
-    for (cghi = tg->items; cghi != NULL; cghi = cghi->next)
-        {
-	cghi->yOffset = y;
-	y += lineHeight;
-	hashAdd(hash, cghi->class, cghi);
-	}
-    sr = hRangeQuery(conn, "cgh", chromName, winStart, winEnd, "type = 2", &rowOffset);
-    /* sr = hRangeQuery(conn, "cgh", chromName, winStart, winEnd, "type = 3", &rowOffset); */
-    while ((row = sqlNextRow(sr)) != NULL)
-        {
-	cghStaticLoad(row+rowOffset, &cghRecord);
-	cghi = hashFindVal(hash, cghRecord.tissue); 
-	/* cghi = hashFindVal(hash, cghRecord.name); */
-	if (cghi == NULL)
-	   cghi = otherCghItem;
-	col = getExprDataColor((cghRecord.score * -1), 0.7, TRUE);
-	x1 = roundingScale(cghRecord.chromStart-winStart, width, baseWidth)+xOff;
-	x2 = roundingScale(cghRecord.chromEnd-winStart, width, baseWidth)+xOff;
-	w = x2-x1;
-	if (w <= 0)
-	    w = 1;
-	mgDrawBox(mg, x1, cghi->yOffset, w, heightPer, col);
-        }
-    freeHash(&hash);
-    }
-else
-    {
-    sr = hRangeQuery(conn, "cgh", chromName, winStart, winEnd, "type = 1", &rowOffset);
-    while ((row = sqlNextRow(sr)) != NULL)
-        {
-	cghStaticLoad(row+rowOffset, &cghRecord);
-	col = getExprDataColor((cghRecord.score * -1), 0.5, TRUE);
-	x1 = roundingScale(cghRecord.chromStart-winStart, width, baseWidth)+xOff;
-	x2 = roundingScale(cghRecord.chromEnd-winStart, width, baseWidth)+xOff;
-	w = x2-x1;
-	if (w <= 0)
-	  w = 1;
-	mgDrawBox(mg, x1, yOff, w, heightPer, col);
-        }
-    }
-sqlFreeResult(&sr);
-hFreeConn(&conn);
-}
-
-void cghMethods(struct trackGroup *tg)
-/* Make track group for CGH experiments. */
-{
-tg->loadItems = cghLoadTrack;
-tg->freeItems = repeatFree;
-tg->drawItems = cghDraw;
-tg->colorShades = shadesOfGray;
-tg->itemName = repeatName;
-tg->mapItemName = repeatName;
-tg->totalHeight = tgFixedTotalHeight;
-tg->itemHeight = tgFixedItemHeight;
-tg->itemStart = tgWeirdItemStart;
-tg->itemEnd = tgWeirdItemEnd;
-}
-
-
-void loadMcnBreakpoints(struct trackGroup *tg)
-/* Load up MCN breakpoints from database table to trackGroup items. */
-{
-bedLoadItem(tg, "mcnBreakpoints", (ItemLoader)mcnBreakpointsLoad);
-}
-
-void freeMcnBreakpoints(struct trackGroup *tg)
-/* Free up MCN Breakpoints items. */
-{
-mcnBreakpointsFreeList((struct mcnBreakpoints**)&tg->items);
-}
-
-void mcnBreakpointsMethods(struct trackGroup *tg)
-/* Make track group for mcnBreakpoints. */
-{
-tg->loadItems = loadMcnBreakpoints;
-tg->freeItems = freeMcnBreakpoints;
-}
-
-
-
-#endif /*FUREY_CODE*/
-
-void smallBreak()
-/* Draw small horizontal break */
-{
-printf("<FONT SIZE=1><BR></FONT>\n");
-}
-
-int gfxBorder = 1;
-
-int trackOffsetX()
-/* Return x offset where track display proper begins. */
-{
-int x = gfxBorder;
-if (withLeftLabels)
-    x += tl.leftLabelWidth + gfxBorder;
-return x;
-}
-
-void drawButtonBox(struct memGfx *mg, int x, int y, int w, int h, int enabled)
-/* Draw a min-raised looking button. */
-{
-int light = shadesOfGray[1], mid = shadesOfGray[2], dark = shadesOfGray[4];
-if (enabled) 
-    {
-    mgDrawBox(mg, x, y, w, 1, light);
-    mgDrawBox(mg, x, y+1, 1, h-1, light);
-    mgDrawBox(mg, x+1, y+1, w-2, h-2, mid);
-    mgDrawBox(mg, x+1, y+h-1, w-1, 1, dark);
-    mgDrawBox(mg, x+w-1, y+1, 1, h-1, dark);
-    }
-else				/* try to make the button look as if
-				 * it is already depressed */
-    {
-    mgDrawBox(mg, x, y, w, 1, dark);
-    mgDrawBox(mg, x, y+1, 1, h-1, dark);
-    mgDrawBox(mg, x+1, y+1, w-2, h-2, light);
-    mgDrawBox(mg, x+1, y+h-1, w-1, 1, light);
-    mgDrawBox(mg, x+w-1, y+1, 1, h-1, light);
-    }
-}
-
-
-void makeActiveImage(struct trackGroup *groupList)
-/* Make image and image map. */
-{
-struct trackGroup *group;
-MgFont *font = tl.font;
-struct memGfx *mg;
-struct tempName gifTn;
-char *mapName = "map";
-int fontHeight = mgFontLineHeight(font);
-int insideHeight = fontHeight-1;
-int insideX = trackOffsetX();
-int trackTabX = gfxBorder;
-int trackTabWidth = 11;
-int trackPastTabX = (withLeftLabels ? trackTabWidth : 0);
-int trackPastTabWidth = tl.picWidth - trackPastTabX;
-int pixWidth, pixHeight;
-int insideWidth;
-int y;
-int typeCount = slCount(groupList);
-int leftLabelWidth = 0;
-int rulerHeight = fontHeight;
-int yAfterRuler = gfxBorder;
-int relNumOff;
-int i;
-
->>>>>>> 179a2692
 /* Figure out dimensions and allocate drawing space. */
 pixWidth = tl.picWidth;
 insideWidth = pixWidth-gfxBorder-insideX;
@@ -9011,17 +6432,10 @@
 	    if (withCenterLabels)
 		nextY += fontHeight;
 	    h = nextY - lastY - 1;
-<<<<<<< HEAD
-	    drawButtonBox(mg, trackTabX, lastY, trackTabWidth, h);
-	    if (group->hasUi)
-		mapBoxTrackUi(trackTabX, lastY, trackTabWidth, 
-		    h,  group);
-=======
  	    drawButtonBox(mg, trackTabX, lastY, trackTabWidth, h, group->hasUi); 
 	    if (group->hasUi)
 		mapBoxTrackUi(trackTabX, lastY, trackTabWidth, 
 			      h,  group);
->>>>>>> 179a2692
 	    }
 	switch (group->limitedVis)
 	    {
@@ -9312,8 +6726,6 @@
 tg->items = lfList;
 }
 
-<<<<<<< HEAD
-=======
 
 void loadSampleIntoLinkedFeature(struct trackGroup *tg)
 /* Convert sample info in window to linked feature. */
@@ -9340,7 +6752,6 @@
 }
 
 
->>>>>>> 179a2692
 void loadGenePred(struct trackGroup *tg)
 /* Convert bed info in window to linked feature. */
 {
@@ -9388,8 +6799,6 @@
 	group->loadItems = loadGappedBed;
 	}
     }
-<<<<<<< HEAD
-=======
 else if (sameWord(type, "sample"))
     {
     int fieldCount = 9;
@@ -9406,7 +6815,6 @@
     errAbort("A 'sample' track must have exactly 9 fields.(%d)", fieldCount);
     }
     }
->>>>>>> 179a2692
 else if (sameWord(type, "genePred"))
     {
     linkedFeaturesMethods(group);
@@ -9440,13 +6848,8 @@
 AllocVar(group);
 group->mapName = cloneString(tdb->tableName);
 group->visibility = tdb->visibility;
-<<<<<<< HEAD
-group->shortLabel = cloneString(tdb->shortLabel);
-group->longLabel = cloneString(tdb->longLabel);
-=======
 group->shortLabel = tdb->shortLabel;
 group->longLabel = tdb->longLabel;
->>>>>>> 179a2692
 group->color.r = tdb->colorR;
 group->color.g = tdb->colorG;
 group->color.b = tdb->colorB;
@@ -9512,7 +6915,6 @@
 slSort(&list, bedCmp);
 tg->items = list;
 }
-<<<<<<< HEAD
 
 void ctLoadGappedBed(struct trackGroup *tg)
 /* Convert bed info in window to linked feature. */
@@ -9521,16 +6923,6 @@
 struct bed *bed;
 struct linkedFeatures *lfList = NULL, *lf;
 
-=======
-
-void ctLoadGappedBed(struct trackGroup *tg)
-/* Convert bed info in window to linked feature. */
-{
-struct customTrack *ct = tg->customPt;
-struct bed *bed;
-struct linkedFeatures *lfList = NULL, *lf;
-
->>>>>>> 179a2692
 for (bed = ct->bedList; bed != NULL; bed = bed->next)
     {
     if (bed->chromStart < winEnd && bed->chromEnd > winStart 
@@ -9644,11 +7036,7 @@
 		    for (tg = *pGroupList; tg != NULL; tg = tg->next)
 		        {
 			if (toAll || sameString(s, tg->mapName))
-<<<<<<< HEAD
-			    cgiVarSet(tg->mapName, command);
-=======
 			    cartSetString(cart, tg->mapName, command);
->>>>>>> 179a2692
 			}
 		    }
 		}
@@ -9733,18 +7121,13 @@
     {
     printf("<TD><P ALIGN=CENTER><A HREF=\"../cgi-bin/hgCoordConv?origDb=%s&position=%s:%d-%d&phase=table&%s\">%s</A></TD>", database, chromName, winStart+1, winEnd, uiVars->string, wrapWhiteFont("Convert"));
     }
-<<<<<<< HEAD
-=======
 #ifdef SOON
->>>>>>> 179a2692
 if (sameString(database, "hg8"))
     {
     fputs("<TD><P ALIGN=CENTER>", stdout);
     printEnsemblAnchor();
     printf("%s</A></TD>", wrapWhiteFont("Ensembl"));
     }
-<<<<<<< HEAD
-=======
 #endif /* SOON */
 if (sameString(database, "hg10"))
     {
@@ -9753,7 +7136,6 @@
     	skipChr(chromName), winStart+1, winEnd);
     printf("%s</A></TD>", wrapWhiteFont("Map View"));
     }
->>>>>>> 179a2692
 printf("<TD ALIGN=CENTER><A HREF=\"../goldenPath/help/hgTracksHelp.html\" TARGET=_blank>%s</A></TD>\n", wrapWhiteFont("Guide"));
 fputs("</TR></TABLE>", stdout);
 fputs("</TD></TR></TABLE>\n", stdout);
@@ -9791,10 +7173,7 @@
 /* Register tracks that include some non-standard methods. */
 registerTrackHandler("cytoBand", cytoBandMethods);
 registerTrackHandler("bacEndPairs", bacEndPairsMethods);
-<<<<<<< HEAD
-=======
 registerTrackHandler("uPennBacEndPairs", uPennBacEndPairsMethods);
->>>>>>> 179a2692
 registerTrackHandler("cgh", cghMethods);
 registerTrackHandler("mcnBreakpoints", mcnBreakpointsMethods);
 registerTrackHandler("fishClones", fishClonesMethods);
@@ -9817,11 +7196,8 @@
 registerTrackHandler("mrna", mrnaMethods);
 registerTrackHandler("intronEst", estMethods);
 registerTrackHandler("est", estMethods);
-<<<<<<< HEAD
-=======
 registerTrackHandler("tightMrna", mrnaMethods);
 registerTrackHandler("tightEst", mrnaMethods);
->>>>>>> 179a2692
 registerTrackHandler("estPair", estPairMethods);
 registerTrackHandler("cpgIsland", cpgIslandMethods);
 registerTrackHandler("exoMouse", exoMouseMethods);
@@ -9839,16 +7215,10 @@
 registerTrackHandler("cghNci60", cghNci60Methods);
 registerTrackHandler("rosetta", rosettaMethods);
 registerTrackHandler("affy", affyMethods);
-<<<<<<< HEAD
-registerTrackHandler("wiggle", wiggleMethods );
-registerTrackHandler("ancientR", ancientRMethods );
-registerTrackHandler("altGraph", altGraphMethods );
-=======
 registerTrackHandler("affyRatio", affyRatioMethods);
 registerTrackHandler("ancientR", ancientRMethods );
 registerTrackHandler("altGraph", altGraphMethods );
 
->>>>>>> 179a2692
 /* Load regular tracks, blatted tracks, and custom tracks. 
  * Best to load custom last. */
 loadFromTrackDb(&tGroupList);
@@ -10192,10 +7562,7 @@
 if (database == NULL)
     database = hGetDb();
 hSetDb(database);
-<<<<<<< HEAD
-=======
 organism = hOrganism(database);
->>>>>>> 179a2692
 hDefaultConnect();
 initTl();
 
@@ -10233,11 +7600,7 @@
 int sessionId = cgiUsualInt(cartSessionVarName(), 0);
 char *hguidString = findCookieData(cookieName);
 int userId = (hguidString == NULL ? 0 : atoi(hguidString));
-<<<<<<< HEAD
-struct cart *oldCart = cartNew(userId, sessionId, NULL);
-=======
 struct cart *oldCart = cartNew(userId, sessionId, NULL, NULL);
->>>>>>> 179a2692
 cartRemoveExcept(oldCart, except);
 cartCheckout(&oldCart);
 cgiVarExcludeExcept(except);
@@ -10247,19 +7610,11 @@
 
 int main(int argc, char *argv[])
 {
-<<<<<<< HEAD
-
-=======
->>>>>>> 179a2692
 cgiSpoof(&argc, argv);
 htmlSetBackground("../images/floret.jpg");
 if (cgiVarExists("hgt.reset"))
     resetVars();
-<<<<<<< HEAD
-cartHtmlShell("UCSC Human Genome Browser v8", doMiddle, hUserCookie(), excludeVars);
-=======
 cartHtmlShell("UCSC Genome Browser v10", doMiddle, hUserCookie(), excludeVars, NULL);
->>>>>>> 179a2692
 return 0;
 }
 
