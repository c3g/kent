--- conflicted
+++ resolved
@@ -84,11 +84,7 @@
 #include "estOrientInfo.h"
 #include "versionInfo.h"
 
-<<<<<<< HEAD
-static char const rcsid[] = "$Id: hgTracks.c,v 1.723 2004/05/06 00:22:20 angie Exp $";
-=======
 static char const rcsid[] = "$Id: hgTracks.c,v 1.731 2004/05/12 18:38:41 kate Exp $";
->>>>>>> 97a6542b
 
 #define MAX_CONTROL_COLUMNS 5
 #define CHROM_COLORS 26
@@ -156,6 +152,8 @@
 struct customTrack *ctList = NULL;  /* Custom tracks. */
 struct slName *browserLines = NULL; /* Custom track "browser" lines. */
 
+boolean withIdeogram = TRUE;            /* Display chromosome ideogram? */
+boolean ideogramAvail = FALSE;           /* Is the ideogram data available for this genome? */
 boolean withLeftLabels = TRUE;		/* Display left labels? */
 boolean withCenterLabels = TRUE;	/* Display center labels? */
 boolean withGuidelines = TRUE;		/* Display guidelines? */
@@ -367,7 +365,8 @@
 struct slList *item;
 MgFont *font = tl.font;
 int extraWidth = tl.mWidth * 2;
-int start, end, height;
+long long start, end;
+int height;
 double scale = (double)insideWidth/(winEnd - winStart);
 spaceSaverFree(&tg->ss);
 ss = tg->ss = spaceSaverNew(0, insideWidth, maxCount);
@@ -1423,6 +1422,12 @@
 return highlight;
 }
 
+double scaleForWindow(double width, int seqStart, int seqEnd)
+/* Return the scale for the window. */
+{
+return width / (seqEnd - seqStart);
+}
+
 
 void genericDrawItems(struct track *tg, 
         int seqStart, int seqEnd,
@@ -1431,7 +1436,7 @@
 /* Draw generic item list.  Features must be fixed height
  * and tg->drawItemAt has to be filled in. */
 {
-double scale = scaleForPixels(width);
+double scale = scaleForWindow(width, seqStart, seqEnd);
 int lineHeight = tg->lineHeight;
 int heightPer = tg->heightPer;
 int s, e;
@@ -3221,15 +3226,22 @@
 tg->itemName = sgdGeneName;
 }
 
-void bedLoadItem(struct track *tg, char *table, ItemLoader loader)
-/* Generic tg->item loader. */
+void bedLoadItemByQuery(struct track *tg, char *table, 
+			char *query, ItemLoader loader)
+/* Generic tg->item loader. If query is NULL use generic
+ hRangeQuery(). */
 {
 struct sqlConnection *conn = hAllocConn();
-int rowOffset;
-struct sqlResult *sr = hRangeQuery(conn, table, chromName, 
-	winStart, winEnd, NULL, &rowOffset);
-char **row;
-struct slList *itemList = NULL, *item;
+int rowOffset = 0;
+struct sqlResult *sr = NULL;
+char **row = NULL;
+struct slList *itemList = NULL, *item = NULL;
+
+if(query == NULL)
+    sr = hRangeQuery(conn, table, chromName, 
+		     winStart, winEnd, NULL, &rowOffset);
+else
+    sr = sqlGetResult(conn, query);
 
 while ((row = sqlNextRow(sr)) != NULL)
     {
@@ -3240,6 +3252,12 @@
 sqlFreeResult(&sr);
 tg->items = itemList;
 hFreeConn(&conn);
+}
+
+void bedLoadItem(struct track *tg, char *table, ItemLoader loader)
+/* Generic tg->item loader. */
+{
+bedLoadItemByQuery(tg, table, NULL, loader);
 }
 
 Color contrastingColor(struct vGfx *vg, int backgroundIx)
@@ -5946,6 +5964,104 @@
 		        MG_BLACK, font, "--->");
 }
 
+void makeChromIdeoImage(struct track **pTrackList, char *psOutput)
+/* Make an ideogram image of the chromsome and our position in
+   it. */
+{
+struct track *track = NULL, *ideoTrack = NULL;
+MgFont *font = tl.font;
+char *mapName = "ideoMap";
+int fontHeight = mgFontLineHeight(font);
+int insideHeight = fontHeight-1;
+struct vGfx *vg;
+int trackTabX = gfxBorder;
+struct tempName gifTn;
+boolean doIdeo = TRUE;
+int ideoWidth = round(.65 *tl.picWidth);
+int ideoHeight = 0;
+int textWidth = 0;
+/* Find the ideogram track. */
+for(track = *pTrackList; track != NULL; track = track->next)
+    {
+    if(sameString(track->mapName, "cytoBandIdeo"))
+	{
+	ideoTrack = track;
+	break;
+	}
+    }
+/* If no ideogram don't draw. */
+if(ideoTrack == NULL)
+    doIdeo = FALSE;
+else
+    {
+    struct trackRef *tr = NULL;
+    /* Find and remove the track from the group and track list. */
+    ideogramAvail = TRUE;
+    for(tr = ideoTrack->group->trackList; tr != NULL; tr = tr->next)
+	{
+	if(tr->track == ideoTrack)
+	    break;
+	}
+    slRemoveEl(&ideoTrack->group->trackList, tr);
+    slRemoveEl(pTrackList, ideoTrack);
+
+    /* Fix for hide all button hiding the ideogram as well. */
+    if(withIdeogram && ideoTrack->items == NULL)
+	{
+	ideoTrack->visibility = tvDense;
+	ideoTrack->loadItems(ideoTrack);
+	}
+    limitVisibility(ideoTrack);
+    
+    /* If hidden don't draw. */
+    if(ideoTrack->limitedVis == tvHide || !withIdeogram)
+	doIdeo = FALSE;
+
+    /* If doing postscript, skip ideogram. */
+    if(psOutput)
+	doIdeo = FALSE;
+    }
+if(doIdeo)
+    {
+    /* Draw the ideogram. */
+    makeTempName(&gifTn, "hgt", ".gif");
+    /* Start up client side map. */
+    hPrintf("<MAP Name=%s>\n", mapName);
+    ideoHeight = gfxBorder + ideoTrack->height;
+    vg = vgOpenGif(ideoWidth, ideoHeight, gifTn.forCgi);
+    makeGrayShades(vg);
+    makeBrownShades(vg);
+    makeSeaShades(vg);
+    ideoTrack->ixColor = vgFindRgb(vg, &ideoTrack->color);
+    ideoTrack->ixAltColor = vgFindRgb(vg, &ideoTrack->altColor);
+    vgSetClip(vg, 0, gfxBorder, ideoWidth, ideoTrack->height);
+    textWidth = mgFontStringWidth(font, chromName);
+    vgTextCentered(vg, 2, gfxBorder, textWidth, ideoTrack->height, MG_BLACK, font, chromName);
+    ideoTrack->drawItems(ideoTrack, winStart, winEnd, vg, textWidth+4, gfxBorder, ideoWidth-textWidth-4,
+			 font, ideoTrack->ixColor, ideoTrack->limitedVis);
+    vgUnclip(vg);
+    /* Save out picture and tell html file about it. */
+    vgClose(&vg);
+    /* Finish map. */
+    hPrintf("</MAP>\n");
+    }
+hPrintf("<TABLE BORDER=0 CELLPADDING=0>");
+if(doIdeo)
+    {
+    hPrintf("<TR><TD HEIGHT=5></TD></TR>");
+    hPrintf("<TR><TD><IMG SRC = \"%s\" BORDER=1 WIDTH=%d HEIGHT=%d USEMAP=#%s >",
+	    gifTn.forHtml, ideoWidth, ideoHeight, mapName);
+    hPrintf("</TD></TR>");
+    hPrintf("<TR><TD HEIGHT=5></TD></TR></TABLE>");
+    }
+else
+    hPrintf("<TR><TD HEIGHT=10></TD></TR></TABLE>");
+if(ideoTrack != NULL)
+    {
+    ideoTrack->limitedVisSet = TRUE;
+    ideoTrack->limitedVis = tvHide; /* Don't draw in main gif. */
+    }
+}
 
 void makeActiveImage(struct track *trackList, char *psOutput)
 /* Make image and image map. */
@@ -5977,7 +6093,6 @@
 char maxRangeStr[32];
 int start;
 int newy;
-
 /* Figure out dimensions and allocate drawing space. */
 pixWidth = tl.picWidth;
 
@@ -6046,9 +6161,9 @@
 	int h, yStart = y, yEnd;
 	if (track->limitedVis != tvHide)
 	    {
+	    y += track->height;
 	    if (withCenterLabels)
 		y += fontHeight;
-	    y += track->height;
 	    yEnd = y;
 	    h = yEnd - yStart - 1;
 
@@ -6076,16 +6191,16 @@
     double min0, max0;
     Color lightRed = vgFindColorIx(vg, 255, 180, 180);
 
-    vgBox(vg, leftLabelX + leftLabelWidth, 0, 
+    vgBox(vg, leftLabelX + leftLabelWidth, 0,
     	gfxBorder, pixHeight, lightRed);
     y = gfxBorder;
     if (withRuler)
 	{
 	vgTextRight(vg, leftLabelX, y, leftLabelWidth-1, rulerHeight, 
 		    MG_BLACK, font, "Base Position");
-    if(zoomedToBaseLevel)
-        drawComplementArrow(vg,leftLabelX, y+rulerHeight,
-                leftLabelWidth-1, baseHeight, font);
+	if(zoomedToBaseLevel)
+	    drawComplementArrow(vg,leftLabelX, y+rulerHeight,
+				leftLabelWidth-1, baseHeight, font);
 	y += basePositionHeight;
 	}
     for (track = trackList; track != NULL; track = track->next)
@@ -6144,9 +6259,6 @@
 	    maxRange = whichSampleBin( maxRangeCutoff, track->minRange, track->maxRange ,binCount ); 
 	    min0 = whichSampleNum( minRange, track->minRange,track->maxRange, binCount );
 	    max0 = whichSampleNum( maxRange, track->minRange, track->maxRange, binCount );
-	    
-	    //errAbort( "%g,%g\n", minRangeCutoff, maxRangeCutoff );
-	    
 	    sprintf( minRangeStr, " "  );
 	    sprintf( maxRangeStr, " " );
 	    if( vis == tvFull && track->heightPer >= 74  )
@@ -6302,6 +6414,7 @@
 /* Show ruler at top. */
 if (withRuler)
     {
+    struct track *track = trackList;
     y = 0;
     vgSetClip(vg, insideX, y, insideWidth, basePositionHeight);
     relNumOff = winStart;
@@ -6314,45 +6427,45 @@
         if(complementRulerBases)
             baseColor = MG_GRAY;
         drawBases(vg, insideX, y+rulerHeight, insideWidth, baseHeight, 
-        baseColor, font, complementRulerBases);
+		  baseColor, font, complementRulerBases);
         /*make a click on the bases complement them*/
         mapBoxToggleComplement(insideX, y+rulerHeight, insideWidth,
-                baseHeight, NULL, chromName, winStart, winEnd, "complement bases");
+			       baseHeight, NULL, chromName, winStart, winEnd, "complement bases");
         }
     vgUnclip(vg);
-
+    
     /* Make hit boxes that will zoom program around ruler. */
+    {
+    int boxes = 30;
+    int winWidth = winEnd - winStart;
+    int newWinWidth = winWidth/3;
+    int i, ws, we = 0, ps, pe = 0;
+    int mid, ns, ne;
+    double wScale = (double)winWidth/boxes;
+    double pScale = (double)insideWidth/boxes;
+    for (i=1; i<=boxes; ++i)
 	{
-	int boxes = 30;
-	int winWidth = winEnd - winStart;
-	int newWinWidth = winWidth/3;
-	int i, ws, we = 0, ps, pe = 0;
-	int mid, ns, ne;
-	double wScale = (double)winWidth/boxes;
-	double pScale = (double)insideWidth/boxes;
-	for (i=1; i<=boxes; ++i)
+	ps = pe;
+	ws = we;
+	pe = round(pScale*i);
+	we = round(wScale*i);
+	mid = (ws + we)/2 + winStart;
+	ns = mid-newWinWidth/2;
+	ne = ns + newWinWidth;
+	if (ns < 0)
 	    {
-	    ps = pe;
-	    ws = we;
-	    pe = round(pScale*i);
-	    we = round(wScale*i);
-	    mid = (ws + we)/2 + winStart;
-	    ns = mid-newWinWidth/2;
-	    ne = ns + newWinWidth;
-	    if (ns < 0)
-		{
-		ns = 0;
-		ne -= ns;
-		}
-	    if (ne > seqBaseCount)
-		{
-		ns -= (ne - seqBaseCount);
-		ne = seqBaseCount;
-		}
-	    mapBoxJumpTo(ps+insideX,y,pe-ps,rulerHeight,
-			 chromName, ns, ne, "3x zoom");
+	    ns = 0;
+	    ne -= ns;
 	    }
-	}
+	if (ne > seqBaseCount)
+	    {
+	    ns -= (ne - seqBaseCount);
+	    ne = seqBaseCount;
+	    }
+	mapBoxJumpTo(ps+insideX,y,pe-ps,rulerHeight,
+		     chromName, ns, ne, "3x zoom");
+	}
+    }
     }
 
 
@@ -6381,7 +6494,7 @@
 
 
 /* Draw tracks. */
-    {
+{
     y = yAfterRuler;
     for (track = trackList; track != NULL; track = track->next)
 	{
@@ -6524,8 +6637,6 @@
 
 /* Save out picture and tell html file about it. */
 vgClose(&vg);
-smallBreak();
-smallBreak();
 hPrintf("<IMG SRC = \"%s\" BORDER=1 WIDTH=%d HEIGHT=%d USEMAP=#%s ",
     gifTn.forHtml, pixWidth, pixHeight, mapName);
 hPrintf("><BR>\n");
@@ -7019,7 +7130,10 @@
 	track->colorShades = shadesOfGray;
     }
 track->tdb = tdb;
-track->exonArrows = (trackDbSetting(tdb, "exonArrows") != NULL);
+if (sameString(trackDbSettingOrDefault(tdb, "exonArrows", "on"), "on"))
+    track->exonArrows = TRUE;
+else
+    track->exonArrows = FALSE;
 iatName = trackDbSetting(tdb, "itemAttrIdTbl");
 if (iatName != NULL)
     track->itemAttrTbl = itemAttrTblNew(iatName);
@@ -7323,6 +7437,12 @@
        database, chromName, winStart+1, winEnd, cartSessionVarName(),
        cartSessionId(cart), wrapWhiteFont("Tables"));
 
+if (hgNearOk(database))
+    {
+    hPrintf("<TD><P ALIGN=CENTER><A HREF=\"../cgi-bin/hgNear?%s\">%s</A></TD>",
+                 uiVars->string, wrapWhiteFont("Families"));
+    }
+
 if (gotBlat)
     {
     /* the only zoo organism this currently works with is human.
@@ -7342,16 +7462,15 @@
     printEnsemblAnchor(database);
     hPrintf("%s</A></TD>", wrapWhiteFont("Ensembl"));
     }
-
 if (sameString(database, "hg16"))
     {
     hPrintf("<TD ALIGN=CENTER><A HREF=\"http://www.ncbi.nlm.nih.gov/mapview/maps.cgi?CHR=%s&BEG=%d&END=%d\" TARGET=_blank>",
     	skipChr(chromName), winStart+1, winEnd);
-    hPrintf("%s</A></TD>", wrapWhiteFont("Map View"));
+    hPrintf("%s</A></TD>", wrapWhiteFont("NCBI"));
     }
 hPrintf("<TD ALIGN=CENTER><A HREF=\"../cgi-bin/hgTracks?%s=%u&hgt.psOutput=on\">%s</A></TD>\n",cartSessionVarName(),
        cartSessionId(cart), wrapWhiteFont("PDF/PS"));
-hPrintf("<TD ALIGN=CENTER><A HREF=\"../goldenPath/help/hgTracksHelp.html\" TARGET=_blank>%s</A></TD>\n", wrapWhiteFont("Guide"));
+hPrintf("<TD ALIGN=CENTER><A HREF=\"../goldenPath/help/hgTracksHelp.html\" TARGET=_blank>%s</A></TD>\n", wrapWhiteFont("Help"));
 hPuts("</TR></TABLE>");
 hPuts("</TD></TR></TABLE>\n");
 }
@@ -7466,6 +7585,7 @@
 /* Register tracks that include some non-standard methods. */
 registerTrackHandler("rgdGene", rgdGeneMethods);
 registerTrackHandler("cytoBand", cytoBandMethods);
+registerTrackHandler("cytoBandIdeo", cytoBandIdeoMethods);
 registerTrackHandler("bacEndPairs", bacEndPairsMethods);
 registerTrackHandler("bacEndPairsBad", bacEndPairsBadMethods);
 registerTrackHandler("bacEndPairsLong", bacEndPairsLongMethods);
@@ -7754,6 +7874,9 @@
 	}
     }
 
+/* Make chromsome ideogram gif and map. */
+makeChromIdeoImage(&trackList, psOutput);
+
 /* Make clickable image and map. */
 makeActiveImage(trackList, psOutput);
 if (!hideControls)
@@ -7783,6 +7906,11 @@
     hButton("hgt.reset", "reset all");
     hPrintf(" ");
     hButton("hgt.hideAll", "hide all");
+    if(ideogramAvail)
+	{
+	hPrintf(" Chromosome");
+	hCheckBox("ideogram", withIdeogram);
+	}
     hPrintf(" Guidelines ");
     hCheckBox("guidelines", withGuidelines);
     hPrintf(" <B>Labels:</B> ");
@@ -8131,6 +8259,7 @@
 /* Figure out basic dimensions of display.  This
  * needs to be done early for the sake of the
  * zooming and dinking routines. */
+withIdeogram = cartUsualBoolean(cart, "ideogram", TRUE);
 withLeftLabels = cartUsualBoolean(cart, "leftLabels", TRUE);
 withCenterLabels = cartUsualBoolean(cart, "centerLabels", TRUE);
 withGuidelines = cartUsualBoolean(cart, "guidelines", TRUE);
