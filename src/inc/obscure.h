/* Obscure.h  - stuff that's relatively rarely used
 * but still handy. 
 *
 * This file is copyright 2002 Jim Kent, but license is hereby
 * granted for all use - public, private or commercial. */


long incCounterFile(char *fileName);
/* Increment a 32 bit value on disk. */

int digitsBaseTwo(unsigned long x);
/* Return base two # of digits. */

int digitsBaseTen(int x);
/* Return number of digits base 10. */

void sprintLongWithCommas(char *s, long l);
/* Print out a long number with commas a thousands, millions, etc. */

void printLongWithCommas(FILE *f, long l);
/* Print out a long number with commas a thousands, millions, etc. */

void readInGulp(char *fileName, char **retBuf, size_t *retSize);
/* Read whole file in one big gulp. */

void readAllWords(char *fileName, char ***retWords, int *retWordCount, char **retBuf);
/* Read in whole file and break it into words. You need to freeMem both
 * *retWordCount and *retBuf when done. */

int countWordsInFile(char *fileName);
/* Count number of words in file. */

struct slName *readAllLines(char *fileName);
/* Read all lines of file into a list.  (Removes trailing carriage return.) */

void copyFile(char *source, char *dest);
/* Copy file from source to dest. */

void cpFile(int s, int d);
/* Copy from source file to dest until reach end of file. */

void *intToPt(int i);
/* Convert integer to pointer. Use when really want to store an
 * int in a pointer field. */

int ptToInt(void *pt);
/* Convert pointer to integer.  Use when really want to store an
 * int in a pointer field. */

boolean parseQuotedString( char *in, char *out, char **retNext);
/* Read quoted string from in (which should begin with first quote).
 * Write unquoted string to out, which may be the same as in.
 * Return pointer to character past end of string in *retNext. 
 * Return FALSE if can't find end. */

char *nextQuotedWord(char **pLine);
/* Generalization of nextWord.  Returns next quoted
 * string or if no quotes next word.  Updates *pLine
 * to point past word that is returned. Does not return
 * quotes. */

char *makeQuotedString(char *in, char quoteChar);
/* Create a string surrounded by quoteChar, with internal
 * quoteChars escaped.  freeMem result when done. */

struct slName *stringToSlNames(char *string);
/* Convert string to a list of slNames separated by
 * white space, but allowing multiple words in quotes.
 * Quotes if any are stripped.  */

struct hash *hashVarLine(char *line, int lineIx);
/* Return a symbol table from a line of form:
 *   var1=val1 var2='quoted val2' var3="another val" */

struct hash *hashWordsInFile(char *fileName, int hashSize);
/* Create a hash of space delimited words in file. 
 * hashSize is as in hashNew() - pass 0 for default. */

void shuffleArrayOfPointers(void *pointerArray, int arraySize, 
	int shuffleCount);
/* Shuffle array of pointers of given size given number of times. */

void shuffleList(void *pList, int shuffleCount);
/* Randomize order of slList.  Usage:
 *     randomizeList(&list)
 * where list is a pointer to a structure that
<<<<<<< HEAD
 * begins with a next field. */
=======
 * begins with a next field. */

char *stripCommas(char *position);
/* make a new string with commas stripped out */
>>>>>>> a6210c33
<|MERGE_RESOLUTION|>--- conflicted
+++ resolved
@@ -84,11 +84,7 @@
 /* Randomize order of slList.  Usage:
  *     randomizeList(&list)
  * where list is a pointer to a structure that
-<<<<<<< HEAD
- * begins with a next field. */
-=======
  * begins with a next field. */
 
 char *stripCommas(char *position);
 /* make a new string with commas stripped out */
->>>>>>> a6210c33
