--- conflicted
+++ resolved
@@ -9,11 +9,7 @@
 
 blat: $O $(MYLIBS)
 	gcc -ggdb -o $(HOME)/bin/$(MACHTYPE)/blat $O $(MYLIBS) $L
-<<<<<<< HEAD
-#strip $(HOME)/bin/$(MACHTYPE)/blat
-=======
 #strip $(HOME)/bin/$(MACHTYPE)/blat
 
 tags:
-	ctags *.c *.h ../lib/*.c ../inc/*.h
->>>>>>> 280bf2a0
+	ctags *.c *.h ../lib/*.c ../inc/*.h