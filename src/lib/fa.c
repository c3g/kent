--- conflicted
+++ resolved
@@ -124,12 +124,8 @@
 if (text[0] == '>')
     {
     char *end;
-<<<<<<< HEAD
-    s = strchr(text, '\n') + 1;
-=======
     s = strchr(text, '\n');
     if (s != NULL) ++s;
->>>>>>> 280bf2a0
     name = skipLeadingSpaces(text+1);
     end = skipToSpaces(name);
     if (end >= s || name >= s)
@@ -138,28 +134,6 @@
         *end = 0;
     }
 else
-<<<<<<< HEAD
-    s = text;
-name = cloneString(name);
-    
-d = text;
-for (;;)
-    {
-    c = *s;
-    if (c == 0 || c == '>')
-        break;
-    ++s;
-    if (isspace(c) || isdigit(c))
-	continue;
-    if ((c = filter[c]) != 0) 
-        d[size++] = c;
-    else
-	{
-	if (isDna)
-	    d[size++] = 'n';
-	else
-	    d[size++] = 'X';
-=======
     {
     s = skipLeadingSpaces(text);
     if (s == NULL || s[0] == 0)
@@ -187,36 +161,17 @@
 	    else
 		d[size++] = 'X';
 	    }
->>>>>>> 280bf2a0
 	}
     }
 d[size] = 0;
 
 /* Put sequence into our little sequence structure. */
-<<<<<<< HEAD
-if (size != 0)
-    {
-    AllocVar(seq);
-    seq->name = name;
-    seq->dna = text;
-    seq->size = size;
-    *pText = s;
-    return seq;
-    }
-else
-    {
-    freeMem(name);
-    *pText = NULL;
-    return NULL;
-    }
-=======
 AllocVar(seq);
 seq->name = name;
 seq->dna = text;
 seq->size = size;
 *pText = s;
 return seq;
->>>>>>> 280bf2a0
 }
 
 bioSeq *faSeqListFromMemText(char *text, boolean isDna)
