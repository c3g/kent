/* Copyright (C) 2017 The Regents of the University of California 
 * See README in this or parent directory for licensing information. */

/* tagToSql - convert tagStorm to a SQL table.  
 * See src/tagStorm/tagStormToTab/tagStormToTab.c for how to use this. 
 *
 * Note that functions like sqlSafef cannot be be used since they are in jksql.c
 * which is unavailable in this dir.*/

#include "common.h"
#include "hash.h"
#include "dystring.h"
#include "sqlNum.h"
#include "obscure.h"
#include "sqlReserved.h"
#include "csv.h"
#include "tagStorm.h"
#include "tagSchema.h"
#include "tagToSql.h"

struct tagTypeInfo *tagTypeInfoNew(char *name)
/* Return initialized new tagTypeInfo */
{
struct tagTypeInfo *tti;
AllocVar(tti);
tti->name = cloneString(name);
tti->isUnsigned = tti->isInt = tti->isNum = TRUE;
tti->minVal = BIGDOUBLE;
tti->maxVal = -BIGDOUBLE;
return tti;
}

void tagTypeInfoFree(struct tagTypeInfo **pTti)
/* Free up a tagTypeInfo */
{
struct tagTypeInfo *tti = *pTti;
if (tti != NULL)
    {
    freeMem(tti->name);
    freez(pTti);
    }
}

static int tagTypeInfoCmpName(const void *va, const void *vb)
/* Compare two tagTypeInfo's by name field */
{
const struct tagTypeInfo *a = *((struct tagTypeInfo **)va);
const struct tagTypeInfo *b = *((struct tagTypeInfo **)vb);
return strcasecmp(a->name, b->name);
}

static char *tfForInt(int i)
/* Return "T" or "F" depending on whether i is nonzero */
{
if (i)
    return "T";
else
    return "F";
}

void tagTypeInfoDump(struct tagTypeInfo *list, char *fileName)
/* Dump out types to file */
{
FILE *f = mustOpen(fileName, "w");
struct tagTypeInfo *tti;
for (tti = list; tti != NULL; tti = tti->next)
    {
    fprintf(f, "%s\tu=%s, i=%s, n=%s, min=%g, max=%g, chars=%d\n", 
	tti->name, tfForInt(tti->isUnsigned), tfForInt(tti->isInt), tfForInt(tti->isNum), 
	tti->minVal, tti->maxVal, tti->maxChars);
    }
carefulClose(&f);
}

void tagTypeInfoAdd(struct tagTypeInfo *tti, char *val)
/* Fold in information about val into tti. */
{
int len = strlen(val);
if (len > tti->maxChars)
     tti->maxChars = len;
if (!tti->isNum)
    return;

/* Convert to a double and check that it really is a double */
char *end = NULL;
double v = strtod(val, &end);
if (end == val || *end != 0)	// val is not just a floating point number
    {
    tti->maxVal = tti->minVal = 0.0;
    tti->isUnsigned = tti->isInt = tti->isNum = FALSE;
    return;
    }

/* Update min and max */
if (v > tti->maxVal) tti->maxVal = v;
if (v < tti->minVal) tti->minVal = v;

if (tti->isUnsigned)
    {
    if (isAllDigits(val))
	return;
    else
	tti->isUnsigned = FALSE;
    }
if (tti->isInt)
    {
    if (val[0] == '-')
	{
	if (isAllDigits(val+1))
	    return;
	else
	    tti->isInt = FALSE;
	}
    else
	{
	if (isAllDigits(val))
	    return;
	else
	    tti->isInt = FALSE;
	}
    }
}

static void rInfer(struct tagStanza *list, struct hash *hash, struct dyString *scratch,
    struct tagTypeInfo **pList)
/* Traverse recursively updating hash with type of each field. */
{
struct tagStanza *stanza;
for (stanza = list; stanza != NULL; stanza = stanza->next)
    {
    struct slPair *pair;
    for (pair = stanza->tagList; pair != NULL; pair = pair->next)
        {
	char *tag = tagSchemaFigureArrayName(pair->name, scratch);
	struct tagTypeInfo *tti = hashFindVal(hash, tag);
	if (tti == NULL)
	     {
	     tti = tagTypeInfoNew(tag);
	     hashAdd(hash, tag, tti);
	     slAddHead(pList, tti);
	     }
	char *pos = pair->val;
	char *val;
	int valCount = 0;
	while ((val = csvParseNext(&pos, scratch)) != NULL)
	    {
	    tagTypeInfoAdd(tti, val);
	    ++valCount;
	    }
	if (valCount > 1)
	    tti->isArray= TRUE;
	}
    if (stanza->children)
        rInfer(stanza->children, hash, scratch, pList);
    }
}

void tagStormInferTypeInfo(struct tagStorm *tagStorm, 
    struct tagTypeInfo **retList, struct hash **retHash)
/* Go through every tag/value in storm and return a hash that is
 * keyed by tag and a tagTypeInfo as a value */
{
struct hash *hash = hashNew(0);
struct tagTypeInfo *list = NULL;
struct dyString *scratch = dyStringNew(0);
rInfer(tagStorm->forest, hash, scratch, &list);
slSort(&list, tagTypeInfoCmpName);
*retList = list;
*retHash = hash;
}

void tagStormToSqlCreate(struct tagStorm *tagStorm,
    char *tableName, struct tagTypeInfo *ttiList, struct hash *ttiHash,
    char **keyFields, int keyFieldCount, struct dyString *createString)
/* Make a mysql create string out of ttiList/ttiHash, which is gotten from
 * tagStormInferTypeInfo.  Result is in createString.
 * Note that sqlSafef (and other jksql functions) are unavailable here. */
{
/* Make sure that don't get a name collision in SQL, which is case insensitive in field
 * names. */
struct slName *fieldList = tagStormFieldList(tagStorm);
ensureNamesCaseUnique(fieldList);
slFreeList(&fieldList);

/* Keep track of SQL reserved words */
struct hash *reservedHash = sqlReservedHash();

/* Construct create table statement using minimal types */
dyStringPrintf(createString, "CREATE TABLE %s (", tableName);
char *connector = "";
int totalFieldWidth = 0;
struct tagTypeInfo *tti;
for (tti = ttiList; tti != NULL; tti = tti->next)
    {
    int fieldWidth = 0;
    char *sqlType = NULL;
    char sqlTypeBuf[256];
    if (!isSymbolString(tti->name))
<<<<<<< HEAD
	errAbort("Error - tagStorm not SQL compliant. Somehow symbol %s got in field list", tti->name);
=======
        errAbort("Error - tagStorm not SQL compliant. Somehow symbol %s got in field list\n", tti->name);
>>>>>>> 8fcd7ba4
    if (sqlReservedCheck(reservedHash, tti->name))
        errAbort("Error - field '%s' is a SQL reserved word", tti->name);
    if (tti->isUnsigned)
	{
	long long maxTinyUnsigned = (1<<8)-1;    // Fits in one byte
	long long maxSmallUnsigned = (1<<16)-1;  // Fits in two bytes
	long long maxMediumUnsigned = (1<<24)-1; // Fits in three bytes
	long long maxIntUnsigned = (1LL<<32)-1;  // Fits in four bytes

	if (tti->maxVal <= maxTinyUnsigned)
	    {
	    sqlType = "tinyint unsigned";
	    fieldWidth = 1;
	    }
	else if (tti->maxVal <= maxSmallUnsigned)
	    {
	    sqlType = "smallint unsigned";
	    fieldWidth = 2;
	    }
	else if (tti->maxVal <= maxMediumUnsigned)
	    {
	    sqlType = "mediumint unsigned";
	    fieldWidth = 3;
	    }
	else if (tti->maxVal <= maxIntUnsigned)
	    {
	    sqlType = "int unsigned";
	    fieldWidth = 4;
	    }
	else 
	    {
	    sqlType = "bigint unsigned";
	    fieldWidth = 8;
	    }
	}
    else if (tti->isInt)
        {
	long long minTinyInt = -128, maxTinyInt = 127;  // Fits in one byte
	long long minSmallInt = -32768, maxSmallInt = 32767; // Fits in two bytes
	long long minMediumInt = -8388608, maxMediumInt = 8388607;  // Fits in three bytes
	long long minInt = -2147483648LL, maxInt = 2147483647LL; // Fits in three bytes
	if (tti->minVal >= minTinyInt  && tti->maxVal <= maxTinyInt)
	    {
	    sqlType = "tinyint";
	    fieldWidth = 1;
	    }
	else if (tti->minVal >= minSmallInt  && tti->maxVal <= maxSmallInt)
	    {
	    sqlType = "smallint";
	    fieldWidth = 2;
	    }
	else if (tti->minVal >= minMediumInt  && tti->maxVal <= maxMediumInt)
	    {
	    sqlType = "mediumint";
	    fieldWidth = 3;
	    }
	else if (tti->minVal >= minInt  && tti->maxVal <= maxInt)
	    {
	    sqlType = "int";
	    fieldWidth = 4;
	    }
	else
	    {
	    sqlType = "bigint";
	    fieldWidth = 8;
	    }
	}
    else if (tti->isNum)
        {
	sqlType = "double";
	fieldWidth = 8;
	}
    else
        {
	if (tti->maxChars <= 255)
	    {
	    safef(sqlTypeBuf, sizeof(sqlTypeBuf), "varchar(%d)", tti->maxChars);
	    sqlType = sqlTypeBuf;
	    fieldWidth = tti->maxChars + 1;
	    }
	else
	    {
	    sqlType = "longblob";
	    fieldWidth = 12;   // May be 9-12, not sure how to tell.
	    }
	}
    totalFieldWidth += fieldWidth;
    dyStringPrintf(createString, "\n%s%s %s", connector, tti->name, sqlType);
    connector = ", ";
    }

/* Check that we don't overflow a MySQL MYISAM buffer */
int myisamLimit = 65535;
verbose(2, "totalFieldWidth = %d, limit %d\n", totalFieldWidth, myisamLimit);
if (totalFieldWidth > myisamLimit)   // MYISAM limit
    {
    errAbort("Looks like we are going to have to switch to INNODB for the %s table, rats!",
	tableName);
    }

/* Add in the indexes. */
int i;
for (i=0; i<keyFieldCount; ++i)
    {
    char *key = keyFields[i];
    struct tagTypeInfo *tti = hashFindVal(ttiHash, key);
    if (tti != NULL)
        {
	if (tti->isNum)
	    {
	    dyStringPrintf(createString, "%sINDEX(%s)", connector, key);
	    }
	else
	    {
	    int indexSize = tti->maxChars;
	    if (indexSize > 16)
	        indexSize = 16;
	    dyStringPrintf(createString, "%sINDEX(%s(%d))", connector, key, indexSize);
	    }
	}
    }

/* Close up */
dyStringPrintf(createString, ")");

/* Clean up */
hashFree(&reservedHash);
}

void tagStanzaToSqlInsert(struct tagStanza *stanza, char *table, struct dyString *dy)
/* Put SQL insert statement for stanza into dy. */
{
dyStringPrintf(dy, "insert %s (", table);
struct slPair *tag, *tagList = tagListIncludingParents(stanza);
char *connector = "";
for (tag = tagList; tag != NULL; tag = tag->next)
    {
    dyStringPrintf(dy, "%s%s", connector, tag->name);
    connector = ",";
    }
dyStringPrintf(dy, ") values (");
connector = "";
for (tag = tagList; tag != NULL; tag = tag->next)
    {
    char *escaped = makeEscapedString(tag->val, '"');
    dyStringPrintf(dy, "%s\"%s\"", connector, escaped);
    freeMem(escaped);
    connector = ",";
    }
dyStringPrintf(dy, ")");
slPairFreeList(&tagList);
}

static double roundedMax(double val)
/* Return number rounded up to nearest power of ten */
{
if (val <= 0.0)
    return 0;
double roundedVal = 1;
for (;;)
    {
    if (val <= roundedVal)
	break;
    roundedVal *= 10;
    }
return roundedVal;
}

static double roundedMin(double val)
/* Return number that is 0, 1, or nearest negative power of 10 */
{
if (val < 0)
    return -roundedMax(-val);
if (val < 1.0)
    return 0.0;
else
    return 1.0;
}


void tagTypeInfoPrintSchemaLine(struct tagTypeInfo *tti, int useCount, struct hash *valHash, 
    boolean doLooseSchema, boolean doTightSchema, FILE *f)
/* Print out a line in tagStorm type schema */
{
struct hashEl *valEl, *valList = hashElListHash(valHash);
fprintf(f, "%s ", tti->name);
if (tti->isArray)
    fputc('[', f);
if (tti->isNum)
    {
    double minVal = tti->minVal, maxVal = tti->maxVal;
    if (tti->isInt)
	 fputc('#', f);
    else 
	 fputc('%', f);
    if (tti->isArray)
	fputc(']', f);
    if (!doLooseSchema)
	{
	if (!doTightSchema)
	    {
	    minVal = roundedMin(minVal);
	    maxVal = roundedMax(maxVal);
	    }
	if (tti->isInt)
	    fprintf(f, " %lld %lld", (long long)floor(minVal), (long long)ceil(maxVal));
	else
	    fprintf(f, " %g %g", minVal, maxVal);
	}
    }
else  /* Not numerical */
    {
    /* Decide by a heuristic whether to make it an enum or not */
    fputc('$', f);
    if (tti->isArray)
	fputc(']', f);
    if (!doLooseSchema)
	{
	int distinctCount = valHash->elCount;
	double repeatRatio = (double)useCount/distinctCount;
	int useFloor = 8, distinctCeiling = 10, distinctFloor = 1;
	double repeatFloor = 4.0;

	if (doTightSchema)
	    {
	    useFloor = 0;
	    repeatFloor = 0.0;
	    distinctFloor = 0;
	    }
	if (useCount >= useFloor && distinctCount <= distinctCeiling 
	    && distinctCount > distinctFloor && repeatRatio >= repeatFloor)
	    {
	    slSort(&valList, hashElCmp);
	    for (valEl = valList; valEl != NULL; valEl = valEl->next)
		{
		char *val = valEl->name;
		if (hasWhiteSpace(val))
		    {
		    char *quotedVal = makeQuotedString(val, '"');
		    fprintf(f, " %s", quotedVal);
		    freeMem(quotedVal);
		    }
		else
		    fprintf(f, " %s", val);
		}
	    }
	else
	    {
	    fprintf(f, " *");
	    }
	}
    }
fputc('\n', f);
slFreeList(&valList);
}
<|MERGE_RESOLUTION|>--- conflicted
+++ resolved
@@ -196,11 +196,7 @@
     char *sqlType = NULL;
     char sqlTypeBuf[256];
     if (!isSymbolString(tti->name))
-<<<<<<< HEAD
 	errAbort("Error - tagStorm not SQL compliant. Somehow symbol %s got in field list", tti->name);
-=======
-        errAbort("Error - tagStorm not SQL compliant. Somehow symbol %s got in field list\n", tti->name);
->>>>>>> 8fcd7ba4
     if (sqlReservedCheck(reservedHash, tti->name))
         errAbort("Error - field '%s' is a SQL reserved word", tti->name);
     if (tti->isUnsigned)
