--- conflicted
+++ resolved
@@ -3,7 +3,7 @@
  * and smaller than expas.  I'm not sure it handles unicode
  * as well.
  *
- * This file is copyright 2002 Jim Kent, but license is hereby
+ * This file is copyright 2002-2005 Jim Kent, but license is hereby
  * granted for all use - public, private or commercial. */
 
 #include "common.h"
@@ -13,11 +13,7 @@
 #include "xp.h"
 #include "xmlEscape.h"
 
-<<<<<<< HEAD
-static char const rcsid[] = "$Id: xp.c,v 1.12 2005/12/03 08:00:45 kent Exp $";
-=======
 static char const rcsid[] = "$Id: xp.c,v 1.15 2005/12/19 17:51:14 kent Exp $";
->>>>>>> ed6d5cd9
 
 
 char xpNextBuf(struct xp *xp)
