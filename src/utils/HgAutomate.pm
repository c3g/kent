--- conflicted
+++ resolved
@@ -4,22 +4,16 @@
 # DO NOT EDIT the /cluster/bin/scripts copy of this file --
 # edit ~/kent/src/utils/HgAutomate.pm instead.
 
-<<<<<<< HEAD
-# $Id: HgAutomate.pm,v 1.2 2006/06/26 19:02:55 angie Exp $
-=======
 # $Id: HgAutomate.pm,v 1.5 2006/07/10 20:41:14 angie Exp $
->>>>>>> 9ba99632
 package HgAutomate;
 
 use warnings;
 use strict;
+use Carp;
 use vars qw(@ISA @EXPORT_OK);
 use Exporter;
 
 @ISA = qw(Exporter);
-<<<<<<< HEAD
-@EXPORT_OK = qw( makeGsub mustMkdir mustOpen nfsNoodge run verbose );
-=======
 
 # This is a listing of the public methods and variables (which should be
 # treated as constants) exported by this module:
@@ -531,7 +525,6 @@
   my ($genome, $date, $source) = split("\t", $line);
   return ($genome, $date, $source);
 }
->>>>>>> 9ba99632
 
 sub machineHasFile {
   # Return a positive integer if $mach appears to have $file or 0 if it
@@ -547,13 +540,9 @@
 sub makeGsub {
   # Create a gsub file in the given dir with the given contents.
   my ($runDir, $templateCmd) = @_;
-<<<<<<< HEAD
-  $templateCmd =~ s/\n$//;
-=======
   confess "Must have exactly 2 arguments" if (scalar(@_) != 2);
   confess "undef input" if (! defined $runDir || ! defined $templateCmd);
   chomp $templateCmd;
->>>>>>> 9ba99632
   my $fh = mustOpen(">$runDir/gsub");
   print $fh  <<_EOF_
 #LOOP
@@ -568,12 +557,16 @@
   # mkdir || die.  Immune to -debug -- we need to create the dir structure 
   # and dump out the scripts even if we don't actually execute the scripts.
   my ($dir) = @_;
+  confess "Must have exactly 1 argument" if (scalar(@_) != 1);
+  confess "undef input" if (! defined $dir);
   system("mkdir -p $dir") == 0 || die "Couldn't mkdir $dir\n";
 }
 
 sub mustOpen {
   # Open a file or else die with informative error message.
   my ($fileSpec) = @_;
+  confess "Must have exactly 1 argument" if (scalar(@_) != 1);
+  confess "undef input" if (! defined $fileSpec);
   open(my $handle, $fileSpec)
     || die "Couldn't open \"$fileSpec\": $!\n";
   return $handle;
@@ -583,8 +576,10 @@
   # sometimes localhost can't see the newly created file immediately,
   # so insert some artificial delay in order to prevent the next step
   # from dieing on lack of file:
+  my ($file) = @_;
+  confess "Must have exactly 1 argument" if (scalar(@_) != 1);
+  confess "undef input" if (! defined $file);
   return if ($main::opt_debug);
-  my ($file) = @_;
   for (my $i=0;  $i < 5;  $i++) {
     last if (system("ls $file >& /dev/null") == 0);
     sleep(2);
@@ -594,6 +589,8 @@
 sub run {
   # Run a command in sh (unless -debug).
   my ($cmd) = @_;
+  confess "Must have exactly 1 argument" if (scalar(@_) != 1);
+  confess "undef input" if (! defined $cmd);
   if ($main::opt_debug) {
     print "# $cmd\n";
   } else {
@@ -604,6 +601,8 @@
 
 sub verbose {
   my ($level, $message) = @_;
+  confess "Must have exactly 2 arguments" if (scalar(@_) != 2);
+  confess "undef input" if (! defined $level || ! defined $message);
   print STDERR $message if ($main::opt_verbose >= $level);
 }
 
