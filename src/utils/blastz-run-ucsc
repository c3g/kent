--- conflicted
+++ resolved
@@ -7,11 +7,7 @@
 # rewritten in perl and extended to handle .2bit inputs and 
 # multi-record fasta for target as well as query by Angie Hinrichs.
 
-<<<<<<< HEAD
-# $Id: blastz-run-ucsc,v 1.1 2005/01/27 01:03:31 angie Exp $
-=======
 # $Id: blastz-run-ucsc,v 1.5 2005/01/29 02:01:35 angie Exp $
->>>>>>> dfbb4c12
 
 use Getopt::Long;
 use strict;
@@ -45,26 +41,35 @@
 # For lifting, we'll need to know the sequence sizes:
 my %tSizes = ();
 my %qSizes = ();
-
+my $defaultPath = "/cluster/bin/penn:/cluster/bin/scripts:/bin:/usr/bin";
 
 sub run {
   # Run a command in sh, with PATH specified in %defVars.
   my ($cmd) = @_;
   my $setPath = "export PATH=";
   $setPath .= "$defVars{PATH}:" if (defined $defVars{'PATH'});
-  $setPath .= "/cluster/bin/scripts:/bin:/usr/bin; ";
-  my $ret = system($setPath . $cmd);
+  $setPath .= "$defaultPath; ";
+  system($setPath . $cmd) == 0 || die "Command failed:\n$setPath\n$cmd\n";
+}
+
+sub nfsNoodge {
+  # Try to access the given file/dir; if it fails, don't die, just 
+  # wait a second, try again.  
+  # Scott's blastz-run included a similar trick.  
+  my ($file) = @_;
+  my $ret = system("ls -d $file > /dev/null");
   if ($ret != 0) {
-    die "Couldn't start command:\n$cmd\n$!\n";
-  } elsif ($?) {
-    die "Error from command:\n$setPath\n$cmd\n$!\n";
+    sleep 1;
+    $ret = system("ls -d $file > /dev/null");
+    sleep 1 if ($ret != 0);
   }
 }
 
 sub loadDef {
   # Read parameters from a bash script with Scott's param variable names:
   my ($def) = @_;
-  open (DEF, "$def") || die "Can't open def file $def: $!\n";
+  &nfsNoodge($def);
+  open(DEF, "$def") || die "Can't open def file $def: $!\n";
   while (<DEF>) {
     s/^\s*export\s+//;
     next if (/^\s*#/ || /^\s*$/);
@@ -83,6 +88,7 @@
 sub loadSeqSizes {
   # Load up sequence -> size mapping from $sizeFile into $hashRef.
   my ($sizeFile, $hashRef) = @_;
+  &nfsNoodge($sizeFile);
   open(SIZE, "$sizeFile") || die "Can't open size file $sizeFile: $!\n";
   while (<SIZE>) {
     chomp;
@@ -119,15 +125,16 @@
   # Given a sequence file name, sequence file name + offset spec, or 
   # a name of a file containing a list of such file specs, return a 
   # list of file specs.
-  my ($listOrSpec) = @_;
+  my ($listOrSpec, $seqDir) = @_;
   my @specs = ();
-  my ($fName, $seq, $start, $end) = &parseFileSpec($listOrSpec);
+  my ($fName, $seq, $start, $end) = &parseFileSpec($listOrSpec, $seqDir);
   if ($fName =~ /\.(fa(\.gz)?|nib|2bit)$/) {
     # It appears to be a single spec not a list.
     push @specs, $listOrSpec;
   } else {
     # It doesn't have a recognized file ending -- it had better be a list.
     # Assume each line contains a single spec.
+    &nfsNoodge($listOrSpec);
     open(LST, "$listOrSpec") || die "Couldn't open list file $listOrSpec: $!\n";
     while (<LST>) {
       chomp;
@@ -136,6 +143,47 @@
     close(LST);
   }
   return @specs;
+}
+
+sub collapseFileSpecs {
+  # If we get a big old list of query sequences that are not subranged, 
+  # then cat them all into one big .fa file so we can invoke blastz 
+  # only once, and don't have to lift afterwards.
+  my @fileSpecs = @_;
+  my $collapsed = 0;
+  if (scalar(@fileSpecs) == 1) {
+    # Only one spec in the list ==> no collapsing to do.
+    return ($collapsed, @fileSpecs);
+  }
+  # Now see if there are any specs that look like subranges:
+  foreach my $spec (@fileSpecs) {
+    my ($fname, $seq, $start, $end) = &parseFileSpec($spec, ".");
+    if ($start > 0) {
+      # Found a subrange; no collapsing.
+      return ($collapsed, @fileSpecs);
+    }
+  }
+  # OK, we're in the clear to concatenate all of these complete sequences 
+  # onto one local file.
+  my $big = "$TMP/bigCollapse.fa";
+  &run("cat /dev/null > $big");
+  foreach my $spec (@fileSpecs) {
+    my ($seq, $local) = unpackForBlastz($spec, '.', 'tmp');
+    $local =~ s/\[\S+\]$//;
+    if ($local =~ /\.nib$/) {
+      my $nib = $local;
+      $local =~ s/\.nib/.fa/;
+      $local =~ s/(.*\/)/tmp./;
+      my $size = `nibSize $nib | awk '{print \$3;}'`;
+      chomp $size;
+      &run("nibFrag -masked $nib 0 $size + $local");
+    }
+    &run("cat $local >> $big");
+    &run("rm -f $local") if ($local =~ /^$TMP/);
+  }
+  $collapsed = 1;
+  @fileSpecs = ($big);
+  return ($collapsed, @fileSpecs);
 }
 
 sub getBlastzParams {
@@ -166,14 +214,15 @@
   # If the sequence file is .fa.gz or .2bit, uncompress/extract fa into 
   # a local file;  if it's something that blastz already supports like 
   # .fa or .nib, translate the offset spec (if any) into blastz's format.
-  my ($spec, $seqDir) = @_;
+  my ($spec, $seqDir, $prefix) = @_;
   my ($fname, $seq, $start, $end) = &parseFileSpec($spec, $seqDir);
-  my $local = "$TMP/t.$seq.$start.$end.fa";
+  my $local = "$TMP/$prefix.$seq.$start.$end.fa";
   if ($fname =~ /\.2bit$/) {
-    my $extract = "twoBitToFa $fname:$seq";
-    $extract .= ":$start-$end" if ($end != 0);
-    $extract .= " $local";
-    &run($extract);
+    # Don't use twoBitToFa's range extraction capabilities -- that 
+    # confuses blastz/normalizeLav.  Just extract the whole thing as 
+    # fa and tell blastz what range we're using:
+    &run("twoBitToFa $fname:$seq $local");
+    $local .= &blastzRangeSpec($start, $end);
   } elsif ($fname =~ /\.fa(\.gz)?$/) {
     if ($1) {
       &run("gunzip -c $fname > $local");
@@ -194,7 +243,7 @@
   # Extract info back out of blastz spec.  Leave start 1-based.
   my ($spec) = @_;
   my ($fname, $seq, $start, $end);
-  if ($spec =~ /^(\S*\/)?(.S+)\.(fa|nib)(\[(\d+),(\d+)\])?$/) {
+  if ($spec =~ /^(\S*\/)?(\S+)\.(fa|nib)(\[(\d+),(\d+)\])?$/) {
     $fname = "$1$2.$3";
     $seq = $2;
     if ($4) {
@@ -224,8 +273,9 @@
   # pipe command seems more trouble than it's worth -- so inline not only 
   # the awk but also the select_rpts here.  Still pipe to sort -n just in case.
   my ($allRepFile, $start, $end, $selRepFile) = @_;
-  open (ALL, "<$allRepFile") || die "Can't open $allRepFile: $!\n";
-  open (SEL, "| sort -n > $selRepFile") 
+  &nfsNoodge($allRepFile);
+  open(ALL, "<$allRepFile") || die "Can't open $allRepFile: $!\n";
+  open(SEL, "| sort -n > $selRepFile") 
     || die "Can't open pipe to sort -n > $selRepFile: $!\n";
   print SEL "\%:repeats\n";
   while (<ALL>) {
@@ -238,6 +288,8 @@
       next if (($repEnd < $start) || ($repStart > $end));
       $repStart = $start if ($repStart < $start);
       $repEnd   = $end   if ($repEnd   > $end);
+      $repStart -= ($start - 1);
+      $repEnd   -= ($start - 1);
       print SEL "$repStart $repEnd rpt\n";
     }
   }
@@ -309,7 +361,7 @@
   # Run blastz-normalizeLav to lift up chunk coords to sequence level.
   my ($raw, $out, $tSeq, $qSeq) = @_;
   my $tLen = $tSizes{$tSeq};
-  my $qLen = $qSizes{$qSeq};
+  my $qLen = $qSeq ? $qSizes{$qSeq} : "0";
   &run("blastz-normalizeLav $tLen $qLen < $raw > $out");
 }
 
@@ -348,13 +400,14 @@
 
 my $blastzOptions = &getBlastzParams(%defVars);
 
-my @tFileSpecs = &enumerateFileSpecs($target);
-my @qFileSpecs = &enumerateFileSpecs($query);
-
+my @tFileSpecs = &enumerateFileSpecs($target, $defVars{'SEQ1_DIR'});
+my @qFileSpecs = &enumerateFileSpecs($query, $defVars{'SEQ2_DIR'});
 if ($doAbridge && scalar(@qFileSpecs) > 1) {
   die "Sorry, DEF can't have BLASTZ_ABRIDGE_REPEATS set if a list of query " .
       "sequences is passed in -- not supported.\n";
 }
+my $collapsed;
+($collapsed, @qFileSpecs) = &collapseFileSpecs(@qFileSpecs);
 
 # Local file to hold concatenated results of all {target, query} runs:
 my $localOut = "$TMP/local.lav";
@@ -365,17 +418,14 @@
 
 # Run blastz on each {target, query} pair;  lift and collect results.
 foreach my $tSpec (@tFileSpecs) {
-  my ($tSeq, $tLocal) = &unpackForBlastz($tSpec, $defVars{'SEQ1_DIR'});
+  my ($tSeq, $tLocal) = &unpackForBlastz($tSpec, $defVars{'SEQ1_DIR'}, 't');
   foreach my $qSpec (@qFileSpecs) {
-    my ($qSeq, $qLocal) = &unpackForBlastz($qSpec, $defVars{'SEQ2_DIR'});
+    my ($qSeq, $qLocal) = &unpackForBlastz($qSpec, $defVars{'SEQ2_DIR'}, 'q');
     if ($doAbridge) {
       &abridgeLinSpecReps($tLocal, $qLocal, $blastzOptions, $littleRaw);
     } else {
       &plainBlastz($tLocal, $qLocal, $blastzOptions, $littleRaw);
     }
-<<<<<<< HEAD
-    &liftLav($littleRaw, $littleOut, $tSeq, $qSeq);
-=======
     if ($collapsed) {
       # Lift target side only:
       &liftLav($littleRaw, $littleOut, $tSeq, undef);
@@ -386,18 +436,12 @@
 	  &run("rm $qLocal");
       }
     }
->>>>>>> dfbb4c12
     &run("cat $littleOut >> $localOut");
-    &run("rm $tLocal") if ($tLocal =~ /^$TMP/);
-    &run("rm $qLocal") if ($qLocal =~ /^$TMP/);
-  }
-<<<<<<< HEAD
-=======
+  }
   if ($tLocal =~ /^$TMP/) {
       $tLocal =~ s/\[.*\]$//;
       &run("rm $tLocal");
   }
->>>>>>> dfbb4c12
 }
 # Move collected results to final location.
 &run("mv $localOut $out");
